/*
 *	pci.h
 *
 *	PCI defines and function prototypes
 *	Copyright 1994, Drew Eckhardt
 *	Copyright 1997--1999 Martin Mares <mj@ucw.cz>
 *
 *	For more information, please consult the following manuals (look at
 *	http://www.pcisig.com/ for how to get them):
 *
 *	PCI BIOS Specification
 *	PCI Local Bus Specification
 *	PCI to PCI Bridge Specification
 *	PCI System Design Guide
 */
#ifndef LINUX_PCI_H
#define LINUX_PCI_H


#include <linux/mod_devicetable.h>

#include <linux/types.h>
#include <linux/init.h>
#include <linux/ioport.h>
#include <linux/list.h>
#include <linux/compiler.h>
#include <linux/errno.h>
#include <linux/kobject.h>
#include <linux/atomic.h>
#include <linux/device.h>
#include <linux/io.h>
#include <linux/irqreturn.h>
#include <uapi/linux/pci.h>

/* Include the ID list */
#include <linux/pci_ids.h>

/*
 * The PCI interface treats multi-function devices as independent
 * devices.  The slot/function address of each device is encoded
 * in a single byte as follows:
 *
 *	7:3 = slot
 *	2:0 = function
 * PCI_DEVFN(), PCI_SLOT(), and PCI_FUNC() are defined uapi/linux/pci.h
 * In the interest of not exposing interfaces to user-space unnecessarily,
 * the following kernel only defines are being added here.
 */
#define PCI_DEVID(bus, devfn)  ((((u16)bus) << 8) | devfn)
/* return bus from PCI devid = ((u16)bus_number) << 8) | devfn */
#define PCI_BUS_NUM(x) (((x) >> 8) & 0xff)

/* pci_slot represents a physical slot */
struct pci_slot {
	struct pci_bus *bus;		/* The bus this slot is on */
	struct list_head list;		/* node in list of slots on this bus */
	struct hotplug_slot *hotplug;	/* Hotplug info (migrate over time) */
	unsigned char number;		/* PCI_SLOT(pci_dev->devfn) */
	struct kobject kobj;
};

static inline const char *pci_slot_name(const struct pci_slot *slot)
{
	return kobject_name(&slot->kobj);
}

/* File state for mmap()s on /proc/bus/pci/X/Y */
enum pci_mmap_state {
	pci_mmap_io,
	pci_mmap_mem
};

/* This defines the direction arg to the DMA mapping routines. */
#define PCI_DMA_BIDIRECTIONAL	0
#define PCI_DMA_TODEVICE	1
#define PCI_DMA_FROMDEVICE	2
#define PCI_DMA_NONE		3

/*
 *  For PCI devices, the region numbers are assigned this way:
 */
enum {
	/* #0-5: standard PCI resources */
	PCI_STD_RESOURCES,
	PCI_STD_RESOURCE_END = 5,

	/* #6: expansion ROM resource */
	PCI_ROM_RESOURCE,

	/* device specific resources */
#ifdef CONFIG_PCI_IOV
	PCI_IOV_RESOURCES,
	PCI_IOV_RESOURCE_END = PCI_IOV_RESOURCES + PCI_SRIOV_NUM_BARS - 1,
#endif

	/* resources assigned to buses behind the bridge */
#define PCI_BRIDGE_RESOURCE_NUM 4

	PCI_BRIDGE_RESOURCES,
	PCI_BRIDGE_RESOURCE_END = PCI_BRIDGE_RESOURCES +
				  PCI_BRIDGE_RESOURCE_NUM - 1,

	/* total resources associated with a PCI device */
	PCI_NUM_RESOURCES,

	/* preserve this for compatibility */
	DEVICE_COUNT_RESOURCE = PCI_NUM_RESOURCES,
};

typedef int __bitwise pci_power_t;

#define PCI_D0		((pci_power_t __force) 0)
#define PCI_D1		((pci_power_t __force) 1)
#define PCI_D2		((pci_power_t __force) 2)
#define PCI_D3hot	((pci_power_t __force) 3)
#define PCI_D3cold	((pci_power_t __force) 4)
#define PCI_UNKNOWN	((pci_power_t __force) 5)
#define PCI_POWER_ERROR	((pci_power_t __force) -1)

/* Remember to update this when the list above changes! */
extern const char *pci_power_names[];

static inline const char *pci_power_name(pci_power_t state)
{
	return pci_power_names[1 + (int) state];
}

#define PCI_PM_D2_DELAY		200
#define PCI_PM_D3_WAIT		10
#define PCI_PM_D3COLD_WAIT	100
#define PCI_PM_BUS_WAIT		50

/** The pci_channel state describes connectivity between the CPU and
 *  the pci device.  If some PCI bus between here and the pci device
 *  has crashed or locked up, this info is reflected here.
 */
typedef unsigned int __bitwise pci_channel_state_t;

enum pci_channel_state {
	/* I/O channel is in normal state */
	pci_channel_io_normal = (__force pci_channel_state_t) 1,

	/* I/O to channel is blocked */
	pci_channel_io_frozen = (__force pci_channel_state_t) 2,

	/* PCI card is dead */
	pci_channel_io_perm_failure = (__force pci_channel_state_t) 3,
};

typedef unsigned int __bitwise pcie_reset_state_t;

enum pcie_reset_state {
	/* Reset is NOT asserted (Use to deassert reset) */
	pcie_deassert_reset = (__force pcie_reset_state_t) 1,

	/* Use #PERST to reset PCI-E device */
	pcie_warm_reset = (__force pcie_reset_state_t) 2,

	/* Use PCI-E Hot Reset to reset device */
	pcie_hot_reset = (__force pcie_reset_state_t) 3
};

typedef unsigned short __bitwise pci_dev_flags_t;
enum pci_dev_flags {
	/* INTX_DISABLE in PCI_COMMAND register disables MSI
	 * generation too.
	 */
	PCI_DEV_FLAGS_MSI_INTX_DISABLE_BUG = (__force pci_dev_flags_t) 1,
	/* Device configuration is irrevocably lost if disabled into D3 */
	PCI_DEV_FLAGS_NO_D3 = (__force pci_dev_flags_t) 2,
	/* Provide indication device is assigned by a Virtual Machine Manager */
	PCI_DEV_FLAGS_ASSIGNED = (__force pci_dev_flags_t) 4,
};

enum pci_irq_reroute_variant {
	INTEL_IRQ_REROUTE_VARIANT = 1,
	MAX_IRQ_REROUTE_VARIANTS = 3
};

typedef unsigned short __bitwise pci_bus_flags_t;
enum pci_bus_flags {
	PCI_BUS_FLAGS_NO_MSI   = (__force pci_bus_flags_t) 1,
	PCI_BUS_FLAGS_NO_MMRBC = (__force pci_bus_flags_t) 2,
};

/* Based on the PCI Hotplug Spec, but some values are made up by us */
enum pci_bus_speed {
	PCI_SPEED_33MHz			= 0x00,
	PCI_SPEED_66MHz			= 0x01,
	PCI_SPEED_66MHz_PCIX		= 0x02,
	PCI_SPEED_100MHz_PCIX		= 0x03,
	PCI_SPEED_133MHz_PCIX		= 0x04,
	PCI_SPEED_66MHz_PCIX_ECC	= 0x05,
	PCI_SPEED_100MHz_PCIX_ECC	= 0x06,
	PCI_SPEED_133MHz_PCIX_ECC	= 0x07,
	PCI_SPEED_66MHz_PCIX_266	= 0x09,
	PCI_SPEED_100MHz_PCIX_266	= 0x0a,
	PCI_SPEED_133MHz_PCIX_266	= 0x0b,
	AGP_UNKNOWN			= 0x0c,
	AGP_1X				= 0x0d,
	AGP_2X				= 0x0e,
	AGP_4X				= 0x0f,
	AGP_8X				= 0x10,
	PCI_SPEED_66MHz_PCIX_533	= 0x11,
	PCI_SPEED_100MHz_PCIX_533	= 0x12,
	PCI_SPEED_133MHz_PCIX_533	= 0x13,
	PCIE_SPEED_2_5GT		= 0x14,
	PCIE_SPEED_5_0GT		= 0x15,
	PCIE_SPEED_8_0GT		= 0x16,
	PCI_SPEED_UNKNOWN		= 0xff,
};

struct pci_cap_saved_data {
	char cap_nr;
	unsigned int size;
	u32 data[0];
};

struct pci_cap_saved_state {
	struct hlist_node next;
	struct pci_cap_saved_data cap;
};

struct pcie_link_state;
struct pci_vpd;
struct pci_sriov;
struct pci_ats;

/*
 * The pci_dev structure is used to describe PCI devices.
 */
struct pci_dev {
	struct list_head bus_list;	/* node in per-bus list */
	struct pci_bus	*bus;		/* bus this device is on */
	struct pci_bus	*subordinate;	/* bus this device bridges to */

	void		*sysdata;	/* hook for sys-specific extension */
	struct proc_dir_entry *procent;	/* device entry in /proc/bus/pci */
	struct pci_slot	*slot;		/* Physical slot this device is in */

	unsigned int	devfn;		/* encoded device & function index */
	unsigned short	vendor;
	unsigned short	device;
	unsigned short	subsystem_vendor;
	unsigned short	subsystem_device;
	unsigned int	class;		/* 3 bytes: (base,sub,prog-if) */
	u8		revision;	/* PCI revision, low byte of class word */
	u8		hdr_type;	/* PCI header type (`multi' flag masked out) */
	u8		pcie_cap;	/* PCI-E capability offset */
	u8		pcie_mpss:3;	/* PCI-E Max Payload Size Supported */
	u8		rom_base_reg;	/* which config register controls the ROM */
	u8		pin;  		/* which interrupt pin this device uses */
	u16		pcie_flags_reg;	/* cached PCI-E Capabilities Register */

	struct pci_driver *driver;	/* which driver has allocated this device */
	u64		dma_mask;	/* Mask of the bits of bus address this
					   device implements.  Normally this is
					   0xffffffff.  You only need to change
					   this if your device has broken DMA
					   or supports 64-bit transfers.  */

	struct device_dma_parameters dma_parms;

	pci_power_t     current_state;  /* Current operating state. In ACPI-speak,
					   this is D0-D3, D0 being fully functional,
					   and D3 being off. */
	int		pm_cap;		/* PM capability offset in the
					   configuration space */
	unsigned int	pme_support:5;	/* Bitmask of states from which PME#
					   can be generated */
	unsigned int	pme_interrupt:1;
	unsigned int	pme_poll:1;	/* Poll device's PME status bit */
	unsigned int	d1_support:1;	/* Low power state D1 is supported */
	unsigned int	d2_support:1;	/* Low power state D2 is supported */
	unsigned int	no_d1d2:1;	/* D1 and D2 are forbidden */
	unsigned int	no_d3cold:1;	/* D3cold is forbidden */
	unsigned int	d3cold_allowed:1;	/* D3cold is allowed by user */
	unsigned int	mmio_always_on:1;	/* disallow turning off io/mem
						   decoding during bar sizing */
	unsigned int	wakeup_prepared:1;
	unsigned int	runtime_d3cold:1;	/* whether go through runtime
						   D3cold, not set for devices
						   powered on/off by the
						   corresponding bridge */
	unsigned int	d3_delay;	/* D3->D0 transition time in ms */
	unsigned int	d3cold_delay;	/* D3cold->D0 transition time in ms */

#ifdef CONFIG_PCIEASPM
	struct pcie_link_state	*link_state;	/* ASPM link state. */
#endif

	pci_channel_state_t error_state;	/* current connectivity state */
	struct	device	dev;		/* Generic device interface */

	int		cfg_size;	/* Size of configuration space */

	/*
	 * Instead of touching interrupt line and base address registers
	 * directly, use the values stored here. They might be different!
	 */
	unsigned int	irq;
	struct resource resource[DEVICE_COUNT_RESOURCE]; /* I/O and memory regions + expansion ROMs */

	bool match_driver;		/* Skip attaching driver */
	/* These fields are used by common fixups */
	unsigned int	transparent:1;	/* Transparent PCI bridge */
	unsigned int	multifunction:1;/* Part of multi-function device */
	/* keep track of device state */
	unsigned int	is_added:1;
	unsigned int	is_busmaster:1; /* device is busmaster */
	unsigned int	no_msi:1;	/* device may not use msi */
	unsigned int	block_cfg_access:1;	/* config space access is blocked */
	unsigned int	broken_parity_status:1;	/* Device generates false positive parity */
	unsigned int	irq_reroute_variant:2;	/* device needs IRQ rerouting variant */
	unsigned int 	msi_enabled:1;
	unsigned int	msix_enabled:1;
	unsigned int	ari_enabled:1;	/* ARI forwarding */
	unsigned int	is_managed:1;
	unsigned int	is_pcie:1;	/* Obsolete. Will be removed.
					   Use pci_is_pcie() instead */
	unsigned int    needs_freset:1; /* Dev requires fundamental reset */
	unsigned int	state_saved:1;
	unsigned int	is_physfn:1;
	unsigned int	is_virtfn:1;
	unsigned int	reset_fn:1;
	unsigned int    is_hotplug_bridge:1;
	unsigned int    __aer_firmware_first_valid:1;
	unsigned int	__aer_firmware_first:1;
	unsigned int	broken_intx_masking:1;
	unsigned int	io_window_1k:1;	/* Intel P2P bridge 1K I/O windows */
	pci_dev_flags_t dev_flags;
	atomic_t	enable_cnt;	/* pci_enable_device has been called */

	u32		saved_config_space[16]; /* config space saved at suspend time */
	struct hlist_head saved_cap_space;
	struct bin_attribute *rom_attr; /* attribute descriptor for sysfs ROM entry */
	int rom_attr_enabled;		/* has display of the rom attribute been enabled? */
	struct bin_attribute *res_attr[DEVICE_COUNT_RESOURCE]; /* sysfs file for resources */
	struct bin_attribute *res_attr_wc[DEVICE_COUNT_RESOURCE]; /* sysfs file for WC mapping of resources */
#ifdef CONFIG_PCI_MSI
	struct list_head msi_list;
	struct kset *msi_kset;
#endif
	struct pci_vpd *vpd;
#ifdef CONFIG_PCI_ATS
	union {
		struct pci_sriov *sriov;	/* SR-IOV capability related */
		struct pci_dev *physfn;	/* the PF this VF is associated with */
	};
	struct pci_ats	*ats;	/* Address Translation Service */
#endif
	phys_addr_t rom; /* Physical address of ROM if it's not from the BAR */
	size_t romlen; /* Length of ROM if it's not from the BAR */
};

static inline struct pci_dev *pci_physfn(struct pci_dev *dev)
{
#ifdef CONFIG_PCI_IOV
	if (dev->is_virtfn)
		dev = dev->physfn;
#endif

	return dev;
}

struct pci_dev *alloc_pci_dev(void);

#define	to_pci_dev(n) container_of(n, struct pci_dev, dev)
#define for_each_pci_dev(d) while ((d = pci_get_device(PCI_ANY_ID, PCI_ANY_ID, d)) != NULL)

static inline int pci_channel_offline(struct pci_dev *pdev)
{
	return (pdev->error_state != pci_channel_io_normal);
}

extern struct resource busn_resource;

struct pci_host_bridge_window {
	struct list_head list;
	struct resource *res;		/* host bridge aperture (CPU address) */
	resource_size_t offset;		/* bus address + offset = CPU address */
};

struct pci_host_bridge {
	struct device dev;
	struct pci_bus *bus;		/* root bus */
	struct list_head windows;	/* pci_host_bridge_windows */
	void (*release_fn)(struct pci_host_bridge *);
	void *release_data;
};

#define	to_pci_host_bridge(n) container_of(n, struct pci_host_bridge, dev)
void pci_set_host_bridge_release(struct pci_host_bridge *bridge,
		     void (*release_fn)(struct pci_host_bridge *),
		     void *release_data);

int pcibios_root_bridge_prepare(struct pci_host_bridge *bridge);

/*
 * The first PCI_BRIDGE_RESOURCE_NUM PCI bus resources (those that correspond
 * to P2P or CardBus bridge windows) go in a table.  Additional ones (for
 * buses below host bridges or subtractive decode bridges) go in the list.
 * Use pci_bus_for_each_resource() to iterate through all the resources.
 */

/*
 * PCI_SUBTRACTIVE_DECODE means the bridge forwards the window implicitly
 * and there's no way to program the bridge with the details of the window.
 * This does not apply to ACPI _CRS windows, even with the _DEC subtractive-
 * decode bit set, because they are explicit and can be programmed with _SRS.
 */
#define PCI_SUBTRACTIVE_DECODE	0x1

struct pci_bus_resource {
	struct list_head list;
	struct resource *res;
	unsigned int flags;
};

#define PCI_REGION_FLAG_MASK	0x0fU	/* These bits of resource flags tell us the PCI region flags */

struct pci_bus {
	struct list_head node;		/* node in list of buses */
	struct pci_bus	*parent;	/* parent bus this bridge is on */
	struct list_head children;	/* list of child buses */
	struct list_head devices;	/* list of devices on this bus */
	struct pci_dev	*self;		/* bridge device as seen by parent */
	struct list_head slots;		/* list of slots on this bus */
	struct resource *resource[PCI_BRIDGE_RESOURCE_NUM];
	struct list_head resources;	/* address space routed to this bus */
	struct resource busn_res;	/* bus numbers routed to this bus */

	struct pci_ops	*ops;		/* configuration access functions */
	void		*sysdata;	/* hook for sys-specific extension */
	struct proc_dir_entry *procdir;	/* directory entry in /proc/bus/pci */

	unsigned char	number;		/* bus number */
	unsigned char	primary;	/* number of primary bridge */
	unsigned char	max_bus_speed;	/* enum pci_bus_speed */
	unsigned char	cur_bus_speed;	/* enum pci_bus_speed */

	char		name[48];

	unsigned short  bridge_ctl;	/* manage NO_ISA/FBB/et al behaviors */
	pci_bus_flags_t bus_flags;	/* Inherited by child busses */
	struct device		*bridge;
	struct device		dev;
	struct bin_attribute	*legacy_io; /* legacy I/O for this bus */
	struct bin_attribute	*legacy_mem; /* legacy mem */
	unsigned int		is_added:1;
};

#define pci_bus_b(n)	list_entry(n, struct pci_bus, node)
#define to_pci_bus(n)	container_of(n, struct pci_bus, dev)

/*
 * Returns true if the pci bus is root (behind host-pci bridge),
 * false otherwise
 */
static inline bool pci_is_root_bus(struct pci_bus *pbus)
{
	return !(pbus->parent);
}

#ifdef CONFIG_PCI_MSI
static inline bool pci_dev_msi_enabled(struct pci_dev *pci_dev)
{
	return pci_dev->msi_enabled || pci_dev->msix_enabled;
}
#else
static inline bool pci_dev_msi_enabled(struct pci_dev *pci_dev) { return false; }
#endif

/*
 * Error values that may be returned by PCI functions.
 */
#define PCIBIOS_SUCCESSFUL		0x00
#define PCIBIOS_FUNC_NOT_SUPPORTED	0x81
#define PCIBIOS_BAD_VENDOR_ID		0x83
#define PCIBIOS_DEVICE_NOT_FOUND	0x86
#define PCIBIOS_BAD_REGISTER_NUMBER	0x87
#define PCIBIOS_SET_FAILED		0x88
#define PCIBIOS_BUFFER_TOO_SMALL	0x89

/*
 * Translate above to generic errno for passing back through non-pci.
 */
static inline int pcibios_err_to_errno(int err)
{
	if (err <= PCIBIOS_SUCCESSFUL)
		return err; /* Assume already errno */

	switch (err) {
	case PCIBIOS_FUNC_NOT_SUPPORTED:
		return -ENOENT;
	case PCIBIOS_BAD_VENDOR_ID:
		return -EINVAL;
	case PCIBIOS_DEVICE_NOT_FOUND:
		return -ENODEV;
	case PCIBIOS_BAD_REGISTER_NUMBER:
		return -EFAULT;
	case PCIBIOS_SET_FAILED:
		return -EIO;
	case PCIBIOS_BUFFER_TOO_SMALL:
		return -ENOSPC;
	}

	return -ENOTTY;
}

/* Low-level architecture-dependent routines */

struct pci_ops {
	int (*read)(struct pci_bus *bus, unsigned int devfn, int where, int size, u32 *val);
	int (*write)(struct pci_bus *bus, unsigned int devfn, int where, int size, u32 val);
};

/*
 * ACPI needs to be able to access PCI config space before we've done a
 * PCI bus scan and created pci_bus structures.
 */
int raw_pci_read(unsigned int domain, unsigned int bus, unsigned int devfn,
		 int reg, int len, u32 *val);
int raw_pci_write(unsigned int domain, unsigned int bus, unsigned int devfn,
		  int reg, int len, u32 val);

struct pci_bus_region {
	resource_size_t start;
	resource_size_t end;
};

struct pci_dynids {
	spinlock_t lock;            /* protects list, index */
	struct list_head list;      /* for IDs added at runtime */
};

/* ---------------------------------------------------------------- */
/** PCI Error Recovery System (PCI-ERS).  If a PCI device driver provides
 *  a set of callbacks in struct pci_error_handlers, then that device driver
 *  will be notified of PCI bus errors, and will be driven to recovery
 *  when an error occurs.
 */

typedef unsigned int __bitwise pci_ers_result_t;

enum pci_ers_result {
	/* no result/none/not supported in device driver */
	PCI_ERS_RESULT_NONE = (__force pci_ers_result_t) 1,

	/* Device driver can recover without slot reset */
	PCI_ERS_RESULT_CAN_RECOVER = (__force pci_ers_result_t) 2,

	/* Device driver wants slot to be reset. */
	PCI_ERS_RESULT_NEED_RESET = (__force pci_ers_result_t) 3,

	/* Device has completely failed, is unrecoverable */
	PCI_ERS_RESULT_DISCONNECT = (__force pci_ers_result_t) 4,

	/* Device driver is fully recovered and operational */
	PCI_ERS_RESULT_RECOVERED = (__force pci_ers_result_t) 5,

	/* No AER capabilities registered for the driver */
	PCI_ERS_RESULT_NO_AER_DRIVER = (__force pci_ers_result_t) 6,
};

/* PCI bus error event callbacks */
struct pci_error_handlers {
	/* PCI bus error detected on this device */
	pci_ers_result_t (*error_detected)(struct pci_dev *dev,
					   enum pci_channel_state error);

	/* MMIO has been re-enabled, but not DMA */
	pci_ers_result_t (*mmio_enabled)(struct pci_dev *dev);

	/* PCI Express link has been reset */
	pci_ers_result_t (*link_reset)(struct pci_dev *dev);

	/* PCI slot has been reset */
	pci_ers_result_t (*slot_reset)(struct pci_dev *dev);

	/* Device driver may resume normal operations */
	void (*resume)(struct pci_dev *dev);
};

/* ---------------------------------------------------------------- */

struct module;
struct pci_driver {
	struct list_head node;
	const char *name;
	const struct pci_device_id *id_table;	/* must be non-NULL for probe to be called */
	int  (*probe)  (struct pci_dev *dev, const struct pci_device_id *id);	/* New device inserted */
	void (*remove) (struct pci_dev *dev);	/* Device removed (NULL if not a hot-plug capable driver) */
	int  (*suspend) (struct pci_dev *dev, pm_message_t state);	/* Device suspended */
	int  (*suspend_late) (struct pci_dev *dev, pm_message_t state);
	int  (*resume_early) (struct pci_dev *dev);
	int  (*resume) (struct pci_dev *dev);	                /* Device woken up */
	void (*shutdown) (struct pci_dev *dev);
	int (*sriov_configure) (struct pci_dev *dev, int num_vfs); /* PF pdev */
	const struct pci_error_handlers *err_handler;
	struct device_driver	driver;
	struct pci_dynids dynids;
};

#define	to_pci_driver(drv) container_of(drv, struct pci_driver, driver)

/**
 * DEFINE_PCI_DEVICE_TABLE - macro used to describe a pci device table
 * @_table: device table name
 *
 * This macro is used to create a struct pci_device_id array (a device table)
 * in a generic manner.
 */
#define DEFINE_PCI_DEVICE_TABLE(_table) \
	const struct pci_device_id _table[]

/**
 * PCI_DEVICE - macro used to describe a specific pci device
 * @vend: the 16 bit PCI Vendor ID
 * @dev: the 16 bit PCI Device ID
 *
 * This macro is used to create a struct pci_device_id that matches a
 * specific device.  The subvendor and subdevice fields will be set to
 * PCI_ANY_ID.
 */
#define PCI_DEVICE(vend,dev) \
	.vendor = (vend), .device = (dev), \
	.subvendor = PCI_ANY_ID, .subdevice = PCI_ANY_ID

/**
 * PCI_DEVICE_SUB - macro used to describe a specific pci device with subsystem
 * @vend: the 16 bit PCI Vendor ID
 * @dev: the 16 bit PCI Device ID
 * @subvend: the 16 bit PCI Subvendor ID
 * @subdev: the 16 bit PCI Subdevice ID
 *
 * This macro is used to create a struct pci_device_id that matches a
 * specific device with subsystem information.
 */
#define PCI_DEVICE_SUB(vend, dev, subvend, subdev) \
	.vendor = (vend), .device = (dev), \
	.subvendor = (subvend), .subdevice = (subdev)

/**
 * PCI_DEVICE_CLASS - macro used to describe a specific pci device class
 * @dev_class: the class, subclass, prog-if triple for this device
 * @dev_class_mask: the class mask for this device
 *
 * This macro is used to create a struct pci_device_id that matches a
 * specific PCI class.  The vendor, device, subvendor, and subdevice
 * fields will be set to PCI_ANY_ID.
 */
#define PCI_DEVICE_CLASS(dev_class,dev_class_mask) \
	.class = (dev_class), .class_mask = (dev_class_mask), \
	.vendor = PCI_ANY_ID, .device = PCI_ANY_ID, \
	.subvendor = PCI_ANY_ID, .subdevice = PCI_ANY_ID

/**
 * PCI_VDEVICE - macro used to describe a specific pci device in short form
 * @vendor: the vendor name
 * @device: the 16 bit PCI Device ID
 *
 * This macro is used to create a struct pci_device_id that matches a
 * specific PCI device.  The subvendor, and subdevice fields will be set
 * to PCI_ANY_ID. The macro allows the next field to follow as the device
 * private data.
 */

#define PCI_VDEVICE(vendor, device)		\
	PCI_VENDOR_ID_##vendor, (device),	\
	PCI_ANY_ID, PCI_ANY_ID, 0, 0

/* these external functions are only available when PCI support is enabled */
#ifdef CONFIG_PCI

void pcie_bus_configure_settings(struct pci_bus *bus, u8 smpss);

enum pcie_bus_config_types {
	PCIE_BUS_TUNE_OFF,
	PCIE_BUS_SAFE,
	PCIE_BUS_PERFORMANCE,
	PCIE_BUS_PEER2PEER,
};

extern enum pcie_bus_config_types pcie_bus_config;

extern struct bus_type pci_bus_type;

/* Do NOT directly access these two variables, unless you are arch specific pci
 * code, or pci core code. */
extern struct list_head pci_root_buses;	/* list of all known PCI buses */
/* Some device drivers need know if pci is initiated */
int no_pci_devices(void);

void pcibios_resource_survey_bus(struct pci_bus *bus);
void pcibios_add_bus(struct pci_bus *bus);
void pcibios_remove_bus(struct pci_bus *bus);
void pcibios_fixup_bus(struct pci_bus *);
int __must_check pcibios_enable_device(struct pci_dev *, int mask);
/* Architecture specific versions may override this (weak) */
char *pcibios_setup(char *str);

/* Used only when drivers/pci/setup.c is used */
resource_size_t pcibios_align_resource(void *, const struct resource *,
				resource_size_t,
				resource_size_t);
void pcibios_update_irq(struct pci_dev *, int irq);

/* Weak but can be overriden by arch */
void pci_fixup_cardbus(struct pci_bus *);

/* Generic PCI functions used internally */

void pcibios_resource_to_bus(struct pci_dev *dev, struct pci_bus_region *region,
			     struct resource *res);
void pcibios_bus_to_resource(struct pci_dev *dev, struct resource *res,
			     struct pci_bus_region *region);
void pcibios_scan_specific_bus(int busn);
struct pci_bus *pci_find_bus(int domain, int busnr);
void pci_bus_add_devices(const struct pci_bus *bus);
struct pci_bus *pci_scan_bus_parented(struct device *parent, int bus,
				      struct pci_ops *ops, void *sysdata);
struct pci_bus *pci_scan_bus(int bus, struct pci_ops *ops, void *sysdata);
struct pci_bus *pci_create_root_bus(struct device *parent, int bus,
				    struct pci_ops *ops, void *sysdata,
				    struct list_head *resources);
int pci_bus_insert_busn_res(struct pci_bus *b, int bus, int busmax);
int pci_bus_update_busn_res_end(struct pci_bus *b, int busmax);
void pci_bus_release_busn_res(struct pci_bus *b);
struct pci_bus *pci_scan_root_bus(struct device *parent, int bus,
					     struct pci_ops *ops, void *sysdata,
					     struct list_head *resources);
struct pci_bus *pci_add_new_bus(struct pci_bus *parent, struct pci_dev *dev,
				int busnr);
void pcie_update_link_speed(struct pci_bus *bus, u16 link_status);
struct pci_slot *pci_create_slot(struct pci_bus *parent, int slot_nr,
				 const char *name,
				 struct hotplug_slot *hotplug);
void pci_destroy_slot(struct pci_slot *slot);
void pci_renumber_slot(struct pci_slot *slot, int slot_nr);
int pci_scan_slot(struct pci_bus *bus, int devfn);
struct pci_dev *pci_scan_single_device(struct pci_bus *bus, int devfn);
void pci_device_add(struct pci_dev *dev, struct pci_bus *bus);
unsigned int pci_scan_child_bus(struct pci_bus *bus);
int __must_check pci_bus_add_device(struct pci_dev *dev);
void pci_read_bridge_bases(struct pci_bus *child);
struct resource *pci_find_parent_resource(const struct pci_dev *dev,
					  struct resource *res);
u8 pci_swizzle_interrupt_pin(const struct pci_dev *dev, u8 pin);
int pci_get_interrupt_pin(struct pci_dev *dev, struct pci_dev **bridge);
u8 pci_common_swizzle(struct pci_dev *dev, u8 *pinp);
struct pci_dev *pci_dev_get(struct pci_dev *dev);
void pci_dev_put(struct pci_dev *dev);
void pci_remove_bus(struct pci_bus *b);
void pci_stop_and_remove_bus_device(struct pci_dev *dev);
void pci_stop_root_bus(struct pci_bus *bus);
void pci_remove_root_bus(struct pci_bus *bus);
void pci_setup_cardbus(struct pci_bus *bus);
void pci_sort_breadthfirst(void);
#define dev_is_pci(d) ((d)->bus == &pci_bus_type)
#define dev_is_pf(d) ((dev_is_pci(d) ? to_pci_dev(d)->is_physfn : false))
#define dev_num_vf(d) ((dev_is_pci(d) ? pci_num_vf(to_pci_dev(d)) : 0))

/* Generic PCI functions exported to card drivers */

enum pci_lost_interrupt_reason {
	PCI_LOST_IRQ_NO_INFORMATION = 0,
	PCI_LOST_IRQ_DISABLE_MSI,
	PCI_LOST_IRQ_DISABLE_MSIX,
	PCI_LOST_IRQ_DISABLE_ACPI,
};
enum pci_lost_interrupt_reason pci_lost_interrupt(struct pci_dev *dev);
int pci_find_capability(struct pci_dev *dev, int cap);
int pci_find_next_capability(struct pci_dev *dev, u8 pos, int cap);
int pci_find_ext_capability(struct pci_dev *dev, int cap);
int pci_find_next_ext_capability(struct pci_dev *dev, int pos, int cap);
int pci_find_ht_capability(struct pci_dev *dev, int ht_cap);
int pci_find_next_ht_capability(struct pci_dev *dev, int pos, int ht_cap);
struct pci_bus *pci_find_next_bus(const struct pci_bus *from);

struct pci_dev *pci_get_device(unsigned int vendor, unsigned int device,
				struct pci_dev *from);
struct pci_dev *pci_get_subsys(unsigned int vendor, unsigned int device,
				unsigned int ss_vendor, unsigned int ss_device,
				struct pci_dev *from);
struct pci_dev *pci_get_slot(struct pci_bus *bus, unsigned int devfn);
struct pci_dev *pci_get_domain_bus_and_slot(int domain, unsigned int bus,
					    unsigned int devfn);
static inline struct pci_dev *pci_get_bus_and_slot(unsigned int bus,
						   unsigned int devfn)
{
	return pci_get_domain_bus_and_slot(0, bus, devfn);
}
struct pci_dev *pci_get_class(unsigned int class, struct pci_dev *from);
int pci_dev_present(const struct pci_device_id *ids);

int pci_bus_read_config_byte(struct pci_bus *bus, unsigned int devfn,
			     int where, u8 *val);
int pci_bus_read_config_word(struct pci_bus *bus, unsigned int devfn,
			     int where, u16 *val);
int pci_bus_read_config_dword(struct pci_bus *bus, unsigned int devfn,
			      int where, u32 *val);
int pci_bus_write_config_byte(struct pci_bus *bus, unsigned int devfn,
			      int where, u8 val);
int pci_bus_write_config_word(struct pci_bus *bus, unsigned int devfn,
			      int where, u16 val);
int pci_bus_write_config_dword(struct pci_bus *bus, unsigned int devfn,
			       int where, u32 val);
struct pci_ops *pci_bus_set_ops(struct pci_bus *bus, struct pci_ops *ops);

static inline int pci_read_config_byte(const struct pci_dev *dev, int where, u8 *val)
{
	return pci_bus_read_config_byte(dev->bus, dev->devfn, where, val);
}
static inline int pci_read_config_word(const struct pci_dev *dev, int where, u16 *val)
{
	return pci_bus_read_config_word(dev->bus, dev->devfn, where, val);
}
static inline int pci_read_config_dword(const struct pci_dev *dev, int where,
					u32 *val)
{
	return pci_bus_read_config_dword(dev->bus, dev->devfn, where, val);
}
static inline int pci_write_config_byte(const struct pci_dev *dev, int where, u8 val)
{
	return pci_bus_write_config_byte(dev->bus, dev->devfn, where, val);
}
static inline int pci_write_config_word(const struct pci_dev *dev, int where, u16 val)
{
	return pci_bus_write_config_word(dev->bus, dev->devfn, where, val);
}
static inline int pci_write_config_dword(const struct pci_dev *dev, int where,
					 u32 val)
{
	return pci_bus_write_config_dword(dev->bus, dev->devfn, where, val);
}

int pcie_capability_read_word(struct pci_dev *dev, int pos, u16 *val);
int pcie_capability_read_dword(struct pci_dev *dev, int pos, u32 *val);
int pcie_capability_write_word(struct pci_dev *dev, int pos, u16 val);
int pcie_capability_write_dword(struct pci_dev *dev, int pos, u32 val);
int pcie_capability_clear_and_set_word(struct pci_dev *dev, int pos,
				       u16 clear, u16 set);
int pcie_capability_clear_and_set_dword(struct pci_dev *dev, int pos,
					u32 clear, u32 set);

static inline int pcie_capability_set_word(struct pci_dev *dev, int pos,
					   u16 set)
{
	return pcie_capability_clear_and_set_word(dev, pos, 0, set);
}

static inline int pcie_capability_set_dword(struct pci_dev *dev, int pos,
					    u32 set)
{
	return pcie_capability_clear_and_set_dword(dev, pos, 0, set);
}

static inline int pcie_capability_clear_word(struct pci_dev *dev, int pos,
					     u16 clear)
{
	return pcie_capability_clear_and_set_word(dev, pos, clear, 0);
}

static inline int pcie_capability_clear_dword(struct pci_dev *dev, int pos,
					      u32 clear)
{
	return pcie_capability_clear_and_set_dword(dev, pos, clear, 0);
}

/* user-space driven config access */
int pci_user_read_config_byte(struct pci_dev *dev, int where, u8 *val);
int pci_user_read_config_word(struct pci_dev *dev, int where, u16 *val);
int pci_user_read_config_dword(struct pci_dev *dev, int where, u32 *val);
int pci_user_write_config_byte(struct pci_dev *dev, int where, u8 val);
int pci_user_write_config_word(struct pci_dev *dev, int where, u16 val);
int pci_user_write_config_dword(struct pci_dev *dev, int where, u32 val);

int __must_check pci_enable_device(struct pci_dev *dev);
int __must_check pci_enable_device_io(struct pci_dev *dev);
int __must_check pci_enable_device_mem(struct pci_dev *dev);
int __must_check pci_reenable_device(struct pci_dev *);
int __must_check pcim_enable_device(struct pci_dev *pdev);
void pcim_pin_device(struct pci_dev *pdev);

static inline int pci_is_enabled(struct pci_dev *pdev)
{
	return (atomic_read(&pdev->enable_cnt) > 0);
}

static inline int pci_is_managed(struct pci_dev *pdev)
{
	return pdev->is_managed;
}

void pci_disable_device(struct pci_dev *dev);

extern unsigned int pcibios_max_latency;
void pci_set_master(struct pci_dev *dev);
void pci_clear_master(struct pci_dev *dev);

int pci_set_pcie_reset_state(struct pci_dev *dev, enum pcie_reset_state state);
int pci_set_cacheline_size(struct pci_dev *dev);
#define HAVE_PCI_SET_MWI
int __must_check pci_set_mwi(struct pci_dev *dev);
int pci_try_set_mwi(struct pci_dev *dev);
void pci_clear_mwi(struct pci_dev *dev);
void pci_intx(struct pci_dev *dev, int enable);
bool pci_intx_mask_supported(struct pci_dev *dev);
bool pci_check_and_mask_intx(struct pci_dev *dev);
bool pci_check_and_unmask_intx(struct pci_dev *dev);
void pci_msi_off(struct pci_dev *dev);
int pci_set_dma_max_seg_size(struct pci_dev *dev, unsigned int size);
int pci_set_dma_seg_boundary(struct pci_dev *dev, unsigned long mask);
int pcix_get_max_mmrbc(struct pci_dev *dev);
int pcix_get_mmrbc(struct pci_dev *dev);
int pcix_set_mmrbc(struct pci_dev *dev, int mmrbc);
int pcie_get_readrq(struct pci_dev *dev);
int pcie_set_readrq(struct pci_dev *dev, int rq);
int pcie_get_mps(struct pci_dev *dev);
int pcie_set_mps(struct pci_dev *dev, int mps);
int __pci_reset_function(struct pci_dev *dev);
int __pci_reset_function_locked(struct pci_dev *dev);
int pci_reset_function(struct pci_dev *dev);
void pci_update_resource(struct pci_dev *dev, int resno);
int __must_check pci_assign_resource(struct pci_dev *dev, int i);
int __must_check pci_reassign_resource(struct pci_dev *dev, int i, resource_size_t add_size, resource_size_t align);
int pci_select_bars(struct pci_dev *dev, unsigned long flags);

/* ROM control related routines */
int pci_enable_rom(struct pci_dev *pdev);
void pci_disable_rom(struct pci_dev *pdev);
void __iomem __must_check *pci_map_rom(struct pci_dev *pdev, size_t *size);
void pci_unmap_rom(struct pci_dev *pdev, void __iomem *rom);
size_t pci_get_rom_size(struct pci_dev *pdev, void __iomem *rom, size_t size);

/* Power management related routines */
int pci_save_state(struct pci_dev *dev);
void pci_restore_state(struct pci_dev *dev);
struct pci_saved_state *pci_store_saved_state(struct pci_dev *dev);
int pci_load_saved_state(struct pci_dev *dev, struct pci_saved_state *state);
int pci_load_and_free_saved_state(struct pci_dev *dev,
				  struct pci_saved_state **state);
int __pci_complete_power_transition(struct pci_dev *dev, pci_power_t state);
int pci_set_power_state(struct pci_dev *dev, pci_power_t state);
pci_power_t pci_choose_state(struct pci_dev *dev, pm_message_t state);
bool pci_pme_capable(struct pci_dev *dev, pci_power_t state);
void pci_pme_active(struct pci_dev *dev, bool enable);
int __pci_enable_wake(struct pci_dev *dev, pci_power_t state,
		      bool runtime, bool enable);
int pci_wake_from_d3(struct pci_dev *dev, bool enable);
pci_power_t pci_target_state(struct pci_dev *dev);
int pci_prepare_to_sleep(struct pci_dev *dev);
int pci_back_from_sleep(struct pci_dev *dev);
bool pci_dev_run_wake(struct pci_dev *dev);
bool pci_check_pme_status(struct pci_dev *dev);
void pci_pme_wakeup_bus(struct pci_bus *bus);

static inline int pci_enable_wake(struct pci_dev *dev, pci_power_t state,
				  bool enable)
{
	return __pci_enable_wake(dev, state, false, enable);
}

#define PCI_EXP_IDO_REQUEST	(1<<0)
#define PCI_EXP_IDO_COMPLETION	(1<<1)
void pci_enable_ido(struct pci_dev *dev, unsigned long type);
void pci_disable_ido(struct pci_dev *dev, unsigned long type);

enum pci_obff_signal_type {
	PCI_EXP_OBFF_SIGNAL_L0 = 0,
	PCI_EXP_OBFF_SIGNAL_ALWAYS = 1,
};
int pci_enable_obff(struct pci_dev *dev, enum pci_obff_signal_type);
void pci_disable_obff(struct pci_dev *dev);

int pci_enable_ltr(struct pci_dev *dev);
void pci_disable_ltr(struct pci_dev *dev);
int pci_set_ltr(struct pci_dev *dev, int snoop_lat_ns, int nosnoop_lat_ns);

/* For use by arch with custom probe code */
void set_pcie_port_type(struct pci_dev *pdev);
void set_pcie_hotplug_bridge(struct pci_dev *pdev);

/* Functions for PCI Hotplug drivers to use */
int pci_bus_find_capability(struct pci_bus *bus, unsigned int devfn, int cap);
unsigned int pci_rescan_bus_bridge_resize(struct pci_dev *bridge);
unsigned int pci_rescan_bus(struct pci_bus *bus);

/* Vital product data routines */
ssize_t pci_read_vpd(struct pci_dev *dev, loff_t pos, size_t count, void *buf);
ssize_t pci_write_vpd(struct pci_dev *dev, loff_t pos, size_t count, const void *buf);
int pci_vpd_truncate(struct pci_dev *dev, size_t size);

/* Helper functions for low-level code (drivers/pci/setup-[bus,res].c) */
resource_size_t pcibios_retrieve_fw_addr(struct pci_dev *dev, int idx);
void pci_bus_assign_resources(const struct pci_bus *bus);
void pci_bus_size_bridges(struct pci_bus *bus);
int pci_claim_resource(struct pci_dev *, int);
void pci_assign_unassigned_resources(void);
void pci_assign_unassigned_bridge_resources(struct pci_dev *bridge);
void pci_assign_unassigned_bus_resources(struct pci_bus *bus);
void pdev_enable_device(struct pci_dev *);
int pci_enable_resources(struct pci_dev *, int mask);
void pci_fixup_irqs(u8 (*)(struct pci_dev *, u8 *),
		    int (*)(const struct pci_dev *, u8, u8));
#define HAVE_PCI_REQ_REGIONS	2
int __must_check pci_request_regions(struct pci_dev *, const char *);
int __must_check pci_request_regions_exclusive(struct pci_dev *, const char *);
void pci_release_regions(struct pci_dev *);
int __must_check pci_request_region(struct pci_dev *, int, const char *);
int __must_check pci_request_region_exclusive(struct pci_dev *, int, const char *);
void pci_release_region(struct pci_dev *, int);
int pci_request_selected_regions(struct pci_dev *, int, const char *);
int pci_request_selected_regions_exclusive(struct pci_dev *, int, const char *);
void pci_release_selected_regions(struct pci_dev *, int);

/* drivers/pci/bus.c */
void pci_add_resource(struct list_head *resources, struct resource *res);
void pci_add_resource_offset(struct list_head *resources, struct resource *res,
			     resource_size_t offset);
void pci_free_resource_list(struct list_head *resources);
void pci_bus_add_resource(struct pci_bus *bus, struct resource *res, unsigned int flags);
struct resource *pci_bus_resource_n(const struct pci_bus *bus, int n);
void pci_bus_remove_resources(struct pci_bus *bus);

#define pci_bus_for_each_resource(bus, res, i)				\
	for (i = 0;							\
	    (res = pci_bus_resource_n(bus, i)) || i < PCI_BRIDGE_RESOURCE_NUM; \
	     i++)

int __must_check pci_bus_alloc_resource(struct pci_bus *bus,
			struct resource *res, resource_size_t size,
			resource_size_t align, resource_size_t min,
			unsigned int type_mask,
			resource_size_t (*alignf)(void *,
						  const struct resource *,
						  resource_size_t,
						  resource_size_t),
			void *alignf_data);
void pci_enable_bridges(struct pci_bus *bus);

/* Proper probing supporting hot-pluggable devices */
int __must_check __pci_register_driver(struct pci_driver *, struct module *,
				       const char *mod_name);

/*
 * pci_register_driver must be a macro so that KBUILD_MODNAME can be expanded
 */
#define pci_register_driver(driver)		\
	__pci_register_driver(driver, THIS_MODULE, KBUILD_MODNAME)

void pci_unregister_driver(struct pci_driver *dev);

/**
 * module_pci_driver() - Helper macro for registering a PCI driver
 * @__pci_driver: pci_driver struct
 *
 * Helper macro for PCI drivers which do not do anything special in module
 * init/exit. This eliminates a lot of boilerplate. Each module may only
 * use this macro once, and calling it replaces module_init() and module_exit()
 */
#define module_pci_driver(__pci_driver) \
	module_driver(__pci_driver, pci_register_driver, \
		       pci_unregister_driver)

struct pci_driver *pci_dev_driver(const struct pci_dev *dev);
int pci_add_dynid(struct pci_driver *drv,
		  unsigned int vendor, unsigned int device,
		  unsigned int subvendor, unsigned int subdevice,
		  unsigned int class, unsigned int class_mask,
		  unsigned long driver_data);
const struct pci_device_id *pci_match_id(const struct pci_device_id *ids,
					 struct pci_dev *dev);
int pci_scan_bridge(struct pci_bus *bus, struct pci_dev *dev, int max,
		    int pass);

void pci_walk_bus(struct pci_bus *top, int (*cb)(struct pci_dev *, void *),
		  void *userdata);
int pci_cfg_space_size_ext(struct pci_dev *dev);
int pci_cfg_space_size(struct pci_dev *dev);
unsigned char pci_bus_max_busnr(struct pci_bus *bus);
void pci_setup_bridge(struct pci_bus *bus);
resource_size_t pcibios_window_alignment(struct pci_bus *bus,
					 unsigned long type);

#define PCI_VGA_STATE_CHANGE_BRIDGE (1 << 0)
#define PCI_VGA_STATE_CHANGE_DECODES (1 << 1)

int pci_set_vga_state(struct pci_dev *pdev, bool decode,
		      unsigned int command_bits, u32 flags);
/* kmem_cache style wrapper around pci_alloc_consistent() */

#include <linux/pci-dma.h>
#include <linux/dmapool.h>

#define	pci_pool dma_pool
#define pci_pool_create(name, pdev, size, align, allocation) \
		dma_pool_create(name, &pdev->dev, size, align, allocation)
#define	pci_pool_destroy(pool) dma_pool_destroy(pool)
#define	pci_pool_alloc(pool, flags, handle) dma_pool_alloc(pool, flags, handle)
#define	pci_pool_free(pool, vaddr, addr) dma_pool_free(pool, vaddr, addr)

enum pci_dma_burst_strategy {
	PCI_DMA_BURST_INFINITY,	/* make bursts as large as possible,
				   strategy_parameter is N/A */
	PCI_DMA_BURST_BOUNDARY, /* disconnect at every strategy_parameter
				   byte boundaries */
	PCI_DMA_BURST_MULTIPLE, /* disconnect at some multiple of
				   strategy_parameter byte boundaries */
};

struct msix_entry {
	u32	vector;	/* kernel uses to write allocated vector */
	u16	entry;	/* driver uses to specify entry, OS writes */
};


#ifndef CONFIG_PCI_MSI
static inline int pci_enable_msi_block(struct pci_dev *dev, unsigned int nvec)
{
	return -1;
}

static inline int
pci_enable_msi_block_auto(struct pci_dev *dev, unsigned int *maxvec)
{
	return -1;
}

static inline void pci_msi_shutdown(struct pci_dev *dev)
{ }
static inline void pci_disable_msi(struct pci_dev *dev)
{ }

static inline int pci_msix_table_size(struct pci_dev *dev)
{
	return 0;
}
static inline int pci_enable_msix(struct pci_dev *dev,
				  struct msix_entry *entries, int nvec)
{
	return -1;
}

static inline void pci_msix_shutdown(struct pci_dev *dev)
{ }
static inline void pci_disable_msix(struct pci_dev *dev)
{ }

static inline void msi_remove_pci_irq_vectors(struct pci_dev *dev)
{ }

static inline void pci_restore_msi_state(struct pci_dev *dev)
{ }
static inline int pci_msi_enabled(void)
{
	return 0;
}
#else
int pci_enable_msi_block(struct pci_dev *dev, unsigned int nvec);
int pci_enable_msi_block_auto(struct pci_dev *dev, unsigned int *maxvec);
void pci_msi_shutdown(struct pci_dev *dev);
void pci_disable_msi(struct pci_dev *dev);
int pci_msix_table_size(struct pci_dev *dev);
int pci_enable_msix(struct pci_dev *dev, struct msix_entry *entries, int nvec);
void pci_msix_shutdown(struct pci_dev *dev);
void pci_disable_msix(struct pci_dev *dev);
void msi_remove_pci_irq_vectors(struct pci_dev *dev);
void pci_restore_msi_state(struct pci_dev *dev);
int pci_msi_enabled(void);
#endif

#ifdef CONFIG_PCIEPORTBUS
extern bool pcie_ports_disabled;
extern bool pcie_ports_auto;
#else
#define pcie_ports_disabled	true
#define pcie_ports_auto		false
#endif

#ifndef CONFIG_PCIEASPM
static inline int pcie_aspm_enabled(void) { return 0; }
static inline bool pcie_aspm_support_enabled(void) { return false; }
#else
int pcie_aspm_enabled(void);
bool pcie_aspm_support_enabled(void);
#endif

#ifdef CONFIG_PCIEAER
void pci_no_aer(void);
bool pci_aer_available(void);
#else
static inline void pci_no_aer(void) { }
static inline bool pci_aer_available(void) { return false; }
#endif

#ifndef CONFIG_PCIE_ECRC
static inline void pcie_set_ecrc_checking(struct pci_dev *dev)
{
	return;
}
static inline void pcie_ecrc_get_policy(char *str) {};
#else
void pcie_set_ecrc_checking(struct pci_dev *dev);
void pcie_ecrc_get_policy(char *str);
#endif

#define pci_enable_msi(pdev)	pci_enable_msi_block(pdev, 1)

#ifdef CONFIG_HT_IRQ
/* The functions a driver should call */
int  ht_create_irq(struct pci_dev *dev, int idx);
void ht_destroy_irq(unsigned int irq);
#endif /* CONFIG_HT_IRQ */

void pci_cfg_access_lock(struct pci_dev *dev);
bool pci_cfg_access_trylock(struct pci_dev *dev);
void pci_cfg_access_unlock(struct pci_dev *dev);

/*
 * PCI domain support.  Sometimes called PCI segment (eg by ACPI),
 * a PCI domain is defined to be a set of PCI busses which share
 * configuration space.
 */
#ifdef CONFIG_PCI_DOMAINS
extern int pci_domains_supported;
#else
enum { pci_domains_supported = 0 };
static inline int pci_domain_nr(struct pci_bus *bus)
{
	return 0;
}

static inline int pci_proc_domain(struct pci_bus *bus)
{
	return 0;
}
#endif /* CONFIG_PCI_DOMAINS */

/* some architectures require additional setup to direct VGA traffic */
typedef int (*arch_set_vga_state_t)(struct pci_dev *pdev, bool decode,
		      unsigned int command_bits, u32 flags);
void pci_register_set_vga_state(arch_set_vga_state_t func);

#else /* CONFIG_PCI is not enabled */

/*
 *  If the system does not have PCI, clearly these return errors.  Define
 *  these as simple inline functions to avoid hair in drivers.
 */

#define _PCI_NOP(o, s, t) \
	static inline int pci_##o##_config_##s(struct pci_dev *dev, \
						int where, t val) \
		{ return PCIBIOS_FUNC_NOT_SUPPORTED; }

#define _PCI_NOP_ALL(o, x)	_PCI_NOP(o, byte, u8 x) \
				_PCI_NOP(o, word, u16 x) \
				_PCI_NOP(o, dword, u32 x)
_PCI_NOP_ALL(read, *)
_PCI_NOP_ALL(write,)

static inline struct pci_dev *pci_get_device(unsigned int vendor,
					     unsigned int device,
					     struct pci_dev *from)
{
	return NULL;
}

static inline struct pci_dev *pci_get_subsys(unsigned int vendor,
					     unsigned int device,
					     unsigned int ss_vendor,
					     unsigned int ss_device,
					     struct pci_dev *from)
{
	return NULL;
}

static inline struct pci_dev *pci_get_class(unsigned int class,
					    struct pci_dev *from)
{
	return NULL;
}

#define pci_dev_present(ids)	(0)
#define no_pci_devices()	(1)
#define pci_dev_put(dev)	do { } while (0)

static inline void pci_set_master(struct pci_dev *dev)
{ }

static inline int pci_enable_device(struct pci_dev *dev)
{
	return -EIO;
}

static inline void pci_disable_device(struct pci_dev *dev)
{ }

static inline int pci_set_dma_mask(struct pci_dev *dev, u64 mask)
{
	return -EIO;
}

static inline int pci_set_consistent_dma_mask(struct pci_dev *dev, u64 mask)
{
	return -EIO;
}

static inline int pci_set_dma_max_seg_size(struct pci_dev *dev,
					unsigned int size)
{
	return -EIO;
}

static inline int pci_set_dma_seg_boundary(struct pci_dev *dev,
					unsigned long mask)
{
	return -EIO;
}

static inline int pci_assign_resource(struct pci_dev *dev, int i)
{
	return -EBUSY;
}

static inline int __pci_register_driver(struct pci_driver *drv,
					struct module *owner)
{
	return 0;
}

static inline int pci_register_driver(struct pci_driver *drv)
{
	return 0;
}

static inline void pci_unregister_driver(struct pci_driver *drv)
{ }

static inline int pci_find_capability(struct pci_dev *dev, int cap)
{
	return 0;
}

static inline int pci_find_next_capability(struct pci_dev *dev, u8 post,
					   int cap)
{
	return 0;
}

static inline int pci_find_ext_capability(struct pci_dev *dev, int cap)
{
	return 0;
}

/* Power management related routines */
static inline int pci_save_state(struct pci_dev *dev)
{
	return 0;
}

static inline void pci_restore_state(struct pci_dev *dev)
{ }

static inline int pci_set_power_state(struct pci_dev *dev, pci_power_t state)
{
	return 0;
}

static inline int pci_wake_from_d3(struct pci_dev *dev, bool enable)
{
	return 0;
}

static inline pci_power_t pci_choose_state(struct pci_dev *dev,
					   pm_message_t state)
{
	return PCI_D0;
}

static inline int pci_enable_wake(struct pci_dev *dev, pci_power_t state,
				  int enable)
{
	return 0;
}

static inline void pci_enable_ido(struct pci_dev *dev, unsigned long type)
{
}

static inline void pci_disable_ido(struct pci_dev *dev, unsigned long type)
{
}

static inline int pci_enable_obff(struct pci_dev *dev, unsigned long type)
{
	return 0;
}

static inline void pci_disable_obff(struct pci_dev *dev)
{
}

static inline int pci_request_regions(struct pci_dev *dev, const char *res_name)
{
	return -EIO;
}

static inline void pci_release_regions(struct pci_dev *dev)
{ }

#define pci_dma_burst_advice(pdev, strat, strategy_parameter) do { } while (0)

static inline void pci_block_cfg_access(struct pci_dev *dev)
{ }

static inline int pci_block_cfg_access_in_atomic(struct pci_dev *dev)
{ return 0; }

static inline void pci_unblock_cfg_access(struct pci_dev *dev)
{ }

static inline struct pci_bus *pci_find_next_bus(const struct pci_bus *from)
{ return NULL; }

static inline struct pci_dev *pci_get_slot(struct pci_bus *bus,
						unsigned int devfn)
{ return NULL; }

static inline struct pci_dev *pci_get_bus_and_slot(unsigned int bus,
						unsigned int devfn)
{ return NULL; }

static inline int pci_domain_nr(struct pci_bus *bus)
{ return 0; }

static inline struct pci_dev *pci_dev_get(struct pci_dev *dev)
{ return NULL; }

#define dev_is_pci(d) (false)
#define dev_is_pf(d) (false)
#define dev_num_vf(d) (0)
#endif /* CONFIG_PCI */

/* Include architecture-dependent settings and functions */

#include <asm/pci.h>

#ifndef PCIBIOS_MAX_MEM_32
#define PCIBIOS_MAX_MEM_32 (-1)
#endif

/* these helpers provide future and backwards compatibility
 * for accessing popular PCI BAR info */
#define pci_resource_start(dev, bar)	((dev)->resource[(bar)].start)
#define pci_resource_end(dev, bar)	((dev)->resource[(bar)].end)
#define pci_resource_flags(dev, bar)	((dev)->resource[(bar)].flags)
#define pci_resource_len(dev,bar) \
	((pci_resource_start((dev), (bar)) == 0 &&	\
	  pci_resource_end((dev), (bar)) ==		\
	  pci_resource_start((dev), (bar))) ? 0 :	\
							\
	 (pci_resource_end((dev), (bar)) -		\
	  pci_resource_start((dev), (bar)) + 1))

/* Similar to the helpers above, these manipulate per-pci_dev
 * driver-specific data.  They are really just a wrapper around
 * the generic device structure functions of these calls.
 */
static inline void *pci_get_drvdata(struct pci_dev *pdev)
{
	return dev_get_drvdata(&pdev->dev);
}

static inline void pci_set_drvdata(struct pci_dev *pdev, void *data)
{
	dev_set_drvdata(&pdev->dev, data);
}

/* If you want to know what to call your pci_dev, ask this function.
 * Again, it's a wrapper around the generic device.
 */
static inline const char *pci_name(const struct pci_dev *pdev)
{
	return dev_name(&pdev->dev);
}


/* Some archs don't want to expose struct resource to userland as-is
 * in sysfs and /proc
 */
#ifndef HAVE_ARCH_PCI_RESOURCE_TO_USER
static inline void pci_resource_to_user(const struct pci_dev *dev, int bar,
		const struct resource *rsrc, resource_size_t *start,
		resource_size_t *end)
{
	*start = rsrc->start;
	*end = rsrc->end;
}
#endif /* HAVE_ARCH_PCI_RESOURCE_TO_USER */


/*
 *  The world is not perfect and supplies us with broken PCI devices.
 *  For at least a part of these bugs we need a work-around, so both
 *  generic (drivers/pci/quirks.c) and per-architecture code can define
 *  fixup hooks to be called for particular buggy devices.
 */

struct pci_fixup {
	u16 vendor;		/* You can use PCI_ANY_ID here of course */
	u16 device;		/* You can use PCI_ANY_ID here of course */
	u32 class;		/* You can use PCI_ANY_ID here too */
	unsigned int class_shift;	/* should be 0, 8, 16 */
	void (*hook)(struct pci_dev *dev);
};

enum pci_fixup_pass {
	pci_fixup_early,	/* Before probing BARs */
	pci_fixup_header,	/* After reading configuration header */
	pci_fixup_final,	/* Final phase of device fixups */
	pci_fixup_enable,	/* pci_enable_device() time */
	pci_fixup_resume,	/* pci_device_resume() */
	pci_fixup_suspend,	/* pci_device_suspend */
	pci_fixup_resume_early, /* pci_device_resume_early() */
};

/* Anonymous variables would be nice... */
#define DECLARE_PCI_FIXUP_SECTION(section, name, vendor, device, class,	\
				  class_shift, hook)			\
	static const struct pci_fixup __pci_fixup_##name __used		\
	__attribute__((__section__(#section), aligned((sizeof(void *)))))    \
		= { vendor, device, class, class_shift, hook };

#define DECLARE_PCI_FIXUP_CLASS_EARLY(vendor, device, class,		\
					 class_shift, hook)		\
	DECLARE_PCI_FIXUP_SECTION(.pci_fixup_early,			\
		vendor##device##hook, vendor, device, class, class_shift, hook)
#define DECLARE_PCI_FIXUP_CLASS_HEADER(vendor, device, class,		\
					 class_shift, hook)		\
	DECLARE_PCI_FIXUP_SECTION(.pci_fixup_header,			\
		vendor##device##hook, vendor, device, class, class_shift, hook)
#define DECLARE_PCI_FIXUP_CLASS_FINAL(vendor, device, class,		\
					 class_shift, hook)		\
	DECLARE_PCI_FIXUP_SECTION(.pci_fixup_final,			\
		vendor##device##hook, vendor, device, class, class_shift, hook)
#define DECLARE_PCI_FIXUP_CLASS_ENABLE(vendor, device, class,		\
					 class_shift, hook)		\
	DECLARE_PCI_FIXUP_SECTION(.pci_fixup_enable,			\
		vendor##device##hook, vendor, device, class, class_shift, hook)
#define DECLARE_PCI_FIXUP_CLASS_RESUME(vendor, device, class,		\
					 class_shift, hook)		\
	DECLARE_PCI_FIXUP_SECTION(.pci_fixup_resume,			\
		resume##vendor##device##hook, vendor, device, class,	\
		class_shift, hook)
#define DECLARE_PCI_FIXUP_CLASS_RESUME_EARLY(vendor, device, class,	\
					 class_shift, hook)		\
	DECLARE_PCI_FIXUP_SECTION(.pci_fixup_resume_early,		\
		resume_early##vendor##device##hook, vendor, device,	\
		class, class_shift, hook)
#define DECLARE_PCI_FIXUP_CLASS_SUSPEND(vendor, device, class,		\
					 class_shift, hook)		\
	DECLARE_PCI_FIXUP_SECTION(.pci_fixup_suspend,			\
		suspend##vendor##device##hook, vendor, device, class,	\
		class_shift, hook)

#define DECLARE_PCI_FIXUP_EARLY(vendor, device, hook)			\
	DECLARE_PCI_FIXUP_SECTION(.pci_fixup_early,			\
		vendor##device##hook, vendor, device, PCI_ANY_ID, 0, hook)
#define DECLARE_PCI_FIXUP_HEADER(vendor, device, hook)			\
	DECLARE_PCI_FIXUP_SECTION(.pci_fixup_header,			\
		vendor##device##hook, vendor, device, PCI_ANY_ID, 0, hook)
#define DECLARE_PCI_FIXUP_FINAL(vendor, device, hook)			\
	DECLARE_PCI_FIXUP_SECTION(.pci_fixup_final,			\
		vendor##device##hook, vendor, device, PCI_ANY_ID, 0, hook)
#define DECLARE_PCI_FIXUP_ENABLE(vendor, device, hook)			\
	DECLARE_PCI_FIXUP_SECTION(.pci_fixup_enable,			\
		vendor##device##hook, vendor, device, PCI_ANY_ID, 0, hook)
#define DECLARE_PCI_FIXUP_RESUME(vendor, device, hook)			\
	DECLARE_PCI_FIXUP_SECTION(.pci_fixup_resume,			\
		resume##vendor##device##hook, vendor, device,		\
		PCI_ANY_ID, 0, hook)
#define DECLARE_PCI_FIXUP_RESUME_EARLY(vendor, device, hook)		\
	DECLARE_PCI_FIXUP_SECTION(.pci_fixup_resume_early,		\
		resume_early##vendor##device##hook, vendor, device,	\
		PCI_ANY_ID, 0, hook)
#define DECLARE_PCI_FIXUP_SUSPEND(vendor, device, hook)			\
	DECLARE_PCI_FIXUP_SECTION(.pci_fixup_suspend,			\
		suspend##vendor##device##hook, vendor, device,		\
		PCI_ANY_ID, 0, hook)

#ifdef CONFIG_PCI_QUIRKS
void pci_fixup_device(enum pci_fixup_pass pass, struct pci_dev *dev);
struct pci_dev *pci_get_dma_source(struct pci_dev *dev);
int pci_dev_specific_acs_enabled(struct pci_dev *dev, u16 acs_flags);
#else
static inline void pci_fixup_device(enum pci_fixup_pass pass,
				    struct pci_dev *dev) {}
static inline struct pci_dev *pci_get_dma_source(struct pci_dev *dev)
{
	return pci_dev_get(dev);
}
static inline int pci_dev_specific_acs_enabled(struct pci_dev *dev,
					       u16 acs_flags)
{
	return -ENOTTY;
}
#endif

void __iomem *pcim_iomap(struct pci_dev *pdev, int bar, unsigned long maxlen);
void pcim_iounmap(struct pci_dev *pdev, void __iomem *addr);
void __iomem * const *pcim_iomap_table(struct pci_dev *pdev);
int pcim_iomap_regions(struct pci_dev *pdev, int mask, const char *name);
int pcim_iomap_regions_request_all(struct pci_dev *pdev, int mask,
				   const char *name);
void pcim_iounmap_regions(struct pci_dev *pdev, int mask);

extern int pci_pci_problems;
#define PCIPCI_FAIL		1	/* No PCI PCI DMA */
#define PCIPCI_TRITON		2
#define PCIPCI_NATOMA		4
#define PCIPCI_VIAETBF		8
#define PCIPCI_VSFX		16
#define PCIPCI_ALIMAGIK		32	/* Need low latency setting */
#define PCIAGP_FAIL		64	/* No PCI to AGP DMA */

extern unsigned long pci_cardbus_io_size;
extern unsigned long pci_cardbus_mem_size;
extern u8 pci_dfl_cache_line_size;
extern u8 pci_cache_line_size;

extern unsigned long pci_hotplug_io_size;
extern unsigned long pci_hotplug_mem_size;

/* Architecture specific versions may override these (weak) */
int pcibios_add_platform_entries(struct pci_dev *dev);
void pcibios_disable_device(struct pci_dev *dev);
void pcibios_set_master(struct pci_dev *dev);
int pcibios_set_pcie_reset_state(struct pci_dev *dev,
				 enum pcie_reset_state state);
int pcibios_add_device(struct pci_dev *dev);

#ifdef CONFIG_PCI_MMCONFIG
void __init pci_mmcfg_early_init(void);
void __init pci_mmcfg_late_init(void);
#else
static inline void pci_mmcfg_early_init(void) { }
static inline void pci_mmcfg_late_init(void) { }
#endif

int pci_ext_cfg_avail(void);

void __iomem *pci_ioremap_bar(struct pci_dev *pdev, int bar);

#ifdef CONFIG_PCI_IOV
int pci_enable_sriov(struct pci_dev *dev, int nr_virtfn);
void pci_disable_sriov(struct pci_dev *dev);
irqreturn_t pci_sriov_migration(struct pci_dev *dev);
int pci_num_vf(struct pci_dev *dev);
int pci_sriov_set_totalvfs(struct pci_dev *dev, u16 numvfs);
int pci_sriov_get_totalvfs(struct pci_dev *dev);
#else
static inline int pci_enable_sriov(struct pci_dev *dev, int nr_virtfn)
{
	return -ENODEV;
}
static inline void pci_disable_sriov(struct pci_dev *dev)
{
}
static inline irqreturn_t pci_sriov_migration(struct pci_dev *dev)
{
	return IRQ_NONE;
}
static inline int pci_num_vf(struct pci_dev *dev)
{
	return 0;
}
static inline int pci_sriov_set_totalvfs(struct pci_dev *dev, u16 numvfs)
{
	return 0;
}
static inline int pci_sriov_get_totalvfs(struct pci_dev *dev)
{
	return 0;
}
#endif

#if defined(CONFIG_HOTPLUG_PCI) || defined(CONFIG_HOTPLUG_PCI_MODULE)
void pci_hp_create_module_link(struct pci_slot *pci_slot);
void pci_hp_remove_module_link(struct pci_slot *pci_slot);
#endif

/**
 * pci_pcie_cap - get the saved PCIe capability offset
 * @dev: PCI device
 *
 * PCIe capability offset is calculated at PCI device initialization
 * time and saved in the data structure. This function returns saved
 * PCIe capability offset. Using this instead of pci_find_capability()
 * reduces unnecessary search in the PCI configuration space. If you
 * need to calculate PCIe capability offset from raw device for some
 * reasons, please use pci_find_capability() instead.
 */
static inline int pci_pcie_cap(struct pci_dev *dev)
{
	return dev->pcie_cap;
}

/**
 * pci_is_pcie - check if the PCI device is PCI Express capable
 * @dev: PCI device
 *
 * Retrun true if the PCI device is PCI Express capable, false otherwise.
 */
static inline bool pci_is_pcie(struct pci_dev *dev)
{
	return !!pci_pcie_cap(dev);
}

/**
 * pcie_caps_reg - get the PCIe Capabilities Register
 * @dev: PCI device
 */
static inline u16 pcie_caps_reg(const struct pci_dev *dev)
{
	return dev->pcie_flags_reg;
}

/**
 * pci_pcie_type - get the PCIe device/port type
 * @dev: PCI device
 */
static inline int pci_pcie_type(const struct pci_dev *dev)
{
	return (pcie_caps_reg(dev) & PCI_EXP_FLAGS_TYPE) >> 4;
}

void pci_request_acs(void);
bool pci_acs_enabled(struct pci_dev *pdev, u16 acs_flags);
bool pci_acs_path_enabled(struct pci_dev *start,
			  struct pci_dev *end, u16 acs_flags);

#define PCI_VPD_LRDT			0x80	/* Large Resource Data Type */
#define PCI_VPD_LRDT_ID(x)		(x | PCI_VPD_LRDT)

/* Large Resource Data Type Tag Item Names */
#define PCI_VPD_LTIN_ID_STRING		0x02	/* Identifier String */
#define PCI_VPD_LTIN_RO_DATA		0x10	/* Read-Only Data */
#define PCI_VPD_LTIN_RW_DATA		0x11	/* Read-Write Data */

#define PCI_VPD_LRDT_ID_STRING		PCI_VPD_LRDT_ID(PCI_VPD_LTIN_ID_STRING)
#define PCI_VPD_LRDT_RO_DATA		PCI_VPD_LRDT_ID(PCI_VPD_LTIN_RO_DATA)
#define PCI_VPD_LRDT_RW_DATA		PCI_VPD_LRDT_ID(PCI_VPD_LTIN_RW_DATA)

/* Small Resource Data Type Tag Item Names */
#define PCI_VPD_STIN_END		0x78	/* End */

#define PCI_VPD_SRDT_END		PCI_VPD_STIN_END

#define PCI_VPD_SRDT_TIN_MASK		0x78
#define PCI_VPD_SRDT_LEN_MASK		0x07

#define PCI_VPD_LRDT_TAG_SIZE		3
#define PCI_VPD_SRDT_TAG_SIZE		1

#define PCI_VPD_INFO_FLD_HDR_SIZE	3

#define PCI_VPD_RO_KEYWORD_PARTNO	"PN"
#define PCI_VPD_RO_KEYWORD_MFR_ID	"MN"
#define PCI_VPD_RO_KEYWORD_VENDOR0	"V0"
#define PCI_VPD_RO_KEYWORD_CHKSUM	"RV"

/**
 * pci_vpd_lrdt_size - Extracts the Large Resource Data Type length
 * @lrdt: Pointer to the beginning of the Large Resource Data Type tag
 *
 * Returns the extracted Large Resource Data Type length.
 */
static inline u16 pci_vpd_lrdt_size(const u8 *lrdt)
{
	return (u16)lrdt[1] + ((u16)lrdt[2] << 8);
}

/**
 * pci_vpd_srdt_size - Extracts the Small Resource Data Type length
 * @lrdt: Pointer to the beginning of the Small Resource Data Type tag
 *
 * Returns the extracted Small Resource Data Type length.
 */
static inline u8 pci_vpd_srdt_size(const u8 *srdt)
{
	return (*srdt) & PCI_VPD_SRDT_LEN_MASK;
}

/**
 * pci_vpd_info_field_size - Extracts the information field length
 * @lrdt: Pointer to the beginning of an information field header
 *
 * Returns the extracted information field length.
 */
static inline u8 pci_vpd_info_field_size(const u8 *info_field)
{
	return info_field[2];
}

/**
 * pci_vpd_find_tag - Locates the Resource Data Type tag provided
 * @buf: Pointer to buffered vpd data
 * @off: The offset into the buffer at which to begin the search
 * @len: The length of the vpd buffer
 * @rdt: The Resource Data Type to search for
 *
 * Returns the index where the Resource Data Type was found or
 * -ENOENT otherwise.
 */
int pci_vpd_find_tag(const u8 *buf, unsigned int off, unsigned int len, u8 rdt);

/**
 * pci_vpd_find_info_keyword - Locates an information field keyword in the VPD
 * @buf: Pointer to buffered vpd data
 * @off: The offset into the buffer at which to begin the search
 * @len: The length of the buffer area, relative to off, in which to search
 * @kw: The keyword to search for
 *
 * Returns the index where the information field keyword was found or
 * -ENOENT otherwise.
 */
int pci_vpd_find_info_keyword(const u8 *buf, unsigned int off,
			      unsigned int len, const char *kw);

/* PCI <-> OF binding helpers */
#ifdef CONFIG_OF
struct device_node;
void pci_set_of_node(struct pci_dev *dev);
void pci_release_of_node(struct pci_dev *dev);
void pci_set_bus_of_node(struct pci_bus *bus);
void pci_release_bus_of_node(struct pci_bus *bus);

/* Arch may override this (weak) */
<<<<<<< HEAD
extern struct device_node *pcibios_get_phb_of_node(struct pci_bus *bus);
=======
struct device_node * __weak pcibios_get_phb_of_node(struct pci_bus *bus);
>>>>>>> f39d5b72

static inline struct device_node *
pci_device_to_OF_node(const struct pci_dev *pdev)
{
	return pdev ? pdev->dev.of_node : NULL;
}

static inline struct device_node *pci_bus_to_OF_node(struct pci_bus *bus)
{
	return bus ? bus->dev.of_node : NULL;
}

#else /* CONFIG_OF */
static inline void pci_set_of_node(struct pci_dev *dev) { }
static inline void pci_release_of_node(struct pci_dev *dev) { }
static inline void pci_set_bus_of_node(struct pci_bus *bus) { }
static inline void pci_release_bus_of_node(struct pci_bus *bus) { }
#endif  /* CONFIG_OF */

#ifdef CONFIG_EEH
static inline struct eeh_dev *pci_dev_to_eeh_dev(struct pci_dev *pdev)
{
	return pdev->dev.archdata.edev;
}
#endif

/**
 * pci_find_upstream_pcie_bridge - find upstream PCIe-to-PCI bridge of a device
 * @pdev: the PCI device
 *
 * if the device is PCIE, return NULL
 * if the device isn't connected to a PCIe bridge (that is its parent is a
 * legacy PCI bridge and the bridge is directly connected to bus 0), return its
 * parent
 */
struct pci_dev *pci_find_upstream_pcie_bridge(struct pci_dev *pdev);

#endif /* LINUX_PCI_H */<|MERGE_RESOLUTION|>--- conflicted
+++ resolved
@@ -1839,11 +1839,7 @@
 void pci_release_bus_of_node(struct pci_bus *bus);
 
 /* Arch may override this (weak) */
-<<<<<<< HEAD
-extern struct device_node *pcibios_get_phb_of_node(struct pci_bus *bus);
-=======
-struct device_node * __weak pcibios_get_phb_of_node(struct pci_bus *bus);
->>>>>>> f39d5b72
+struct device_node *pcibios_get_phb_of_node(struct pci_bus *bus);
 
 static inline struct device_node *
 pci_device_to_OF_node(const struct pci_dev *pdev)
