/*
 *  fs/nfs/nfs4state.c
 *
 *  Client-side XDR for NFSv4.
 *
 *  Copyright (c) 2002 The Regents of the University of Michigan.
 *  All rights reserved.
 *
 *  Kendrick Smith <kmsmith@umich.edu>
 *
 *  Redistribution and use in source and binary forms, with or without
 *  modification, are permitted provided that the following conditions
 *  are met:
 *
 *  1. Redistributions of source code must retain the above copyright
 *     notice, this list of conditions and the following disclaimer.
 *  2. Redistributions in binary form must reproduce the above copyright
 *     notice, this list of conditions and the following disclaimer in the
 *     documentation and/or other materials provided with the distribution.
 *  3. Neither the name of the University nor the names of its
 *     contributors may be used to endorse or promote products derived
 *     from this software without specific prior written permission.
 *
 *  THIS SOFTWARE IS PROVIDED ``AS IS'' AND ANY EXPRESS OR IMPLIED
 *  WARRANTIES, INCLUDING, BUT NOT LIMITED TO, THE IMPLIED WARRANTIES OF
 *  MERCHANTABILITY AND FITNESS FOR A PARTICULAR PURPOSE ARE
 *  DISCLAIMED. IN NO EVENT SHALL THE REGENTS OR CONTRIBUTORS BE LIABLE
 *  FOR ANY DIRECT, INDIRECT, INCIDENTAL, SPECIAL, EXEMPLARY, OR
 *  CONSEQUENTIAL DAMAGES (INCLUDING, BUT NOT LIMITED TO, PROCUREMENT OF
 *  SUBSTITUTE GOODS OR SERVICES; LOSS OF USE, DATA, OR PROFITS; OR
 *  BUSINESS INTERRUPTION) HOWEVER CAUSED AND ON ANY THEORY OF
 *  LIABILITY, WHETHER IN CONTRACT, STRICT LIABILITY, OR TORT (INCLUDING
 *  NEGLIGENCE OR OTHERWISE) ARISING IN ANY WAY OUT OF THE USE OF THIS
 *  SOFTWARE, EVEN IF ADVISED OF THE POSSIBILITY OF SUCH DAMAGE.
 *
 * Implementation of the NFSv4 state model.  For the time being,
 * this is minimal, but will be made much more complex in a
 * subsequent patch.
 */

#include <linux/kernel.h>
#include <linux/slab.h>
#include <linux/fs.h>
#include <linux/nfs_fs.h>
#include <linux/nfs_idmap.h>
#include <linux/kthread.h>
#include <linux/module.h>
#include <linux/random.h>
#include <linux/ratelimit.h>
#include <linux/workqueue.h>
#include <linux/bitops.h>
#include <linux/jiffies.h>

#include <linux/sunrpc/clnt.h>

#include "nfs4_fs.h"
#include "callback.h"
#include "delegation.h"
#include "internal.h"
#include "nfs4session.h"
#include "pnfs.h"
#include "netns.h"

#define NFSDBG_FACILITY		NFSDBG_STATE

#define OPENOWNER_POOL_SIZE	8

const nfs4_stateid zero_stateid;
static DEFINE_MUTEX(nfs_clid_init_mutex);

int nfs4_init_clientid(struct nfs_client *clp, struct rpc_cred *cred)
{
	struct nfs4_setclientid_res clid = {
		.clientid = clp->cl_clientid,
		.confirm = clp->cl_confirm,
	};
	unsigned short port;
	int status;
	struct nfs_net *nn = net_generic(clp->cl_net, nfs_net_id);

	if (test_bit(NFS4CLNT_LEASE_CONFIRM, &clp->cl_state))
		goto do_confirm;
	port = nn->nfs_callback_tcpport;
	if (clp->cl_addr.ss_family == AF_INET6)
		port = nn->nfs_callback_tcpport6;

	status = nfs4_proc_setclientid(clp, NFS4_CALLBACK, port, cred, &clid);
	if (status != 0)
		goto out;
	clp->cl_clientid = clid.clientid;
	clp->cl_confirm = clid.confirm;
	set_bit(NFS4CLNT_LEASE_CONFIRM, &clp->cl_state);
do_confirm:
	status = nfs4_proc_setclientid_confirm(clp, &clid, cred);
	if (status != 0)
		goto out;
	clear_bit(NFS4CLNT_LEASE_CONFIRM, &clp->cl_state);
	nfs4_schedule_state_renewal(clp);
out:
	return status;
}

/**
 * nfs40_discover_server_trunking - Detect server IP address trunking (mv0)
 *
 * @clp: nfs_client under test
 * @result: OUT: found nfs_client, or clp
 * @cred: credential to use for trunking test
 *
 * Returns zero, a negative errno, or a negative NFS4ERR status.
 * If zero is returned, an nfs_client pointer is planted in
 * "result".
 *
 * Note: The returned client may not yet be marked ready.
 */
int nfs40_discover_server_trunking(struct nfs_client *clp,
				   struct nfs_client **result,
				   struct rpc_cred *cred)
{
	struct nfs4_setclientid_res clid = {
		.clientid = clp->cl_clientid,
		.confirm = clp->cl_confirm,
	};
	struct nfs_net *nn = net_generic(clp->cl_net, nfs_net_id);
	unsigned short port;
	int status;

	port = nn->nfs_callback_tcpport;
	if (clp->cl_addr.ss_family == AF_INET6)
		port = nn->nfs_callback_tcpport6;

	status = nfs4_proc_setclientid(clp, NFS4_CALLBACK, port, cred, &clid);
	if (status != 0)
		goto out;
	clp->cl_clientid = clid.clientid;
	clp->cl_confirm = clid.confirm;

	status = nfs40_walk_client_list(clp, result, cred);
	if (status == 0) {
		/* Sustain the lease, even if it's empty.  If the clientid4
		 * goes stale it's of no use for trunking discovery. */
		nfs4_schedule_state_renewal(*result);
	}
out:
	return status;
}

struct rpc_cred *nfs4_get_machine_cred_locked(struct nfs_client *clp)
{
	struct rpc_cred *cred = NULL;

	if (clp->cl_machine_cred != NULL)
		cred = get_rpccred(clp->cl_machine_cred);
	return cred;
}

static void nfs4_root_machine_cred(struct nfs_client *clp)
{
	struct rpc_cred *cred, *new;

	new = rpc_lookup_machine_cred(NULL);
	spin_lock(&clp->cl_lock);
	cred = clp->cl_machine_cred;
	clp->cl_machine_cred = new;
	spin_unlock(&clp->cl_lock);
	if (cred != NULL)
		put_rpccred(cred);
}

static struct rpc_cred *
nfs4_get_renew_cred_server_locked(struct nfs_server *server)
{
	struct rpc_cred *cred = NULL;
	struct nfs4_state_owner *sp;
	struct rb_node *pos;

	for (pos = rb_first(&server->state_owners);
	     pos != NULL;
	     pos = rb_next(pos)) {
		sp = rb_entry(pos, struct nfs4_state_owner, so_server_node);
		if (list_empty(&sp->so_states))
			continue;
		cred = get_rpccred(sp->so_cred);
		break;
	}
	return cred;
}

/**
 * nfs4_get_renew_cred_locked - Acquire credential for a renew operation
 * @clp: client state handle
 *
 * Returns an rpc_cred with reference count bumped, or NULL.
 * Caller must hold clp->cl_lock.
 */
struct rpc_cred *nfs4_get_renew_cred_locked(struct nfs_client *clp)
{
	struct rpc_cred *cred = NULL;
	struct nfs_server *server;

	/* Use machine credentials if available */
	cred = nfs4_get_machine_cred_locked(clp);
	if (cred != NULL)
		goto out;

	rcu_read_lock();
	list_for_each_entry_rcu(server, &clp->cl_superblocks, client_link) {
		cred = nfs4_get_renew_cred_server_locked(server);
		if (cred != NULL)
			break;
	}
	rcu_read_unlock();

out:
	return cred;
}

static void nfs4_end_drain_slot_table(struct nfs4_slot_table *tbl)
{
	if (test_and_clear_bit(NFS4_SLOT_TBL_DRAINING, &tbl->slot_tbl_state)) {
		spin_lock(&tbl->slot_tbl_lock);
		nfs41_wake_slot_table(tbl);
		spin_unlock(&tbl->slot_tbl_lock);
	}
}

static void nfs4_end_drain_session(struct nfs_client *clp)
{
	struct nfs4_session *ses = clp->cl_session;

	if (clp->cl_slot_tbl) {
		nfs4_end_drain_slot_table(clp->cl_slot_tbl);
		return;
	}

	if (ses != NULL) {
		nfs4_end_drain_slot_table(&ses->bc_slot_table);
		nfs4_end_drain_slot_table(&ses->fc_slot_table);
	}
}

<<<<<<< HEAD
#if defined(CONFIG_NFS_V4_1)

=======
>>>>>>> d8ec26d7
static int nfs4_drain_slot_tbl(struct nfs4_slot_table *tbl)
{
	set_bit(NFS4_SLOT_TBL_DRAINING, &tbl->slot_tbl_state);
	spin_lock(&tbl->slot_tbl_lock);
	if (tbl->highest_used_slotid != NFS4_NO_SLOT) {
		reinit_completion(&tbl->complete);
		spin_unlock(&tbl->slot_tbl_lock);
		return wait_for_completion_interruptible(&tbl->complete);
	}
	spin_unlock(&tbl->slot_tbl_lock);
	return 0;
}

static int nfs4_begin_drain_session(struct nfs_client *clp)
{
	struct nfs4_session *ses = clp->cl_session;
	int ret = 0;

	if (clp->cl_slot_tbl)
		return nfs4_drain_slot_tbl(clp->cl_slot_tbl);

	/* back channel */
	ret = nfs4_drain_slot_tbl(&ses->bc_slot_table);
	if (ret)
		return ret;
	/* fore channel */
	return nfs4_drain_slot_tbl(&ses->fc_slot_table);
}

<<<<<<< HEAD
=======
#if defined(CONFIG_NFS_V4_1)

>>>>>>> d8ec26d7
static int nfs41_setup_state_renewal(struct nfs_client *clp)
{
	int status;
	struct nfs_fsinfo fsinfo;

	if (!test_bit(NFS_CS_CHECK_LEASE_TIME, &clp->cl_res_state)) {
		nfs4_schedule_state_renewal(clp);
		return 0;
	}

	status = nfs4_proc_get_lease_time(clp, &fsinfo);
	if (status == 0) {
		/* Update lease time and schedule renewal */
		spin_lock(&clp->cl_lock);
		clp->cl_lease_time = fsinfo.lease_time * HZ;
		clp->cl_last_renewal = jiffies;
		spin_unlock(&clp->cl_lock);

		nfs4_schedule_state_renewal(clp);
	}

	return status;
}

static void nfs41_finish_session_reset(struct nfs_client *clp)
{
	clear_bit(NFS4CLNT_LEASE_CONFIRM, &clp->cl_state);
	clear_bit(NFS4CLNT_SESSION_RESET, &clp->cl_state);
	/* create_session negotiated new slot table */
	clear_bit(NFS4CLNT_BIND_CONN_TO_SESSION, &clp->cl_state);
	nfs41_setup_state_renewal(clp);
}

int nfs41_init_clientid(struct nfs_client *clp, struct rpc_cred *cred)
{
	int status;

	if (test_bit(NFS4CLNT_LEASE_CONFIRM, &clp->cl_state))
		goto do_confirm;
	nfs4_begin_drain_session(clp);
	status = nfs4_proc_exchange_id(clp, cred);
	if (status != 0)
		goto out;
	set_bit(NFS4CLNT_LEASE_CONFIRM, &clp->cl_state);
do_confirm:
	status = nfs4_proc_create_session(clp, cred);
	if (status != 0)
		goto out;
	nfs41_finish_session_reset(clp);
	nfs_mark_client_ready(clp, NFS_CS_READY);
out:
	return status;
}

/**
 * nfs41_discover_server_trunking - Detect server IP address trunking (mv1)
 *
 * @clp: nfs_client under test
 * @result: OUT: found nfs_client, or clp
 * @cred: credential to use for trunking test
 *
 * Returns NFS4_OK, a negative errno, or a negative NFS4ERR status.
 * If NFS4_OK is returned, an nfs_client pointer is planted in
 * "result".
 *
 * Note: The returned client may not yet be marked ready.
 */
int nfs41_discover_server_trunking(struct nfs_client *clp,
				   struct nfs_client **result,
				   struct rpc_cred *cred)
{
	int status;

	status = nfs4_proc_exchange_id(clp, cred);
	if (status != NFS4_OK)
		return status;
	set_bit(NFS4CLNT_LEASE_CONFIRM, &clp->cl_state);

	return nfs41_walk_client_list(clp, result, cred);
}

#endif /* CONFIG_NFS_V4_1 */

/**
 * nfs4_get_clid_cred - Acquire credential for a setclientid operation
 * @clp: client state handle
 *
 * Returns an rpc_cred with reference count bumped, or NULL.
 */
struct rpc_cred *nfs4_get_clid_cred(struct nfs_client *clp)
{
	struct rpc_cred *cred;

	spin_lock(&clp->cl_lock);
	cred = nfs4_get_machine_cred_locked(clp);
	spin_unlock(&clp->cl_lock);
	return cred;
}

static struct nfs4_state_owner *
nfs4_find_state_owner_locked(struct nfs_server *server, struct rpc_cred *cred)
{
	struct rb_node **p = &server->state_owners.rb_node,
		       *parent = NULL;
	struct nfs4_state_owner *sp;

	while (*p != NULL) {
		parent = *p;
		sp = rb_entry(parent, struct nfs4_state_owner, so_server_node);

		if (cred < sp->so_cred)
			p = &parent->rb_left;
		else if (cred > sp->so_cred)
			p = &parent->rb_right;
		else {
			if (!list_empty(&sp->so_lru))
				list_del_init(&sp->so_lru);
			atomic_inc(&sp->so_count);
			return sp;
		}
	}
	return NULL;
}

static struct nfs4_state_owner *
nfs4_insert_state_owner_locked(struct nfs4_state_owner *new)
{
	struct nfs_server *server = new->so_server;
	struct rb_node **p = &server->state_owners.rb_node,
		       *parent = NULL;
	struct nfs4_state_owner *sp;
	int err;

	while (*p != NULL) {
		parent = *p;
		sp = rb_entry(parent, struct nfs4_state_owner, so_server_node);

		if (new->so_cred < sp->so_cred)
			p = &parent->rb_left;
		else if (new->so_cred > sp->so_cred)
			p = &parent->rb_right;
		else {
			if (!list_empty(&sp->so_lru))
				list_del_init(&sp->so_lru);
			atomic_inc(&sp->so_count);
			return sp;
		}
	}
	err = ida_get_new(&server->openowner_id, &new->so_seqid.owner_id);
	if (err)
		return ERR_PTR(err);
	rb_link_node(&new->so_server_node, parent, p);
	rb_insert_color(&new->so_server_node, &server->state_owners);
	return new;
}

static void
nfs4_remove_state_owner_locked(struct nfs4_state_owner *sp)
{
	struct nfs_server *server = sp->so_server;

	if (!RB_EMPTY_NODE(&sp->so_server_node))
		rb_erase(&sp->so_server_node, &server->state_owners);
	ida_remove(&server->openowner_id, sp->so_seqid.owner_id);
}

static void
nfs4_init_seqid_counter(struct nfs_seqid_counter *sc)
{
	sc->create_time = ktime_get();
	sc->flags = 0;
	sc->counter = 0;
	spin_lock_init(&sc->lock);
	INIT_LIST_HEAD(&sc->list);
	rpc_init_wait_queue(&sc->wait, "Seqid_waitqueue");
}

static void
nfs4_destroy_seqid_counter(struct nfs_seqid_counter *sc)
{
	rpc_destroy_wait_queue(&sc->wait);
}

/*
 * nfs4_alloc_state_owner(): this is called on the OPEN or CREATE path to
 * create a new state_owner.
 *
 */
static struct nfs4_state_owner *
nfs4_alloc_state_owner(struct nfs_server *server,
		struct rpc_cred *cred,
		gfp_t gfp_flags)
{
	struct nfs4_state_owner *sp;

	sp = kzalloc(sizeof(*sp), gfp_flags);
	if (!sp)
		return NULL;
	sp->so_server = server;
	sp->so_cred = get_rpccred(cred);
	spin_lock_init(&sp->so_lock);
	INIT_LIST_HEAD(&sp->so_states);
	nfs4_init_seqid_counter(&sp->so_seqid);
	atomic_set(&sp->so_count, 1);
	INIT_LIST_HEAD(&sp->so_lru);
	seqcount_init(&sp->so_reclaim_seqcount);
	mutex_init(&sp->so_delegreturn_mutex);
	return sp;
}

static void
nfs4_drop_state_owner(struct nfs4_state_owner *sp)
{
	struct rb_node *rb_node = &sp->so_server_node;

	if (!RB_EMPTY_NODE(rb_node)) {
		struct nfs_server *server = sp->so_server;
		struct nfs_client *clp = server->nfs_client;

		spin_lock(&clp->cl_lock);
		if (!RB_EMPTY_NODE(rb_node)) {
			rb_erase(rb_node, &server->state_owners);
			RB_CLEAR_NODE(rb_node);
		}
		spin_unlock(&clp->cl_lock);
	}
}

static void nfs4_free_state_owner(struct nfs4_state_owner *sp)
{
	nfs4_destroy_seqid_counter(&sp->so_seqid);
	put_rpccred(sp->so_cred);
	kfree(sp);
}

static void nfs4_gc_state_owners(struct nfs_server *server)
{
	struct nfs_client *clp = server->nfs_client;
	struct nfs4_state_owner *sp, *tmp;
	unsigned long time_min, time_max;
	LIST_HEAD(doomed);

	spin_lock(&clp->cl_lock);
	time_max = jiffies;
	time_min = (long)time_max - (long)clp->cl_lease_time;
	list_for_each_entry_safe(sp, tmp, &server->state_owners_lru, so_lru) {
		/* NB: LRU is sorted so that oldest is at the head */
		if (time_in_range(sp->so_expires, time_min, time_max))
			break;
		list_move(&sp->so_lru, &doomed);
		nfs4_remove_state_owner_locked(sp);
	}
	spin_unlock(&clp->cl_lock);

	list_for_each_entry_safe(sp, tmp, &doomed, so_lru) {
		list_del(&sp->so_lru);
		nfs4_free_state_owner(sp);
	}
}

/**
 * nfs4_get_state_owner - Look up a state owner given a credential
 * @server: nfs_server to search
 * @cred: RPC credential to match
 *
 * Returns a pointer to an instantiated nfs4_state_owner struct, or NULL.
 */
struct nfs4_state_owner *nfs4_get_state_owner(struct nfs_server *server,
					      struct rpc_cred *cred,
					      gfp_t gfp_flags)
{
	struct nfs_client *clp = server->nfs_client;
	struct nfs4_state_owner *sp, *new;

	spin_lock(&clp->cl_lock);
	sp = nfs4_find_state_owner_locked(server, cred);
	spin_unlock(&clp->cl_lock);
	if (sp != NULL)
		goto out;
	new = nfs4_alloc_state_owner(server, cred, gfp_flags);
	if (new == NULL)
		goto out;
	do {
		if (ida_pre_get(&server->openowner_id, gfp_flags) == 0)
			break;
		spin_lock(&clp->cl_lock);
		sp = nfs4_insert_state_owner_locked(new);
		spin_unlock(&clp->cl_lock);
	} while (sp == ERR_PTR(-EAGAIN));
	if (sp != new)
		nfs4_free_state_owner(new);
out:
	nfs4_gc_state_owners(server);
	return sp;
}

/**
 * nfs4_put_state_owner - Release a nfs4_state_owner
 * @sp: state owner data to release
 *
 * Note that we keep released state owners on an LRU
 * list.
 * This caches valid state owners so that they can be
 * reused, to avoid the OPEN_CONFIRM on minor version 0.
 * It also pins the uniquifier of dropped state owners for
 * a while, to ensure that those state owner names are
 * never reused.
 */
void nfs4_put_state_owner(struct nfs4_state_owner *sp)
{
	struct nfs_server *server = sp->so_server;
	struct nfs_client *clp = server->nfs_client;

	if (!atomic_dec_and_lock(&sp->so_count, &clp->cl_lock))
		return;

	sp->so_expires = jiffies;
	list_add_tail(&sp->so_lru, &server->state_owners_lru);
	spin_unlock(&clp->cl_lock);
}

/**
 * nfs4_purge_state_owners - Release all cached state owners
 * @server: nfs_server with cached state owners to release
 *
 * Called at umount time.  Remaining state owners will be on
 * the LRU with ref count of zero.
 */
void nfs4_purge_state_owners(struct nfs_server *server)
{
	struct nfs_client *clp = server->nfs_client;
	struct nfs4_state_owner *sp, *tmp;
	LIST_HEAD(doomed);

	spin_lock(&clp->cl_lock);
	list_for_each_entry_safe(sp, tmp, &server->state_owners_lru, so_lru) {
		list_move(&sp->so_lru, &doomed);
		nfs4_remove_state_owner_locked(sp);
	}
	spin_unlock(&clp->cl_lock);

	list_for_each_entry_safe(sp, tmp, &doomed, so_lru) {
		list_del(&sp->so_lru);
		nfs4_free_state_owner(sp);
	}
}

static struct nfs4_state *
nfs4_alloc_open_state(void)
{
	struct nfs4_state *state;

	state = kzalloc(sizeof(*state), GFP_NOFS);
	if (!state)
		return NULL;
	atomic_set(&state->count, 1);
	INIT_LIST_HEAD(&state->lock_states);
	spin_lock_init(&state->state_lock);
	seqlock_init(&state->seqlock);
	return state;
}

void
nfs4_state_set_mode_locked(struct nfs4_state *state, fmode_t fmode)
{
	if (state->state == fmode)
		return;
	/* NB! List reordering - see the reclaim code for why.  */
	if ((fmode & FMODE_WRITE) != (state->state & FMODE_WRITE)) {
		if (fmode & FMODE_WRITE)
			list_move(&state->open_states, &state->owner->so_states);
		else
			list_move_tail(&state->open_states, &state->owner->so_states);
	}
	state->state = fmode;
}

static struct nfs4_state *
__nfs4_find_state_byowner(struct inode *inode, struct nfs4_state_owner *owner)
{
	struct nfs_inode *nfsi = NFS_I(inode);
	struct nfs4_state *state;

	list_for_each_entry(state, &nfsi->open_states, inode_states) {
		if (state->owner != owner)
			continue;
		if (!nfs4_valid_open_stateid(state))
			continue;
		if (atomic_inc_not_zero(&state->count))
			return state;
	}
	return NULL;
}

static void
nfs4_free_open_state(struct nfs4_state *state)
{
	kfree(state);
}

struct nfs4_state *
nfs4_get_open_state(struct inode *inode, struct nfs4_state_owner *owner)
{
	struct nfs4_state *state, *new;
	struct nfs_inode *nfsi = NFS_I(inode);

	spin_lock(&inode->i_lock);
	state = __nfs4_find_state_byowner(inode, owner);
	spin_unlock(&inode->i_lock);
	if (state)
		goto out;
	new = nfs4_alloc_open_state();
	spin_lock(&owner->so_lock);
	spin_lock(&inode->i_lock);
	state = __nfs4_find_state_byowner(inode, owner);
	if (state == NULL && new != NULL) {
		state = new;
		state->owner = owner;
		atomic_inc(&owner->so_count);
		list_add(&state->inode_states, &nfsi->open_states);
		ihold(inode);
		state->inode = inode;
		spin_unlock(&inode->i_lock);
		/* Note: The reclaim code dictates that we add stateless
		 * and read-only stateids to the end of the list */
		list_add_tail(&state->open_states, &owner->so_states);
		spin_unlock(&owner->so_lock);
	} else {
		spin_unlock(&inode->i_lock);
		spin_unlock(&owner->so_lock);
		if (new)
			nfs4_free_open_state(new);
	}
out:
	return state;
}

void nfs4_put_open_state(struct nfs4_state *state)
{
	struct inode *inode = state->inode;
	struct nfs4_state_owner *owner = state->owner;

	if (!atomic_dec_and_lock(&state->count, &owner->so_lock))
		return;
	spin_lock(&inode->i_lock);
	list_del(&state->inode_states);
	list_del(&state->open_states);
	spin_unlock(&inode->i_lock);
	spin_unlock(&owner->so_lock);
	iput(inode);
	nfs4_free_open_state(state);
	nfs4_put_state_owner(owner);
}

/*
 * Close the current file.
 */
static void __nfs4_close(struct nfs4_state *state,
		fmode_t fmode, gfp_t gfp_mask, int wait)
{
	struct nfs4_state_owner *owner = state->owner;
	int call_close = 0;
	fmode_t newstate;

	atomic_inc(&owner->so_count);
	/* Protect against nfs4_find_state() */
	spin_lock(&owner->so_lock);
	switch (fmode & (FMODE_READ | FMODE_WRITE)) {
		case FMODE_READ:
			state->n_rdonly--;
			break;
		case FMODE_WRITE:
			state->n_wronly--;
			break;
		case FMODE_READ|FMODE_WRITE:
			state->n_rdwr--;
	}
	newstate = FMODE_READ|FMODE_WRITE;
	if (state->n_rdwr == 0) {
		if (state->n_rdonly == 0) {
			newstate &= ~FMODE_READ;
			call_close |= test_bit(NFS_O_RDONLY_STATE, &state->flags);
			call_close |= test_bit(NFS_O_RDWR_STATE, &state->flags);
		}
		if (state->n_wronly == 0) {
			newstate &= ~FMODE_WRITE;
			call_close |= test_bit(NFS_O_WRONLY_STATE, &state->flags);
			call_close |= test_bit(NFS_O_RDWR_STATE, &state->flags);
		}
		if (newstate == 0)
			clear_bit(NFS_DELEGATED_STATE, &state->flags);
	}
	nfs4_state_set_mode_locked(state, newstate);
	spin_unlock(&owner->so_lock);

	if (!call_close) {
		nfs4_put_open_state(state);
		nfs4_put_state_owner(owner);
	} else
		nfs4_do_close(state, gfp_mask, wait);
}

void nfs4_close_state(struct nfs4_state *state, fmode_t fmode)
{
	__nfs4_close(state, fmode, GFP_NOFS, 0);
}

void nfs4_close_sync(struct nfs4_state *state, fmode_t fmode)
{
	__nfs4_close(state, fmode, GFP_KERNEL, 1);
}

/*
 * Search the state->lock_states for an existing lock_owner
 * that is compatible with current->files
 */
static struct nfs4_lock_state *
__nfs4_find_lock_state(struct nfs4_state *state, fl_owner_t fl_owner, pid_t fl_pid, unsigned int type)
{
	struct nfs4_lock_state *pos;
	list_for_each_entry(pos, &state->lock_states, ls_locks) {
		if (type != NFS4_ANY_LOCK_TYPE && pos->ls_owner.lo_type != type)
			continue;
		switch (pos->ls_owner.lo_type) {
		case NFS4_POSIX_LOCK_TYPE:
			if (pos->ls_owner.lo_u.posix_owner != fl_owner)
				continue;
			break;
		case NFS4_FLOCK_LOCK_TYPE:
			if (pos->ls_owner.lo_u.flock_owner != fl_pid)
				continue;
		}
		atomic_inc(&pos->ls_count);
		return pos;
	}
	return NULL;
}

/*
 * Return a compatible lock_state. If no initialized lock_state structure
 * exists, return an uninitialized one.
 *
 */
static struct nfs4_lock_state *nfs4_alloc_lock_state(struct nfs4_state *state, fl_owner_t fl_owner, pid_t fl_pid, unsigned int type)
{
	struct nfs4_lock_state *lsp;
	struct nfs_server *server = state->owner->so_server;

	lsp = kzalloc(sizeof(*lsp), GFP_NOFS);
	if (lsp == NULL)
		return NULL;
	nfs4_init_seqid_counter(&lsp->ls_seqid);
	atomic_set(&lsp->ls_count, 1);
	lsp->ls_state = state;
	lsp->ls_owner.lo_type = type;
	switch (lsp->ls_owner.lo_type) {
	case NFS4_FLOCK_LOCK_TYPE:
		lsp->ls_owner.lo_u.flock_owner = fl_pid;
		break;
	case NFS4_POSIX_LOCK_TYPE:
		lsp->ls_owner.lo_u.posix_owner = fl_owner;
		break;
	default:
		goto out_free;
	}
	lsp->ls_seqid.owner_id = ida_simple_get(&server->lockowner_id, 0, 0, GFP_NOFS);
	if (lsp->ls_seqid.owner_id < 0)
		goto out_free;
	INIT_LIST_HEAD(&lsp->ls_locks);
	return lsp;
out_free:
	kfree(lsp);
	return NULL;
}

void nfs4_free_lock_state(struct nfs_server *server, struct nfs4_lock_state *lsp)
{
	ida_simple_remove(&server->lockowner_id, lsp->ls_seqid.owner_id);
	nfs4_destroy_seqid_counter(&lsp->ls_seqid);
	kfree(lsp);
}

/*
 * Return a compatible lock_state. If no initialized lock_state structure
 * exists, return an uninitialized one.
 *
 */
static struct nfs4_lock_state *nfs4_get_lock_state(struct nfs4_state *state, fl_owner_t owner, pid_t pid, unsigned int type)
{
	struct nfs4_lock_state *lsp, *new = NULL;
	
	for(;;) {
		spin_lock(&state->state_lock);
		lsp = __nfs4_find_lock_state(state, owner, pid, type);
		if (lsp != NULL)
			break;
		if (new != NULL) {
			list_add(&new->ls_locks, &state->lock_states);
			set_bit(LK_STATE_IN_USE, &state->flags);
			lsp = new;
			new = NULL;
			break;
		}
		spin_unlock(&state->state_lock);
		new = nfs4_alloc_lock_state(state, owner, pid, type);
		if (new == NULL)
			return NULL;
	}
	spin_unlock(&state->state_lock);
	if (new != NULL)
		nfs4_free_lock_state(state->owner->so_server, new);
	return lsp;
}

/*
 * Release reference to lock_state, and free it if we see that
 * it is no longer in use
 */
void nfs4_put_lock_state(struct nfs4_lock_state *lsp)
{
	struct nfs_server *server;
	struct nfs4_state *state;

	if (lsp == NULL)
		return;
	state = lsp->ls_state;
	if (!atomic_dec_and_lock(&lsp->ls_count, &state->state_lock))
		return;
	list_del(&lsp->ls_locks);
	if (list_empty(&state->lock_states))
		clear_bit(LK_STATE_IN_USE, &state->flags);
	spin_unlock(&state->state_lock);
	server = state->owner->so_server;
	if (test_bit(NFS_LOCK_INITIALIZED, &lsp->ls_flags)) {
		struct nfs_client *clp = server->nfs_client;

		clp->cl_mvops->free_lock_state(server, lsp);
	} else
		nfs4_free_lock_state(server, lsp);
}

static void nfs4_fl_copy_lock(struct file_lock *dst, struct file_lock *src)
{
	struct nfs4_lock_state *lsp = src->fl_u.nfs4_fl.owner;

	dst->fl_u.nfs4_fl.owner = lsp;
	atomic_inc(&lsp->ls_count);
}

static void nfs4_fl_release_lock(struct file_lock *fl)
{
	nfs4_put_lock_state(fl->fl_u.nfs4_fl.owner);
}

static const struct file_lock_operations nfs4_fl_lock_ops = {
	.fl_copy_lock = nfs4_fl_copy_lock,
	.fl_release_private = nfs4_fl_release_lock,
};

int nfs4_set_lock_state(struct nfs4_state *state, struct file_lock *fl)
{
	struct nfs4_lock_state *lsp;

	if (fl->fl_ops != NULL)
		return 0;
	if (fl->fl_flags & FL_POSIX)
		lsp = nfs4_get_lock_state(state, fl->fl_owner, 0, NFS4_POSIX_LOCK_TYPE);
	else if (fl->fl_flags & FL_FLOCK)
		lsp = nfs4_get_lock_state(state, NULL, fl->fl_pid,
				NFS4_FLOCK_LOCK_TYPE);
	else
		return -EINVAL;
	if (lsp == NULL)
		return -ENOMEM;
	fl->fl_u.nfs4_fl.owner = lsp;
	fl->fl_ops = &nfs4_fl_lock_ops;
	return 0;
}

static int nfs4_copy_lock_stateid(nfs4_stateid *dst,
		struct nfs4_state *state,
		const struct nfs_lockowner *lockowner)
{
	struct nfs4_lock_state *lsp;
	fl_owner_t fl_owner;
	pid_t fl_pid;
	int ret = -ENOENT;


	if (lockowner == NULL)
		goto out;

	if (test_bit(LK_STATE_IN_USE, &state->flags) == 0)
		goto out;

	fl_owner = lockowner->l_owner;
	fl_pid = lockowner->l_pid;
	spin_lock(&state->state_lock);
	lsp = __nfs4_find_lock_state(state, fl_owner, fl_pid, NFS4_ANY_LOCK_TYPE);
	if (lsp && test_bit(NFS_LOCK_LOST, &lsp->ls_flags))
		ret = -EIO;
	else if (lsp != NULL && test_bit(NFS_LOCK_INITIALIZED, &lsp->ls_flags) != 0) {
		nfs4_stateid_copy(dst, &lsp->ls_stateid);
		ret = 0;
		smp_rmb();
		if (!list_empty(&lsp->ls_seqid.list))
			ret = -EWOULDBLOCK;
	}
	spin_unlock(&state->state_lock);
	nfs4_put_lock_state(lsp);
out:
	return ret;
}

static int nfs4_copy_open_stateid(nfs4_stateid *dst, struct nfs4_state *state)
{
	const nfs4_stateid *src;
	int ret;
	int seq;

	do {
		src = &zero_stateid;
		seq = read_seqbegin(&state->seqlock);
		if (test_bit(NFS_OPEN_STATE, &state->flags))
			src = &state->open_stateid;
		nfs4_stateid_copy(dst, src);
		ret = 0;
		smp_rmb();
		if (!list_empty(&state->owner->so_seqid.list))
			ret = -EWOULDBLOCK;
	} while (read_seqretry(&state->seqlock, seq));
	return ret;
}

/*
 * Byte-range lock aware utility to initialize the stateid of read/write
 * requests.
 */
int nfs4_select_rw_stateid(nfs4_stateid *dst, struct nfs4_state *state,
		fmode_t fmode, const struct nfs_lockowner *lockowner)
{
	int ret = nfs4_copy_lock_stateid(dst, state, lockowner);
	if (ret == -EIO)
		/* A lost lock - don't even consider delegations */
		goto out;
	if (nfs4_copy_delegation_stateid(dst, state->inode, fmode))
		goto out;
	if (ret != -ENOENT)
		/* nfs4_copy_delegation_stateid() didn't over-write
		 * dst, so it still has the lock stateid which we now
		 * choose to use.
		 */
		goto out;
	ret = nfs4_copy_open_stateid(dst, state);
out:
	if (nfs_server_capable(state->inode, NFS_CAP_STATEID_NFSV41))
		dst->seqid = 0;
	return ret;
}

struct nfs_seqid *nfs_alloc_seqid(struct nfs_seqid_counter *counter, gfp_t gfp_mask)
{
	struct nfs_seqid *new;

	new = kmalloc(sizeof(*new), gfp_mask);
	if (new != NULL) {
		new->sequence = counter;
		INIT_LIST_HEAD(&new->list);
		new->task = NULL;
	}
	return new;
}

void nfs_release_seqid(struct nfs_seqid *seqid)
{
	struct nfs_seqid_counter *sequence;

	if (list_empty(&seqid->list))
		return;
	sequence = seqid->sequence;
	spin_lock(&sequence->lock);
	list_del_init(&seqid->list);
	if (!list_empty(&sequence->list)) {
		struct nfs_seqid *next;

		next = list_first_entry(&sequence->list,
				struct nfs_seqid, list);
		rpc_wake_up_queued_task(&sequence->wait, next->task);
	}
	spin_unlock(&sequence->lock);
}

void nfs_free_seqid(struct nfs_seqid *seqid)
{
	nfs_release_seqid(seqid);
	kfree(seqid);
}

/*
 * Increment the seqid if the OPEN/OPEN_DOWNGRADE/CLOSE succeeded, or
 * failed with a seqid incrementing error -
 * see comments nfs_fs.h:seqid_mutating_error()
 */
static void nfs_increment_seqid(int status, struct nfs_seqid *seqid)
{
	switch (status) {
		case 0:
			break;
		case -NFS4ERR_BAD_SEQID:
			if (seqid->sequence->flags & NFS_SEQID_CONFIRMED)
				return;
			pr_warn_ratelimited("NFS: v4 server returned a bad"
					" sequence-id error on an"
					" unconfirmed sequence %p!\n",
					seqid->sequence);
		case -NFS4ERR_STALE_CLIENTID:
		case -NFS4ERR_STALE_STATEID:
		case -NFS4ERR_BAD_STATEID:
		case -NFS4ERR_BADXDR:
		case -NFS4ERR_RESOURCE:
		case -NFS4ERR_NOFILEHANDLE:
			/* Non-seqid mutating errors */
			return;
	};
	/*
	 * Note: no locking needed as we are guaranteed to be first
	 * on the sequence list
	 */
	seqid->sequence->counter++;
}

void nfs_increment_open_seqid(int status, struct nfs_seqid *seqid)
{
	struct nfs4_state_owner *sp = container_of(seqid->sequence,
					struct nfs4_state_owner, so_seqid);
	struct nfs_server *server = sp->so_server;

	if (status == -NFS4ERR_BAD_SEQID)
		nfs4_drop_state_owner(sp);
	if (!nfs4_has_session(server->nfs_client))
		nfs_increment_seqid(status, seqid);
}

/*
 * Increment the seqid if the LOCK/LOCKU succeeded, or
 * failed with a seqid incrementing error -
 * see comments nfs_fs.h:seqid_mutating_error()
 */
void nfs_increment_lock_seqid(int status, struct nfs_seqid *seqid)
{
	nfs_increment_seqid(status, seqid);
}

int nfs_wait_on_sequence(struct nfs_seqid *seqid, struct rpc_task *task)
{
	struct nfs_seqid_counter *sequence = seqid->sequence;
	int status = 0;

	spin_lock(&sequence->lock);
	seqid->task = task;
	if (list_empty(&seqid->list))
		list_add_tail(&seqid->list, &sequence->list);
	if (list_first_entry(&sequence->list, struct nfs_seqid, list) == seqid)
		goto unlock;
	rpc_sleep_on(&sequence->wait, task, NULL);
	status = -EAGAIN;
unlock:
	spin_unlock(&sequence->lock);
	return status;
}

static int nfs4_run_state_manager(void *);

static void nfs4_clear_state_manager_bit(struct nfs_client *clp)
{
	smp_mb__before_clear_bit();
	clear_bit(NFS4CLNT_MANAGER_RUNNING, &clp->cl_state);
	smp_mb__after_clear_bit();
	wake_up_bit(&clp->cl_state, NFS4CLNT_MANAGER_RUNNING);
	rpc_wake_up(&clp->cl_rpcwaitq);
}

/*
 * Schedule the nfs_client asynchronous state management routine
 */
void nfs4_schedule_state_manager(struct nfs_client *clp)
{
	struct task_struct *task;
	char buf[INET6_ADDRSTRLEN + sizeof("-manager") + 1];

	if (test_and_set_bit(NFS4CLNT_MANAGER_RUNNING, &clp->cl_state) != 0)
		return;
	__module_get(THIS_MODULE);
	atomic_inc(&clp->cl_count);

	/* The rcu_read_lock() is not strictly necessary, as the state
	 * manager is the only thread that ever changes the rpc_xprt
	 * after it's initialized.  At this point, we're single threaded. */
	rcu_read_lock();
	snprintf(buf, sizeof(buf), "%s-manager",
			rpc_peeraddr2str(clp->cl_rpcclient, RPC_DISPLAY_ADDR));
	rcu_read_unlock();
	task = kthread_run(nfs4_run_state_manager, clp, "%s", buf);
	if (IS_ERR(task)) {
		printk(KERN_ERR "%s: kthread_run: %ld\n",
			__func__, PTR_ERR(task));
		nfs4_clear_state_manager_bit(clp);
		nfs_put_client(clp);
		module_put(THIS_MODULE);
	}
}

/*
 * Schedule a lease recovery attempt
 */
void nfs4_schedule_lease_recovery(struct nfs_client *clp)
{
	if (!clp)
		return;
	if (!test_bit(NFS4CLNT_LEASE_EXPIRED, &clp->cl_state))
		set_bit(NFS4CLNT_CHECK_LEASE, &clp->cl_state);
	dprintk("%s: scheduling lease recovery for server %s\n", __func__,
			clp->cl_hostname);
	nfs4_schedule_state_manager(clp);
}
EXPORT_SYMBOL_GPL(nfs4_schedule_lease_recovery);

/**
 * nfs4_schedule_migration_recovery - trigger migration recovery
 *
 * @server: FSID that is migrating
 *
 * Returns zero if recovery has started, otherwise a negative NFS4ERR
 * value is returned.
 */
int nfs4_schedule_migration_recovery(const struct nfs_server *server)
{
	struct nfs_client *clp = server->nfs_client;

	if (server->fh_expire_type != NFS4_FH_PERSISTENT) {
		pr_err("NFS: volatile file handles not supported (server %s)\n",
				clp->cl_hostname);
		return -NFS4ERR_IO;
	}

	if (test_bit(NFS_MIG_FAILED, &server->mig_status))
		return -NFS4ERR_IO;

	dprintk("%s: scheduling migration recovery for (%llx:%llx) on %s\n",
			__func__,
			(unsigned long long)server->fsid.major,
			(unsigned long long)server->fsid.minor,
			clp->cl_hostname);

	set_bit(NFS_MIG_IN_TRANSITION,
			&((struct nfs_server *)server)->mig_status);
	set_bit(NFS4CLNT_MOVED, &clp->cl_state);

	nfs4_schedule_state_manager(clp);
	return 0;
}
EXPORT_SYMBOL_GPL(nfs4_schedule_migration_recovery);

/**
 * nfs4_schedule_lease_moved_recovery - start lease-moved recovery
 *
 * @clp: server to check for moved leases
 *
 */
void nfs4_schedule_lease_moved_recovery(struct nfs_client *clp)
{
	dprintk("%s: scheduling lease-moved recovery for client ID %llx on %s\n",
		__func__, clp->cl_clientid, clp->cl_hostname);

	set_bit(NFS4CLNT_LEASE_MOVED, &clp->cl_state);
	nfs4_schedule_state_manager(clp);
}
EXPORT_SYMBOL_GPL(nfs4_schedule_lease_moved_recovery);

int nfs4_wait_clnt_recover(struct nfs_client *clp)
{
	int res;

	might_sleep();

	atomic_inc(&clp->cl_count);
	res = wait_on_bit(&clp->cl_state, NFS4CLNT_MANAGER_RUNNING,
			nfs_wait_bit_killable, TASK_KILLABLE);
	if (res)
		goto out;
	if (clp->cl_cons_state < 0)
		res = clp->cl_cons_state;
out:
	nfs_put_client(clp);
	return res;
}

int nfs4_client_recover_expired_lease(struct nfs_client *clp)
{
	unsigned int loop;
	int ret;

	for (loop = NFS4_MAX_LOOP_ON_RECOVER; loop != 0; loop--) {
		ret = nfs4_wait_clnt_recover(clp);
		if (ret != 0)
			break;
		if (!test_bit(NFS4CLNT_LEASE_EXPIRED, &clp->cl_state) &&
		    !test_bit(NFS4CLNT_CHECK_LEASE,&clp->cl_state))
			break;
		nfs4_schedule_state_manager(clp);
		ret = -EIO;
	}
	return ret;
}

/*
 * nfs40_handle_cb_pathdown - return all delegations after NFS4ERR_CB_PATH_DOWN
 * @clp: client to process
 *
 * Set the NFS4CLNT_LEASE_EXPIRED state in order to force a
 * resend of the SETCLIENTID and hence re-establish the
 * callback channel. Then return all existing delegations.
 */
static void nfs40_handle_cb_pathdown(struct nfs_client *clp)
{
	set_bit(NFS4CLNT_LEASE_EXPIRED, &clp->cl_state);
	nfs_expire_all_delegations(clp);
	dprintk("%s: handling CB_PATHDOWN recovery for server %s\n", __func__,
			clp->cl_hostname);
}

void nfs4_schedule_path_down_recovery(struct nfs_client *clp)
{
	nfs40_handle_cb_pathdown(clp);
	nfs4_schedule_state_manager(clp);
}

static int nfs4_state_mark_reclaim_reboot(struct nfs_client *clp, struct nfs4_state *state)
{

	set_bit(NFS_STATE_RECLAIM_REBOOT, &state->flags);
	/* Don't recover state that expired before the reboot */
	if (test_bit(NFS_STATE_RECLAIM_NOGRACE, &state->flags)) {
		clear_bit(NFS_STATE_RECLAIM_REBOOT, &state->flags);
		return 0;
	}
	set_bit(NFS_OWNER_RECLAIM_REBOOT, &state->owner->so_flags);
	set_bit(NFS4CLNT_RECLAIM_REBOOT, &clp->cl_state);
	return 1;
}

static int nfs4_state_mark_reclaim_nograce(struct nfs_client *clp, struct nfs4_state *state)
{
	set_bit(NFS_STATE_RECLAIM_NOGRACE, &state->flags);
	clear_bit(NFS_STATE_RECLAIM_REBOOT, &state->flags);
	set_bit(NFS_OWNER_RECLAIM_NOGRACE, &state->owner->so_flags);
	set_bit(NFS4CLNT_RECLAIM_NOGRACE, &clp->cl_state);
	return 1;
}

int nfs4_schedule_stateid_recovery(const struct nfs_server *server, struct nfs4_state *state)
{
	struct nfs_client *clp = server->nfs_client;

	if (!nfs4_valid_open_stateid(state))
		return -EBADF;
	nfs4_state_mark_reclaim_nograce(clp, state);
	dprintk("%s: scheduling stateid recovery for server %s\n", __func__,
			clp->cl_hostname);
	nfs4_schedule_state_manager(clp);
	return 0;
}
EXPORT_SYMBOL_GPL(nfs4_schedule_stateid_recovery);

void nfs_inode_find_state_and_recover(struct inode *inode,
		const nfs4_stateid *stateid)
{
	struct nfs_client *clp = NFS_SERVER(inode)->nfs_client;
	struct nfs_inode *nfsi = NFS_I(inode);
	struct nfs_open_context *ctx;
	struct nfs4_state *state;
	bool found = false;

	spin_lock(&inode->i_lock);
	list_for_each_entry(ctx, &nfsi->open_files, list) {
		state = ctx->state;
		if (state == NULL)
			continue;
		if (!test_bit(NFS_DELEGATED_STATE, &state->flags))
			continue;
		if (!nfs4_stateid_match(&state->stateid, stateid))
			continue;
		nfs4_state_mark_reclaim_nograce(clp, state);
		found = true;
	}
	spin_unlock(&inode->i_lock);
	if (found)
		nfs4_schedule_state_manager(clp);
}

static void nfs4_state_mark_open_context_bad(struct nfs4_state *state)
{
	struct inode *inode = state->inode;
	struct nfs_inode *nfsi = NFS_I(inode);
	struct nfs_open_context *ctx;

	spin_lock(&inode->i_lock);
	list_for_each_entry(ctx, &nfsi->open_files, list) {
		if (ctx->state != state)
			continue;
		set_bit(NFS_CONTEXT_BAD, &ctx->flags);
	}
	spin_unlock(&inode->i_lock);
}

static void nfs4_state_mark_recovery_failed(struct nfs4_state *state, int error)
{
	set_bit(NFS_STATE_RECOVERY_FAILED, &state->flags);
	nfs4_state_mark_open_context_bad(state);
}


static int nfs4_reclaim_locks(struct nfs4_state *state, const struct nfs4_state_recovery_ops *ops)
{
	struct inode *inode = state->inode;
	struct nfs_inode *nfsi = NFS_I(inode);
	struct file_lock *fl;
	int status = 0;

	if (inode->i_flock == NULL)
		return 0;

	/* Guard against delegation returns and new lock/unlock calls */
	down_write(&nfsi->rwsem);
	/* Protect inode->i_flock using the BKL */
	spin_lock(&inode->i_lock);
	for (fl = inode->i_flock; fl != NULL; fl = fl->fl_next) {
		if (!(fl->fl_flags & (FL_POSIX|FL_FLOCK)))
			continue;
		if (nfs_file_open_context(fl->fl_file)->state != state)
			continue;
		spin_unlock(&inode->i_lock);
		status = ops->recover_lock(state, fl);
		switch (status) {
			case 0:
				break;
			case -ESTALE:
			case -NFS4ERR_ADMIN_REVOKED:
			case -NFS4ERR_STALE_STATEID:
			case -NFS4ERR_BAD_STATEID:
			case -NFS4ERR_EXPIRED:
			case -NFS4ERR_NO_GRACE:
			case -NFS4ERR_STALE_CLIENTID:
			case -NFS4ERR_BADSESSION:
			case -NFS4ERR_BADSLOT:
			case -NFS4ERR_BAD_HIGH_SLOT:
			case -NFS4ERR_CONN_NOT_BOUND_TO_SESSION:
				goto out;
			default:
				printk(KERN_ERR "NFS: %s: unhandled error %d\n",
					 __func__, status);
			case -ENOMEM:
			case -NFS4ERR_DENIED:
			case -NFS4ERR_RECLAIM_BAD:
			case -NFS4ERR_RECLAIM_CONFLICT:
				/* kill_proc(fl->fl_pid, SIGLOST, 1); */
				status = 0;
		}
		spin_lock(&inode->i_lock);
	}
	spin_unlock(&inode->i_lock);
out:
	up_write(&nfsi->rwsem);
	return status;
}

static int nfs4_reclaim_open_state(struct nfs4_state_owner *sp, const struct nfs4_state_recovery_ops *ops)
{
	struct nfs4_state *state;
	struct nfs4_lock_state *lock;
	int status = 0;

	/* Note: we rely on the sp->so_states list being ordered 
	 * so that we always reclaim open(O_RDWR) and/or open(O_WRITE)
	 * states first.
	 * This is needed to ensure that the server won't give us any
	 * read delegations that we have to return if, say, we are
	 * recovering after a network partition or a reboot from a
	 * server that doesn't support a grace period.
	 */
	spin_lock(&sp->so_lock);
	write_seqcount_begin(&sp->so_reclaim_seqcount);
restart:
	list_for_each_entry(state, &sp->so_states, open_states) {
		if (!test_and_clear_bit(ops->state_flag_bit, &state->flags))
			continue;
		if (!nfs4_valid_open_stateid(state))
			continue;
		if (state->state == 0)
			continue;
		atomic_inc(&state->count);
		spin_unlock(&sp->so_lock);
		status = ops->recover_open(sp, state);
		if (status >= 0) {
			status = nfs4_reclaim_locks(state, ops);
			if (status >= 0) {
<<<<<<< HEAD
				if (test_bit(NFS_DELEGATED_STATE, &state->flags) != 0) {
=======
				if (!test_bit(NFS_DELEGATED_STATE, &state->flags)) {
>>>>>>> d8ec26d7
					spin_lock(&state->state_lock);
					list_for_each_entry(lock, &state->lock_states, ls_locks) {
						if (!test_bit(NFS_LOCK_INITIALIZED, &lock->ls_flags))
							pr_warn_ratelimited("NFS: "
									    "%s: Lock reclaim "
									    "failed!\n", __func__);
					}
					spin_unlock(&state->state_lock);
				}
				nfs4_put_open_state(state);
				spin_lock(&sp->so_lock);
				goto restart;
			}
		}
		switch (status) {
			default:
				printk(KERN_ERR "NFS: %s: unhandled error %d\n",
					__func__, status);
			case -ENOENT:
			case -ENOMEM:
			case -ESTALE:
				/* Open state on this file cannot be recovered */
				nfs4_state_mark_recovery_failed(state, status);
				break;
			case -EAGAIN:
				ssleep(1);
			case -NFS4ERR_ADMIN_REVOKED:
			case -NFS4ERR_STALE_STATEID:
			case -NFS4ERR_BAD_STATEID:
			case -NFS4ERR_RECLAIM_BAD:
			case -NFS4ERR_RECLAIM_CONFLICT:
				nfs4_state_mark_reclaim_nograce(sp->so_server->nfs_client, state);
				break;
			case -NFS4ERR_EXPIRED:
			case -NFS4ERR_NO_GRACE:
				nfs4_state_mark_reclaim_nograce(sp->so_server->nfs_client, state);
			case -NFS4ERR_STALE_CLIENTID:
			case -NFS4ERR_BADSESSION:
			case -NFS4ERR_BADSLOT:
			case -NFS4ERR_BAD_HIGH_SLOT:
			case -NFS4ERR_CONN_NOT_BOUND_TO_SESSION:
				goto out_err;
		}
		nfs4_put_open_state(state);
		spin_lock(&sp->so_lock);
		goto restart;
	}
	write_seqcount_end(&sp->so_reclaim_seqcount);
	spin_unlock(&sp->so_lock);
	return 0;
out_err:
	nfs4_put_open_state(state);
	spin_lock(&sp->so_lock);
	write_seqcount_end(&sp->so_reclaim_seqcount);
	spin_unlock(&sp->so_lock);
	return status;
}

static void nfs4_clear_open_state(struct nfs4_state *state)
{
	struct nfs4_lock_state *lock;

	clear_bit(NFS_DELEGATED_STATE, &state->flags);
	clear_bit(NFS_O_RDONLY_STATE, &state->flags);
	clear_bit(NFS_O_WRONLY_STATE, &state->flags);
	clear_bit(NFS_O_RDWR_STATE, &state->flags);
	spin_lock(&state->state_lock);
	list_for_each_entry(lock, &state->lock_states, ls_locks) {
		lock->ls_seqid.flags = 0;
		clear_bit(NFS_LOCK_INITIALIZED, &lock->ls_flags);
	}
	spin_unlock(&state->state_lock);
}

static void nfs4_reset_seqids(struct nfs_server *server,
	int (*mark_reclaim)(struct nfs_client *clp, struct nfs4_state *state))
{
	struct nfs_client *clp = server->nfs_client;
	struct nfs4_state_owner *sp;
	struct rb_node *pos;
	struct nfs4_state *state;

	spin_lock(&clp->cl_lock);
	for (pos = rb_first(&server->state_owners);
	     pos != NULL;
	     pos = rb_next(pos)) {
		sp = rb_entry(pos, struct nfs4_state_owner, so_server_node);
		sp->so_seqid.flags = 0;
		spin_lock(&sp->so_lock);
		list_for_each_entry(state, &sp->so_states, open_states) {
			if (mark_reclaim(clp, state))
				nfs4_clear_open_state(state);
		}
		spin_unlock(&sp->so_lock);
	}
	spin_unlock(&clp->cl_lock);
}

static void nfs4_state_mark_reclaim_helper(struct nfs_client *clp,
	int (*mark_reclaim)(struct nfs_client *clp, struct nfs4_state *state))
{
	struct nfs_server *server;

	rcu_read_lock();
	list_for_each_entry_rcu(server, &clp->cl_superblocks, client_link)
		nfs4_reset_seqids(server, mark_reclaim);
	rcu_read_unlock();
}

static void nfs4_state_start_reclaim_reboot(struct nfs_client *clp)
{
	/* Mark all delegations for reclaim */
	nfs_delegation_mark_reclaim(clp);
	nfs4_state_mark_reclaim_helper(clp, nfs4_state_mark_reclaim_reboot);
}

static void nfs4_reclaim_complete(struct nfs_client *clp,
				 const struct nfs4_state_recovery_ops *ops,
				 struct rpc_cred *cred)
{
	/* Notify the server we're done reclaiming our state */
	if (ops->reclaim_complete)
		(void)ops->reclaim_complete(clp, cred);
}

static void nfs4_clear_reclaim_server(struct nfs_server *server)
{
	struct nfs_client *clp = server->nfs_client;
	struct nfs4_state_owner *sp;
	struct rb_node *pos;
	struct nfs4_state *state;

	spin_lock(&clp->cl_lock);
	for (pos = rb_first(&server->state_owners);
	     pos != NULL;
	     pos = rb_next(pos)) {
		sp = rb_entry(pos, struct nfs4_state_owner, so_server_node);
		spin_lock(&sp->so_lock);
		list_for_each_entry(state, &sp->so_states, open_states) {
			if (!test_and_clear_bit(NFS_STATE_RECLAIM_REBOOT,
						&state->flags))
				continue;
			nfs4_state_mark_reclaim_nograce(clp, state);
		}
		spin_unlock(&sp->so_lock);
	}
	spin_unlock(&clp->cl_lock);
}

static int nfs4_state_clear_reclaim_reboot(struct nfs_client *clp)
{
	struct nfs_server *server;

	if (!test_and_clear_bit(NFS4CLNT_RECLAIM_REBOOT, &clp->cl_state))
		return 0;

	rcu_read_lock();
	list_for_each_entry_rcu(server, &clp->cl_superblocks, client_link)
		nfs4_clear_reclaim_server(server);
	rcu_read_unlock();

	nfs_delegation_reap_unclaimed(clp);
	return 1;
}

static void nfs4_state_end_reclaim_reboot(struct nfs_client *clp)
{
	const struct nfs4_state_recovery_ops *ops;
	struct rpc_cred *cred;

	if (!nfs4_state_clear_reclaim_reboot(clp))
		return;
	ops = clp->cl_mvops->reboot_recovery_ops;
	cred = nfs4_get_clid_cred(clp);
	nfs4_reclaim_complete(clp, ops, cred);
	put_rpccred(cred);
}

static void nfs_delegation_clear_all(struct nfs_client *clp)
{
	nfs_delegation_mark_reclaim(clp);
	nfs_delegation_reap_unclaimed(clp);
}

static void nfs4_state_start_reclaim_nograce(struct nfs_client *clp)
{
	nfs_delegation_clear_all(clp);
	nfs4_state_mark_reclaim_helper(clp, nfs4_state_mark_reclaim_nograce);
}

static int nfs4_recovery_handle_error(struct nfs_client *clp, int error)
{
	switch (error) {
		case 0:
			break;
		case -NFS4ERR_CB_PATH_DOWN:
			nfs40_handle_cb_pathdown(clp);
			break;
		case -NFS4ERR_NO_GRACE:
			nfs4_state_end_reclaim_reboot(clp);
			break;
		case -NFS4ERR_STALE_CLIENTID:
			set_bit(NFS4CLNT_LEASE_EXPIRED, &clp->cl_state);
			nfs4_state_clear_reclaim_reboot(clp);
			nfs4_state_start_reclaim_reboot(clp);
			break;
		case -NFS4ERR_EXPIRED:
			set_bit(NFS4CLNT_LEASE_EXPIRED, &clp->cl_state);
			nfs4_state_start_reclaim_nograce(clp);
			break;
		case -NFS4ERR_BADSESSION:
		case -NFS4ERR_BADSLOT:
		case -NFS4ERR_BAD_HIGH_SLOT:
		case -NFS4ERR_DEADSESSION:
		case -NFS4ERR_SEQ_FALSE_RETRY:
		case -NFS4ERR_SEQ_MISORDERED:
			set_bit(NFS4CLNT_SESSION_RESET, &clp->cl_state);
			/* Zero session reset errors */
			break;
		case -NFS4ERR_CONN_NOT_BOUND_TO_SESSION:
			set_bit(NFS4CLNT_BIND_CONN_TO_SESSION, &clp->cl_state);
			break;
		default:
			dprintk("%s: failed to handle error %d for server %s\n",
					__func__, error, clp->cl_hostname);
			return error;
	}
	dprintk("%s: handled error %d for server %s\n", __func__, error,
			clp->cl_hostname);
	return 0;
}

static int nfs4_do_reclaim(struct nfs_client *clp, const struct nfs4_state_recovery_ops *ops)
{
	struct nfs4_state_owner *sp;
	struct nfs_server *server;
	struct rb_node *pos;
	int status = 0;

restart:
	rcu_read_lock();
	list_for_each_entry_rcu(server, &clp->cl_superblocks, client_link) {
		nfs4_purge_state_owners(server);
		spin_lock(&clp->cl_lock);
		for (pos = rb_first(&server->state_owners);
		     pos != NULL;
		     pos = rb_next(pos)) {
			sp = rb_entry(pos,
				struct nfs4_state_owner, so_server_node);
			if (!test_and_clear_bit(ops->owner_flag_bit,
							&sp->so_flags))
				continue;
			atomic_inc(&sp->so_count);
			spin_unlock(&clp->cl_lock);
			rcu_read_unlock();

			status = nfs4_reclaim_open_state(sp, ops);
			if (status < 0) {
				set_bit(ops->owner_flag_bit, &sp->so_flags);
				nfs4_put_state_owner(sp);
				return nfs4_recovery_handle_error(clp, status);
			}

			nfs4_put_state_owner(sp);
			goto restart;
		}
		spin_unlock(&clp->cl_lock);
	}
	rcu_read_unlock();
	return status;
}

static int nfs4_check_lease(struct nfs_client *clp)
{
	struct rpc_cred *cred;
	const struct nfs4_state_maintenance_ops *ops =
		clp->cl_mvops->state_renewal_ops;
	int status;

	/* Is the client already known to have an expired lease? */
	if (test_bit(NFS4CLNT_LEASE_EXPIRED, &clp->cl_state))
		return 0;
	spin_lock(&clp->cl_lock);
	cred = ops->get_state_renewal_cred_locked(clp);
	spin_unlock(&clp->cl_lock);
	if (cred == NULL) {
		cred = nfs4_get_clid_cred(clp);
		status = -ENOKEY;
		if (cred == NULL)
			goto out;
	}
	status = ops->renew_lease(clp, cred);
	put_rpccred(cred);
	if (status == -ETIMEDOUT) {
		set_bit(NFS4CLNT_CHECK_LEASE, &clp->cl_state);
		return 0;
	}
out:
	return nfs4_recovery_handle_error(clp, status);
}

/* Set NFS4CLNT_LEASE_EXPIRED and reclaim reboot state for all v4.0 errors
 * and for recoverable errors on EXCHANGE_ID for v4.1
 */
static int nfs4_handle_reclaim_lease_error(struct nfs_client *clp, int status)
{
	switch (status) {
	case -NFS4ERR_SEQ_MISORDERED:
		if (test_and_set_bit(NFS4CLNT_PURGE_STATE, &clp->cl_state))
			return -ESERVERFAULT;
		/* Lease confirmation error: retry after purging the lease */
		ssleep(1);
		clear_bit(NFS4CLNT_LEASE_CONFIRM, &clp->cl_state);
		break;
	case -NFS4ERR_STALE_CLIENTID:
		clear_bit(NFS4CLNT_LEASE_CONFIRM, &clp->cl_state);
		nfs4_state_clear_reclaim_reboot(clp);
		nfs4_state_start_reclaim_reboot(clp);
		break;
	case -NFS4ERR_CLID_INUSE:
		pr_err("NFS: Server %s reports our clientid is in use\n",
			clp->cl_hostname);
		nfs_mark_client_ready(clp, -EPERM);
		clear_bit(NFS4CLNT_LEASE_CONFIRM, &clp->cl_state);
		return -EPERM;
	case -EACCES:
	case -NFS4ERR_DELAY:
	case -ETIMEDOUT:
	case -EAGAIN:
		ssleep(1);
		break;

	case -NFS4ERR_MINOR_VERS_MISMATCH:
		if (clp->cl_cons_state == NFS_CS_SESSION_INITING)
			nfs_mark_client_ready(clp, -EPROTONOSUPPORT);
		dprintk("%s: exit with error %d for server %s\n",
				__func__, -EPROTONOSUPPORT, clp->cl_hostname);
		return -EPROTONOSUPPORT;
	case -NFS4ERR_NOT_SAME: /* FixMe: implement recovery
				 * in nfs4_exchange_id */
	default:
		dprintk("%s: exit with error %d for server %s\n", __func__,
				status, clp->cl_hostname);
		return status;
	}
	set_bit(NFS4CLNT_LEASE_EXPIRED, &clp->cl_state);
	dprintk("%s: handled error %d for server %s\n", __func__, status,
			clp->cl_hostname);
	return 0;
}

static int nfs4_establish_lease(struct nfs_client *clp)
{
	struct rpc_cred *cred;
	const struct nfs4_state_recovery_ops *ops =
		clp->cl_mvops->reboot_recovery_ops;
	int status;

	cred = nfs4_get_clid_cred(clp);
	if (cred == NULL)
		return -ENOENT;
	status = ops->establish_clid(clp, cred);
	put_rpccred(cred);
	if (status != 0)
		return status;
	pnfs_destroy_all_layouts(clp);
	return 0;
}

/*
 * Returns zero or a negative errno.  NFS4ERR values are converted
 * to local errno values.
 */
static int nfs4_reclaim_lease(struct nfs_client *clp)
{
	int status;

	status = nfs4_establish_lease(clp);
	if (status < 0)
		return nfs4_handle_reclaim_lease_error(clp, status);
	if (test_and_clear_bit(NFS4CLNT_SERVER_SCOPE_MISMATCH, &clp->cl_state))
		nfs4_state_start_reclaim_nograce(clp);
	if (!test_bit(NFS4CLNT_RECLAIM_NOGRACE, &clp->cl_state))
		set_bit(NFS4CLNT_RECLAIM_REBOOT, &clp->cl_state);
	clear_bit(NFS4CLNT_CHECK_LEASE, &clp->cl_state);
	clear_bit(NFS4CLNT_LEASE_EXPIRED, &clp->cl_state);
	return 0;
}

static int nfs4_purge_lease(struct nfs_client *clp)
{
	int status;

	status = nfs4_establish_lease(clp);
	if (status < 0)
		return nfs4_handle_reclaim_lease_error(clp, status);
	clear_bit(NFS4CLNT_PURGE_STATE, &clp->cl_state);
	set_bit(NFS4CLNT_LEASE_EXPIRED, &clp->cl_state);
	nfs4_state_start_reclaim_nograce(clp);
	return 0;
}

/*
 * Try remote migration of one FSID from a source server to a
 * destination server.  The source server provides a list of
 * potential destinations.
 *
 * Returns zero or a negative NFS4ERR status code.
 */
static int nfs4_try_migration(struct nfs_server *server, struct rpc_cred *cred)
{
	struct nfs_client *clp = server->nfs_client;
	struct nfs4_fs_locations *locations = NULL;
	struct inode *inode;
	struct page *page;
	int status, result;

	dprintk("--> %s: FSID %llx:%llx on \"%s\"\n", __func__,
			(unsigned long long)server->fsid.major,
			(unsigned long long)server->fsid.minor,
			clp->cl_hostname);

	result = 0;
	page = alloc_page(GFP_KERNEL);
	locations = kmalloc(sizeof(struct nfs4_fs_locations), GFP_KERNEL);
	if (page == NULL || locations == NULL) {
		dprintk("<-- %s: no memory\n", __func__);
		goto out;
	}

	inode = server->super->s_root->d_inode;
	result = nfs4_proc_get_locations(inode, locations, page, cred);
	if (result) {
		dprintk("<-- %s: failed to retrieve fs_locations: %d\n",
			__func__, result);
		goto out;
	}

	result = -NFS4ERR_NXIO;
	if (!(locations->fattr.valid & NFS_ATTR_FATTR_V4_LOCATIONS)) {
		dprintk("<-- %s: No fs_locations data, migration skipped\n",
			__func__);
		goto out;
	}

	nfs4_begin_drain_session(clp);

	status = nfs4_replace_transport(server, locations);
	if (status != 0) {
		dprintk("<-- %s: failed to replace transport: %d\n",
			__func__, status);
		goto out;
	}

	result = 0;
	dprintk("<-- %s: migration succeeded\n", __func__);

out:
	if (page != NULL)
		__free_page(page);
	kfree(locations);
	if (result) {
		pr_err("NFS: migration recovery failed (server %s)\n",
				clp->cl_hostname);
		set_bit(NFS_MIG_FAILED, &server->mig_status);
	}
	return result;
}

/*
 * Returns zero or a negative NFS4ERR status code.
 */
static int nfs4_handle_migration(struct nfs_client *clp)
{
	const struct nfs4_state_maintenance_ops *ops =
				clp->cl_mvops->state_renewal_ops;
	struct nfs_server *server;
	struct rpc_cred *cred;

	dprintk("%s: migration reported on \"%s\"\n", __func__,
			clp->cl_hostname);

	spin_lock(&clp->cl_lock);
	cred = ops->get_state_renewal_cred_locked(clp);
	spin_unlock(&clp->cl_lock);
	if (cred == NULL)
		return -NFS4ERR_NOENT;

	clp->cl_mig_gen++;
restart:
	rcu_read_lock();
	list_for_each_entry_rcu(server, &clp->cl_superblocks, client_link) {
		int status;

		if (server->mig_gen == clp->cl_mig_gen)
			continue;
		server->mig_gen = clp->cl_mig_gen;

		if (!test_and_clear_bit(NFS_MIG_IN_TRANSITION,
						&server->mig_status))
			continue;

		rcu_read_unlock();
		status = nfs4_try_migration(server, cred);
		if (status < 0) {
			put_rpccred(cred);
			return status;
		}
		goto restart;
	}
	rcu_read_unlock();
	put_rpccred(cred);
	return 0;
}

/*
 * Test each nfs_server on the clp's cl_superblocks list to see
 * if it's moved to another server.  Stop when the server no longer
 * returns NFS4ERR_LEASE_MOVED.
 */
static int nfs4_handle_lease_moved(struct nfs_client *clp)
{
	const struct nfs4_state_maintenance_ops *ops =
				clp->cl_mvops->state_renewal_ops;
	struct nfs_server *server;
	struct rpc_cred *cred;

	dprintk("%s: lease moved reported on \"%s\"\n", __func__,
			clp->cl_hostname);

	spin_lock(&clp->cl_lock);
	cred = ops->get_state_renewal_cred_locked(clp);
	spin_unlock(&clp->cl_lock);
	if (cred == NULL)
		return -NFS4ERR_NOENT;

	clp->cl_mig_gen++;
restart:
	rcu_read_lock();
	list_for_each_entry_rcu(server, &clp->cl_superblocks, client_link) {
		struct inode *inode;
		int status;

		if (server->mig_gen == clp->cl_mig_gen)
			continue;
		server->mig_gen = clp->cl_mig_gen;

		rcu_read_unlock();

		inode = server->super->s_root->d_inode;
		status = nfs4_proc_fsid_present(inode, cred);
		if (status != -NFS4ERR_MOVED)
			goto restart;	/* wasn't this one */
		if (nfs4_try_migration(server, cred) == -NFS4ERR_LEASE_MOVED)
			goto restart;	/* there are more */
		goto out;
	}
	rcu_read_unlock();

out:
	put_rpccred(cred);
	return 0;
}

/**
 * nfs4_discover_server_trunking - Detect server IP address trunking
 *
 * @clp: nfs_client under test
 * @result: OUT: found nfs_client, or clp
 *
 * Returns zero or a negative errno.  If zero is returned,
 * an nfs_client pointer is planted in "result".
 *
 * Note: since we are invoked in process context, and
 * not from inside the state manager, we cannot use
 * nfs4_handle_reclaim_lease_error().
 */
int nfs4_discover_server_trunking(struct nfs_client *clp,
				  struct nfs_client **result)
{
	const struct nfs4_state_recovery_ops *ops =
				clp->cl_mvops->reboot_recovery_ops;
	struct rpc_clnt *clnt;
	struct rpc_cred *cred;
	int i, status;

	dprintk("NFS: %s: testing '%s'\n", __func__, clp->cl_hostname);

	clnt = clp->cl_rpcclient;
	i = 0;

	mutex_lock(&nfs_clid_init_mutex);
again:
	status  = -ENOENT;
	cred = nfs4_get_clid_cred(clp);
	if (cred == NULL)
		goto out_unlock;

	status = ops->detect_trunking(clp, result, cred);
	put_rpccred(cred);
	switch (status) {
	case 0:
		break;
	case -NFS4ERR_DELAY:
	case -ETIMEDOUT:
	case -EAGAIN:
		ssleep(1);
	case -NFS4ERR_STALE_CLIENTID:
		dprintk("NFS: %s after status %d, retrying\n",
			__func__, status);
		goto again;
	case -EACCES:
		if (i++ == 0) {
			nfs4_root_machine_cred(clp);
			goto again;
		}
<<<<<<< HEAD
		if (i > 2)
=======
		if (clnt->cl_auth->au_flavor == RPC_AUTH_UNIX)
>>>>>>> d8ec26d7
			break;
	case -NFS4ERR_CLID_INUSE:
	case -NFS4ERR_WRONGSEC:
		/* No point in retrying if we already used RPC_AUTH_UNIX */
		if (clnt->cl_auth->au_flavor == RPC_AUTH_UNIX) {
			status = -EPERM;
			break;
		}
		clnt = rpc_clone_client_set_auth(clnt, RPC_AUTH_UNIX);
		if (IS_ERR(clnt)) {
			status = PTR_ERR(clnt);
			break;
		}
		/* Note: this is safe because we haven't yet marked the
		 * client as ready, so we are the only user of
		 * clp->cl_rpcclient
		 */
		clnt = xchg(&clp->cl_rpcclient, clnt);
		rpc_shutdown_client(clnt);
		clnt = clp->cl_rpcclient;
		goto again;

	case -NFS4ERR_MINOR_VERS_MISMATCH:
		status = -EPROTONOSUPPORT;
		break;

	case -EKEYEXPIRED:
	case -NFS4ERR_NOT_SAME: /* FixMe: implement recovery
				 * in nfs4_exchange_id */
		status = -EKEYEXPIRED;
		break;
	default:
		pr_warn("NFS: %s unhandled error %d. Exiting with error EIO\n",
				__func__, status);
		status = -EIO;
	}

out_unlock:
	mutex_unlock(&nfs_clid_init_mutex);
	dprintk("NFS: %s: status = %d\n", __func__, status);
	return status;
}

#ifdef CONFIG_NFS_V4_1
void nfs4_schedule_session_recovery(struct nfs4_session *session, int err)
{
	struct nfs_client *clp = session->clp;

	switch (err) {
	default:
		set_bit(NFS4CLNT_SESSION_RESET, &clp->cl_state);
		break;
	case -NFS4ERR_CONN_NOT_BOUND_TO_SESSION:
		set_bit(NFS4CLNT_BIND_CONN_TO_SESSION, &clp->cl_state);
	}
	nfs4_schedule_lease_recovery(clp);
}
EXPORT_SYMBOL_GPL(nfs4_schedule_session_recovery);

static void nfs41_ping_server(struct nfs_client *clp)
{
	/* Use CHECK_LEASE to ping the server with a SEQUENCE */
	set_bit(NFS4CLNT_CHECK_LEASE, &clp->cl_state);
	nfs4_schedule_state_manager(clp);
}

void nfs41_server_notify_target_slotid_update(struct nfs_client *clp)
{
	nfs41_ping_server(clp);
}

void nfs41_server_notify_highest_slotid_update(struct nfs_client *clp)
{
	nfs41_ping_server(clp);
}

static void nfs4_reset_all_state(struct nfs_client *clp)
{
	if (test_and_set_bit(NFS4CLNT_LEASE_EXPIRED, &clp->cl_state) == 0) {
		set_bit(NFS4CLNT_PURGE_STATE, &clp->cl_state);
		clear_bit(NFS4CLNT_LEASE_CONFIRM, &clp->cl_state);
		nfs4_state_start_reclaim_nograce(clp);
		dprintk("%s: scheduling reset of all state for server %s!\n",
				__func__, clp->cl_hostname);
		nfs4_schedule_state_manager(clp);
	}
}

static void nfs41_handle_server_reboot(struct nfs_client *clp)
{
	if (test_and_set_bit(NFS4CLNT_LEASE_EXPIRED, &clp->cl_state) == 0) {
		nfs4_state_start_reclaim_reboot(clp);
		dprintk("%s: server %s rebooted!\n", __func__,
				clp->cl_hostname);
		nfs4_schedule_state_manager(clp);
	}
}

static void nfs41_handle_state_revoked(struct nfs_client *clp)
{
	nfs4_reset_all_state(clp);
	dprintk("%s: state revoked on server %s\n", __func__, clp->cl_hostname);
}

static void nfs41_handle_recallable_state_revoked(struct nfs_client *clp)
{
	/* This will need to handle layouts too */
	nfs_expire_all_delegations(clp);
	dprintk("%s: Recallable state revoked on server %s!\n", __func__,
			clp->cl_hostname);
}

static void nfs41_handle_backchannel_fault(struct nfs_client *clp)
{
	nfs_expire_all_delegations(clp);
	if (test_and_set_bit(NFS4CLNT_SESSION_RESET, &clp->cl_state) == 0)
		nfs4_schedule_state_manager(clp);
	dprintk("%s: server %s declared a backchannel fault\n", __func__,
			clp->cl_hostname);
}

static void nfs41_handle_cb_path_down(struct nfs_client *clp)
{
	if (test_and_set_bit(NFS4CLNT_BIND_CONN_TO_SESSION,
		&clp->cl_state) == 0)
		nfs4_schedule_state_manager(clp);
}

void nfs41_handle_sequence_flag_errors(struct nfs_client *clp, u32 flags)
{
	if (!flags)
		return;

	dprintk("%s: \"%s\" (client ID %llx) flags=0x%08x\n",
		__func__, clp->cl_hostname, clp->cl_clientid, flags);

	if (flags & SEQ4_STATUS_RESTART_RECLAIM_NEEDED)
		nfs41_handle_server_reboot(clp);
	if (flags & (SEQ4_STATUS_EXPIRED_ALL_STATE_REVOKED |
			    SEQ4_STATUS_EXPIRED_SOME_STATE_REVOKED |
			    SEQ4_STATUS_ADMIN_STATE_REVOKED))
		nfs41_handle_state_revoked(clp);
	if (flags & SEQ4_STATUS_LEASE_MOVED)
		nfs4_schedule_lease_moved_recovery(clp);
	if (flags & SEQ4_STATUS_RECALLABLE_STATE_REVOKED)
		nfs41_handle_recallable_state_revoked(clp);
	if (flags & SEQ4_STATUS_BACKCHANNEL_FAULT)
		nfs41_handle_backchannel_fault(clp);
	else if (flags & (SEQ4_STATUS_CB_PATH_DOWN |
				SEQ4_STATUS_CB_PATH_DOWN_SESSION))
		nfs41_handle_cb_path_down(clp);
}

static int nfs4_reset_session(struct nfs_client *clp)
{
	struct rpc_cred *cred;
	int status;

	if (!nfs4_has_session(clp))
		return 0;
	nfs4_begin_drain_session(clp);
	cred = nfs4_get_clid_cred(clp);
	status = nfs4_proc_destroy_session(clp->cl_session, cred);
	switch (status) {
	case 0:
	case -NFS4ERR_BADSESSION:
	case -NFS4ERR_DEADSESSION:
		break;
	case -NFS4ERR_BACK_CHAN_BUSY:
	case -NFS4ERR_DELAY:
		set_bit(NFS4CLNT_SESSION_RESET, &clp->cl_state);
		status = 0;
		ssleep(1);
		goto out;
	default:
		status = nfs4_recovery_handle_error(clp, status);
		goto out;
	}

	memset(clp->cl_session->sess_id.data, 0, NFS4_MAX_SESSIONID_LEN);
	status = nfs4_proc_create_session(clp, cred);
	if (status) {
		dprintk("%s: session reset failed with status %d for server %s!\n",
			__func__, status, clp->cl_hostname);
		status = nfs4_handle_reclaim_lease_error(clp, status);
		goto out;
	}
	nfs41_finish_session_reset(clp);
	dprintk("%s: session reset was successful for server %s!\n",
			__func__, clp->cl_hostname);
out:
	if (cred)
		put_rpccred(cred);
	return status;
}

static int nfs4_bind_conn_to_session(struct nfs_client *clp)
{
	struct rpc_cred *cred;
	int ret;

	if (!nfs4_has_session(clp))
		return 0;
	nfs4_begin_drain_session(clp);
	cred = nfs4_get_clid_cred(clp);
	ret = nfs4_proc_bind_conn_to_session(clp, cred);
	if (cred)
		put_rpccred(cred);
	clear_bit(NFS4CLNT_BIND_CONN_TO_SESSION, &clp->cl_state);
	switch (ret) {
	case 0:
		dprintk("%s: bind_conn_to_session was successful for server %s!\n",
			__func__, clp->cl_hostname);
		break;
	case -NFS4ERR_DELAY:
		ssleep(1);
		set_bit(NFS4CLNT_BIND_CONN_TO_SESSION, &clp->cl_state);
		break;
	default:
		return nfs4_recovery_handle_error(clp, ret);
	}
	return 0;
}
#else /* CONFIG_NFS_V4_1 */
static int nfs4_reset_session(struct nfs_client *clp) { return 0; }

static int nfs4_bind_conn_to_session(struct nfs_client *clp)
{
	return 0;
}
#endif /* CONFIG_NFS_V4_1 */

static void nfs4_state_manager(struct nfs_client *clp)
{
	int status = 0;
	const char *section = "", *section_sep = "";

	/* Ensure exclusive access to NFSv4 state */
	do {
		if (test_bit(NFS4CLNT_PURGE_STATE, &clp->cl_state)) {
			section = "purge state";
			status = nfs4_purge_lease(clp);
			if (status < 0)
				goto out_error;
			continue;
		}

		if (test_bit(NFS4CLNT_LEASE_EXPIRED, &clp->cl_state)) {
			section = "lease expired";
			/* We're going to have to re-establish a clientid */
			status = nfs4_reclaim_lease(clp);
			if (status < 0)
				goto out_error;
			continue;
		}

		/* Initialize or reset the session */
		if (test_and_clear_bit(NFS4CLNT_SESSION_RESET, &clp->cl_state)) {
			section = "reset session";
			status = nfs4_reset_session(clp);
			if (test_bit(NFS4CLNT_LEASE_EXPIRED, &clp->cl_state))
				continue;
			if (status < 0)
				goto out_error;
		}

		/* Send BIND_CONN_TO_SESSION */
		if (test_and_clear_bit(NFS4CLNT_BIND_CONN_TO_SESSION,
				&clp->cl_state)) {
			section = "bind conn to session";
			status = nfs4_bind_conn_to_session(clp);
			if (status < 0)
				goto out_error;
			continue;
		}

		if (test_and_clear_bit(NFS4CLNT_CHECK_LEASE, &clp->cl_state)) {
			section = "check lease";
			status = nfs4_check_lease(clp);
			if (status < 0)
				goto out_error;
		}

		if (test_and_clear_bit(NFS4CLNT_MOVED, &clp->cl_state)) {
			section = "migration";
			status = nfs4_handle_migration(clp);
			if (status < 0)
				goto out_error;
		}

		if (test_and_clear_bit(NFS4CLNT_LEASE_MOVED, &clp->cl_state)) {
			section = "lease moved";
			status = nfs4_handle_lease_moved(clp);
			if (status < 0)
				goto out_error;
		}

		/* First recover reboot state... */
		if (test_bit(NFS4CLNT_RECLAIM_REBOOT, &clp->cl_state)) {
			section = "reclaim reboot";
			status = nfs4_do_reclaim(clp,
				clp->cl_mvops->reboot_recovery_ops);
			if (test_bit(NFS4CLNT_LEASE_EXPIRED, &clp->cl_state) ||
			    test_bit(NFS4CLNT_SESSION_RESET, &clp->cl_state))
				continue;
			nfs4_state_end_reclaim_reboot(clp);
			if (test_bit(NFS4CLNT_RECLAIM_NOGRACE, &clp->cl_state))
				continue;
			if (status < 0)
				goto out_error;
		}

		/* Now recover expired state... */
		if (test_and_clear_bit(NFS4CLNT_RECLAIM_NOGRACE, &clp->cl_state)) {
			section = "reclaim nograce";
			status = nfs4_do_reclaim(clp,
				clp->cl_mvops->nograce_recovery_ops);
			if (test_bit(NFS4CLNT_LEASE_EXPIRED, &clp->cl_state) ||
			    test_bit(NFS4CLNT_SESSION_RESET, &clp->cl_state) ||
			    test_bit(NFS4CLNT_RECLAIM_REBOOT, &clp->cl_state))
				continue;
			if (status < 0)
				goto out_error;
		}

		nfs4_end_drain_session(clp);
		if (test_and_clear_bit(NFS4CLNT_DELEGRETURN, &clp->cl_state)) {
			nfs_client_return_marked_delegations(clp);
			continue;
		}

		nfs4_clear_state_manager_bit(clp);
		/* Did we race with an attempt to give us more work? */
		if (clp->cl_state == 0)
			break;
		if (test_and_set_bit(NFS4CLNT_MANAGER_RUNNING, &clp->cl_state) != 0)
			break;
	} while (atomic_read(&clp->cl_count) > 1);
	return;
out_error:
	if (strlen(section))
		section_sep = ": ";
	pr_warn_ratelimited("NFS: state manager%s%s failed on NFSv4 server %s"
			" with error %d\n", section_sep, section,
			clp->cl_hostname, -status);
	ssleep(1);
	nfs4_end_drain_session(clp);
	nfs4_clear_state_manager_bit(clp);
}

static int nfs4_run_state_manager(void *ptr)
{
	struct nfs_client *clp = ptr;

	allow_signal(SIGKILL);
	nfs4_state_manager(clp);
	nfs_put_client(clp);
	module_put_and_exit(0);
	return 0;
}

/*
 * Local variables:
 *  c-basic-offset: 8
 * End:
 */<|MERGE_RESOLUTION|>--- conflicted
+++ resolved
@@ -239,11 +239,6 @@
 	}
 }
 
-<<<<<<< HEAD
-#if defined(CONFIG_NFS_V4_1)
-
-=======
->>>>>>> d8ec26d7
 static int nfs4_drain_slot_tbl(struct nfs4_slot_table *tbl)
 {
 	set_bit(NFS4_SLOT_TBL_DRAINING, &tbl->slot_tbl_state);
@@ -273,11 +268,8 @@
 	return nfs4_drain_slot_tbl(&ses->fc_slot_table);
 }
 
-<<<<<<< HEAD
-=======
 #if defined(CONFIG_NFS_V4_1)
 
->>>>>>> d8ec26d7
 static int nfs41_setup_state_renewal(struct nfs_client *clp)
 {
 	int status;
@@ -1484,11 +1476,7 @@
 		if (status >= 0) {
 			status = nfs4_reclaim_locks(state, ops);
 			if (status >= 0) {
-<<<<<<< HEAD
-				if (test_bit(NFS_DELEGATED_STATE, &state->flags) != 0) {
-=======
 				if (!test_bit(NFS_DELEGATED_STATE, &state->flags)) {
->>>>>>> d8ec26d7
 					spin_lock(&state->state_lock);
 					list_for_each_entry(lock, &state->lock_states, ls_locks) {
 						if (!test_bit(NFS_LOCK_INITIALIZED, &lock->ls_flags))
@@ -2105,11 +2093,7 @@
 			nfs4_root_machine_cred(clp);
 			goto again;
 		}
-<<<<<<< HEAD
-		if (i > 2)
-=======
 		if (clnt->cl_auth->au_flavor == RPC_AUTH_UNIX)
->>>>>>> d8ec26d7
 			break;
 	case -NFS4ERR_CLID_INUSE:
 	case -NFS4ERR_WRONGSEC:
