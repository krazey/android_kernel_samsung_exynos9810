--- conflicted
+++ resolved
@@ -302,13 +302,8 @@
 	if (r)
 		return r;
 	old_size = old_mm->size;
-<<<<<<< HEAD
-
-
-=======
-
-
->>>>>>> a1873c62
+
+
 	new_mm = new_mem->mm_node;
 	r = amdgpu_mm_node_addr(bo, new_mm, new_mem, &new_start);
 	if (r)
@@ -539,9 +534,6 @@
 	case TTM_PL_TT:
 		break;
 	case TTM_PL_VRAM:
-		if (mem->start == AMDGPU_BO_INVALID_OFFSET)
-			return -EINVAL;
-
 		mem->bus.offset = mem->start << PAGE_SHIFT;
 		/* check if it's visible */
 		if ((mem->bus.offset + mem->bus.size) > adev->mc.visible_vram_size)
@@ -685,7 +677,6 @@
 
 release_sg:
 	kfree(ttm->sg);
-	ttm->sg = NULL;
 	return r;
 }
 
@@ -700,7 +691,7 @@
 		DMA_BIDIRECTIONAL : DMA_TO_DEVICE;
 
 	/* double check that we don't free the table twice */
-	if (!ttm->sg || !ttm->sg->sgl)
+	if (!ttm->sg->sgl)
 		return;
 
 	/* free the sg table and pages again */
@@ -934,7 +925,6 @@
 
 	if (gtt && gtt->userptr) {
 		kfree(ttm->sg);
-		ttm->sg = NULL;
 		ttm->page_flags &= ~TTM_PAGE_FLAG_SG;
 		return;
 	}
@@ -1498,9 +1488,6 @@
 	if (size & 0x3 || *pos & 0x3)
 		return -EINVAL;
 
-	if (*pos >= adev->mc.mc_vram_size)
-		return -ENXIO;
-
 	while (size) {
 		unsigned long flags;
 		uint32_t value;
