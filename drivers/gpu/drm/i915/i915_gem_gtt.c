--- conflicted
+++ resolved
@@ -140,8 +140,7 @@
 	if (enable_ppgtt == 0 && INTEL_GEN(dev_priv) < 9)
 		return 0;
 
-	/* Full PPGTT is required by the Gen9 cmdparser */
-	if (enable_ppgtt == 1 && INTEL_GEN(dev_priv) != 9)
+	if (enable_ppgtt == 1)
 		return 1;
 
 	if (enable_ppgtt == 2 && has_full_ppgtt)
@@ -178,8 +177,8 @@
 
 	vma->pages = vma->obj->pages;
 
-	/* Applicable to VLV, and gen8+ */
-	if (i915_gem_object_is_readonly(vma->obj))
+	/* Currently applicable only to VLV */
+	if (vma->obj->gt_ro)
 		pte_flags |= PTE_READ_ONLY;
 
 	vma->vm->insert_entries(vma->vm, vma->pages, vma->node.start,
@@ -196,18 +195,10 @@
 }
 
 static gen8_pte_t gen8_pte_encode(dma_addr_t addr,
-<<<<<<< HEAD
-				  enum i915_cache_level level,
-				  u32 flags)
-=======
 				  enum i915_cache_level level)
->>>>>>> 5481e27f
 {
 	gen8_pte_t pte = _PAGE_PRESENT | _PAGE_RW;
 	pte |= addr;
-
-	if (unlikely(flags & PTE_READ_ONLY))
-		pte &= ~_PAGE_RW;
 
 	switch (level) {
 	case I915_CACHE_NONE:
@@ -481,11 +472,7 @@
 	gen8_pte_t scratch_pte;
 
 	scratch_pte = gen8_pte_encode(vm->scratch_page.daddr,
-<<<<<<< HEAD
-				      I915_CACHE_LLC, true, 0);
-=======
 				      I915_CACHE_LLC);
->>>>>>> 5481e27f
 
 	fill_px(to_i915(vm->dev), pt, scratch_pte);
 }
@@ -789,7 +776,6 @@
 
 	return false;
 }
-<<<<<<< HEAD
 
 /* Removes entries from a single page dir pointer, releasing it if it's empty.
  * Caller can use the return value to update higher-level entries
@@ -810,28 +796,6 @@
 		if (WARN_ON(!pdp->page_directory[pdpe]))
 			break;
 
-=======
-
-/* Removes entries from a single page dir pointer, releasing it if it's empty.
- * Caller can use the return value to update higher-level entries
- */
-static bool gen8_ppgtt_clear_pdp(struct i915_address_space *vm,
-				 struct i915_page_directory_pointer *pdp,
-				 uint64_t start,
-				 uint64_t length)
-{
-	struct i915_hw_ppgtt *ppgtt = i915_vm_to_ppgtt(vm);
-	struct i915_page_directory *pd;
-	uint64_t pdpe;
-	gen8_ppgtt_pdpe_t *pdpe_vaddr;
-	gen8_ppgtt_pdpe_t scratch_pdpe =
-		gen8_pdpe_encode(px_dma(vm->scratch_pd), I915_CACHE_LLC);
-
-	gen8_for_each_pdpe(pd, pdp, start, length, pdpe) {
-		if (WARN_ON(!pdp->page_directory[pdpe]))
-			break;
-
->>>>>>> 5481e27f
 		if (gen8_ppgtt_clear_pd(vm, pd, start, length)) {
 			__clear_bit(pdpe, pdp->used_pdpes);
 			if (USES_FULL_48BIT_PPGTT(vm->dev)) {
@@ -898,8 +862,7 @@
 			      struct i915_page_directory_pointer *pdp,
 			      struct sg_page_iter *sg_iter,
 			      uint64_t start,
-			      enum i915_cache_level cache_level,
-			      u32 flags)
+			      enum i915_cache_level cache_level)
 {
 	struct i915_hw_ppgtt *ppgtt = i915_vm_to_ppgtt(vm);
 	gen8_pte_t *pt_vaddr;
@@ -918,11 +881,7 @@
 
 		pt_vaddr[pte] =
 			gen8_pte_encode(sg_page_iter_dma_address(sg_iter),
-<<<<<<< HEAD
-					cache_level, true, flags);
-=======
 					cache_level);
->>>>>>> 5481e27f
 		if (++pte == GEN8_PTES) {
 			kunmap_px(ppgtt, pt_vaddr);
 			pt_vaddr = NULL;
@@ -943,7 +902,7 @@
 				      struct sg_table *pages,
 				      uint64_t start,
 				      enum i915_cache_level cache_level,
-				      u32 flags)
+				      u32 unused)
 {
 	struct i915_hw_ppgtt *ppgtt = i915_vm_to_ppgtt(vm);
 	struct sg_page_iter sg_iter;
@@ -952,7 +911,7 @@
 
 	if (!USES_FULL_48BIT_PPGTT(vm->dev)) {
 		gen8_ppgtt_insert_pte_entries(vm, &ppgtt->pdp, &sg_iter, start,
-					      cache_level, flags);
+					      cache_level);
 	} else {
 		struct i915_page_directory_pointer *pdp;
 		uint64_t pml4e;
@@ -960,7 +919,7 @@
 
 		gen8_for_each_pml4e(pdp, &ppgtt->pml4, start, length, pml4e) {
 			gen8_ppgtt_insert_pte_entries(vm, pdp, &sg_iter,
-						      start, cache_level, flags);
+						      start, cache_level);
 		}
 	}
 }
@@ -1565,11 +1524,7 @@
 	uint64_t start = ppgtt->base.start;
 	uint64_t length = ppgtt->base.total;
 	gen8_pte_t scratch_pte = gen8_pte_encode(vm->scratch_page.daddr,
-<<<<<<< HEAD
-						 I915_CACHE_LLC, true, 0);
-=======
 						 I915_CACHE_LLC);
->>>>>>> 5481e27f
 
 	if (!USES_FULL_48BIT_PPGTT(vm->dev)) {
 		gen8_dump_pdp(&ppgtt->pdp, start, length, scratch_pte, m);
@@ -1637,14 +1592,6 @@
 	ppgtt->base.clear_range = gen8_ppgtt_clear_range;
 	ppgtt->base.unbind_vma = ppgtt_unbind_vma;
 	ppgtt->base.bind_vma = ppgtt_bind_vma;
-
-	/*
-	 * From bdw, there is support for read-only pages in the PPGTT.
-	 *
-	 * XXX GVT is not honouring the lack of RW in the PTE bits.
-	 */
-	ppgtt->base.has_read_only = !intel_vgpu_active(to_i915(ppgtt->base.dev));
-
 	ppgtt->debug_dump = gen8_dump_ppgtt;
 
 	if (USES_FULL_48BIT_PPGTT(ppgtt->base.dev)) {
@@ -2448,21 +2395,22 @@
 	gen8_pte_t __iomem *pte =
 		(gen8_pte_t __iomem *)dev_priv->ggtt.gsm +
 		(offset >> PAGE_SHIFT);
-
-<<<<<<< HEAD
-	gen8_set_pte(pte, gen8_pte_encode(addr, level, true, 0));
-=======
+	int rpm_atomic_seq;
+
+	rpm_atomic_seq = assert_rpm_atomic_begin(dev_priv);
+
 	gen8_set_pte(pte, gen8_pte_encode(addr, level));
->>>>>>> 5481e27f
 
 	I915_WRITE(GFX_FLSH_CNTL_GEN6, GFX_FLSH_CNTL_EN);
 	POSTING_READ(GFX_FLSH_CNTL_GEN6);
+
+	assert_rpm_atomic_end(dev_priv, rpm_atomic_seq);
 }
 
 static void gen8_ggtt_insert_entries(struct i915_address_space *vm,
 				     struct sg_table *st,
 				     uint64_t start,
-				     enum i915_cache_level level, u32 flags)
+				     enum i915_cache_level level, u32 unused)
 {
 	struct drm_i915_private *dev_priv = to_i915(vm->dev);
 	struct i915_ggtt *ggtt = i915_vm_to_ggtt(vm);
@@ -2470,24 +2418,15 @@
 	gen8_pte_t __iomem *gtt_entries;
 	gen8_pte_t gtt_entry;
 	dma_addr_t addr;
+	int rpm_atomic_seq;
 	int i = 0;
 
-	/* The GTT does not support read-only mappings */
-	GEM_BUG_ON(flags & PTE_READ_ONLY);
-
-	/*
-	 * Note that we ignore PTE_READ_ONLY here. The caller must be careful
-	 * not to allow the user to override access to a read only page.
-	 */
+	rpm_atomic_seq = assert_rpm_atomic_begin(dev_priv);
 
 	gtt_entries = (gen8_pte_t __iomem *)ggtt->gsm + (start >> PAGE_SHIFT);
 
 	for_each_sgt_dma(addr, sgt_iter, st) {
-<<<<<<< HEAD
-		gtt_entry = gen8_pte_encode(addr, level, true, 0);
-=======
 		gtt_entry = gen8_pte_encode(addr, level);
->>>>>>> 5481e27f
 		gen8_set_pte(&gtt_entries[i++], gtt_entry);
 	}
 
@@ -2507,6 +2446,8 @@
 	 */
 	I915_WRITE(GFX_FLSH_CNTL_GEN6, GFX_FLSH_CNTL_EN);
 	POSTING_READ(GFX_FLSH_CNTL_GEN6);
+
+	assert_rpm_atomic_end(dev_priv, rpm_atomic_seq);
 }
 
 struct insert_entries {
@@ -2545,11 +2486,16 @@
 	gen6_pte_t __iomem *pte =
 		(gen6_pte_t __iomem *)dev_priv->ggtt.gsm +
 		(offset >> PAGE_SHIFT);
+	int rpm_atomic_seq;
+
+	rpm_atomic_seq = assert_rpm_atomic_begin(dev_priv);
 
 	iowrite32(vm->pte_encode(addr, level, flags), pte);
 
 	I915_WRITE(GFX_FLSH_CNTL_GEN6, GFX_FLSH_CNTL_EN);
 	POSTING_READ(GFX_FLSH_CNTL_GEN6);
+
+	assert_rpm_atomic_end(dev_priv, rpm_atomic_seq);
 }
 
 /*
@@ -2569,7 +2515,10 @@
 	gen6_pte_t __iomem *gtt_entries;
 	gen6_pte_t gtt_entry;
 	dma_addr_t addr;
+	int rpm_atomic_seq;
 	int i = 0;
+
+	rpm_atomic_seq = assert_rpm_atomic_begin(dev_priv);
 
 	gtt_entries = (gen6_pte_t __iomem *)ggtt->gsm + (start >> PAGE_SHIFT);
 
@@ -2593,6 +2542,8 @@
 	 */
 	I915_WRITE(GFX_FLSH_CNTL_GEN6, GFX_FLSH_CNTL_EN);
 	POSTING_READ(GFX_FLSH_CNTL_GEN6);
+
+	assert_rpm_atomic_end(dev_priv, rpm_atomic_seq);
 }
 
 static void nop_clear_range(struct i915_address_space *vm,
@@ -2603,6 +2554,7 @@
 static void gen8_ggtt_clear_range(struct i915_address_space *vm,
 				  uint64_t start, uint64_t length)
 {
+	struct drm_i915_private *dev_priv = to_i915(vm->dev);
 	struct i915_ggtt *ggtt = i915_vm_to_ggtt(vm);
 	unsigned first_entry = start >> PAGE_SHIFT;
 	unsigned num_entries = length >> PAGE_SHIFT;
@@ -2610,6 +2562,9 @@
 		(gen8_pte_t __iomem *)ggtt->gsm + first_entry;
 	const int max_entries = ggtt_total_entries(ggtt) - first_entry;
 	int i;
+	int rpm_atomic_seq;
+
+	rpm_atomic_seq = assert_rpm_atomic_begin(dev_priv);
 
 	if (WARN(num_entries > max_entries,
 		 "First entry = %d; Num entries = %d (max=%d)\n",
@@ -2617,21 +2572,19 @@
 		num_entries = max_entries;
 
 	scratch_pte = gen8_pte_encode(vm->scratch_page.daddr,
-<<<<<<< HEAD
-				      I915_CACHE_LLC,
-				      use_scratch, 0);
-=======
 				      I915_CACHE_LLC);
->>>>>>> 5481e27f
 	for (i = 0; i < num_entries; i++)
 		gen8_set_pte(&gtt_base[i], scratch_pte);
 	readl(gtt_base);
+
+	assert_rpm_atomic_end(dev_priv, rpm_atomic_seq);
 }
 
 static void gen6_ggtt_clear_range(struct i915_address_space *vm,
 				  uint64_t start,
 				  uint64_t length)
 {
+	struct drm_i915_private *dev_priv = to_i915(vm->dev);
 	struct i915_ggtt *ggtt = i915_vm_to_ggtt(vm);
 	unsigned first_entry = start >> PAGE_SHIFT;
 	unsigned num_entries = length >> PAGE_SHIFT;
@@ -2639,6 +2592,9 @@
 		(gen6_pte_t __iomem *)ggtt->gsm + first_entry;
 	const int max_entries = ggtt_total_entries(ggtt) - first_entry;
 	int i;
+	int rpm_atomic_seq;
+
+	rpm_atomic_seq = assert_rpm_atomic_begin(dev_priv);
 
 	if (WARN(num_entries > max_entries,
 		 "First entry = %d; Num entries = %d (max=%d)\n",
@@ -2651,6 +2607,8 @@
 	for (i = 0; i < num_entries; i++)
 		iowrite32(scratch_pte, &gtt_base[i]);
 	readl(gtt_base);
+
+	assert_rpm_atomic_end(dev_priv, rpm_atomic_seq);
 }
 
 static void i915_ggtt_insert_page(struct i915_address_space *vm,
@@ -2659,10 +2617,16 @@
 				  enum i915_cache_level cache_level,
 				  u32 unused)
 {
+	struct drm_i915_private *dev_priv = to_i915(vm->dev);
 	unsigned int flags = (cache_level == I915_CACHE_NONE) ?
 		AGP_USER_MEMORY : AGP_USER_CACHED_MEMORY;
+	int rpm_atomic_seq;
+
+	rpm_atomic_seq = assert_rpm_atomic_begin(dev_priv);
 
 	intel_gtt_insert_page(addr, offset >> PAGE_SHIFT, flags);
+
+	assert_rpm_atomic_end(dev_priv, rpm_atomic_seq);
 }
 
 static void i915_ggtt_insert_entries(struct i915_address_space *vm,
@@ -2670,10 +2634,16 @@
 				     uint64_t start,
 				     enum i915_cache_level cache_level, u32 unused)
 {
+	struct drm_i915_private *dev_priv = to_i915(vm->dev);
 	unsigned int flags = (cache_level == I915_CACHE_NONE) ?
 		AGP_USER_MEMORY : AGP_USER_CACHED_MEMORY;
+	int rpm_atomic_seq;
+
+	rpm_atomic_seq = assert_rpm_atomic_begin(dev_priv);
 
 	intel_gtt_insert_sg_entries(pages, start >> PAGE_SHIFT, flags);
+
+	assert_rpm_atomic_end(dev_priv, rpm_atomic_seq);
 
 }
 
@@ -2681,14 +2651,22 @@
 				  uint64_t start,
 				  uint64_t length)
 {
-	intel_gtt_clear_range(start >> PAGE_SHIFT, length >> PAGE_SHIFT);
+	struct drm_i915_private *dev_priv = to_i915(vm->dev);
+	unsigned first_entry = start >> PAGE_SHIFT;
+	unsigned num_entries = length >> PAGE_SHIFT;
+	int rpm_atomic_seq;
+
+	rpm_atomic_seq = assert_rpm_atomic_begin(dev_priv);
+
+	intel_gtt_clear_range(first_entry, num_entries);
+
+	assert_rpm_atomic_end(dev_priv, rpm_atomic_seq);
 }
 
 static int ggtt_bind_vma(struct i915_vma *vma,
 			 enum i915_cache_level cache_level,
 			 u32 flags)
 {
-	struct drm_i915_private *i915 = to_i915(vma->vm->dev);
 	struct drm_i915_gem_object *obj = vma->obj;
 	u32 pte_flags = 0;
 	int ret;
@@ -2697,14 +2675,12 @@
 	if (ret)
 		return ret;
 
-	/* Applicable to VLV (gen8+ do not support RO in the GGTT) */
-	if (i915_gem_object_is_readonly(obj))
+	/* Currently applicable only to VLV */
+	if (obj->gt_ro)
 		pte_flags |= PTE_READ_ONLY;
 
-	intel_runtime_pm_get(i915);
 	vma->vm->insert_entries(vma->vm, vma->pages, vma->node.start,
 				cache_level, pte_flags);
-	intel_runtime_pm_put(i915);
 
 	/*
 	 * Without aliasing PPGTT there's no difference between
@@ -2720,7 +2696,6 @@
 				 enum i915_cache_level cache_level,
 				 u32 flags)
 {
-	struct drm_i915_private *i915 = to_i915(vma->vm->dev);
 	u32 pte_flags;
 	int ret;
 
@@ -2730,20 +2705,19 @@
 
 	/* Currently applicable only to VLV */
 	pte_flags = 0;
-	if (i915_gem_object_is_readonly(vma->obj))
+	if (vma->obj->gt_ro)
 		pte_flags |= PTE_READ_ONLY;
 
 
 	if (flags & I915_VMA_GLOBAL_BIND) {
-		intel_runtime_pm_get(i915);
 		vma->vm->insert_entries(vma->vm,
 					vma->pages, vma->node.start,
 					cache_level, pte_flags);
-		intel_runtime_pm_put(i915);
 	}
 
 	if (flags & I915_VMA_LOCAL_BIND) {
-		struct i915_hw_ppgtt *appgtt = i915->mm.aliasing_ppgtt;
+		struct i915_hw_ppgtt *appgtt =
+			to_i915(vma->vm->dev)->mm.aliasing_ppgtt;
 		appgtt->base.insert_entries(&appgtt->base,
 					    vma->pages, vma->node.start,
 					    cache_level, pte_flags);
@@ -2754,19 +2728,12 @@
 
 static void ggtt_unbind_vma(struct i915_vma *vma)
 {
-	struct drm_i915_private *i915 = to_i915(vma->vm->dev);
-	struct i915_hw_ppgtt *appgtt = i915->mm.aliasing_ppgtt;
+	struct i915_hw_ppgtt *appgtt = to_i915(vma->vm->dev)->mm.aliasing_ppgtt;
 	const u64 size = min(vma->size, vma->node.size);
 
-	if (vma->flags & I915_VMA_GLOBAL_BIND) {
-		intel_runtime_pm_get(i915);
+	if (vma->flags & I915_VMA_GLOBAL_BIND)
 		vma->vm->clear_range(vma->vm,
 				     vma->node.start, size);
-<<<<<<< HEAD
-		intel_runtime_pm_put(i915);
-	}
-=======
->>>>>>> 5481e27f
 
 	if (vma->flags & I915_VMA_LOCAL_BIND && appgtt)
 		appgtt->base.clear_range(&appgtt->base,
@@ -3310,10 +3277,6 @@
 	ggtt->base.total -= PAGE_SIZE;
 	i915_address_space_init(&ggtt->base, dev_priv);
 	ggtt->base.total += PAGE_SIZE;
-
-	/* Only VLV supports read-only GGTT mappings */
-	ggtt->base.has_read_only = IS_VALLEYVIEW(dev_priv);
-
 	if (!HAS_LLC(dev_priv))
 		ggtt->base.mm.color_adjust = i915_gtt_color_adjust;
 
