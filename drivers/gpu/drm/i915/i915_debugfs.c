--- conflicted
+++ resolved
@@ -107,11 +107,7 @@
 
 static char get_global_flag(struct drm_i915_gem_object *obj)
 {
-<<<<<<< HEAD
-	return !list_empty(&obj->userfault_link) ? 'g' : ' ';
-=======
 	return obj->fault_mappable ? 'g' : ' ';
->>>>>>> 5481e27f
 }
 
 static char get_pin_mapped_flag(struct drm_i915_gem_object *obj)
@@ -747,32 +743,17 @@
 			   I915_READ(VLV_IIR_RW));
 		seq_printf(m, "Display IMR:\t%08x\n",
 			   I915_READ(VLV_IMR));
-		for_each_pipe(dev_priv, pipe) {
-			enum intel_display_power_domain power_domain;
-
-			power_domain = POWER_DOMAIN_PIPE(pipe);
-			if (!intel_display_power_get_if_enabled(dev_priv,
-								power_domain)) {
-				seq_printf(m, "Pipe %c power disabled\n",
-					   pipe_name(pipe));
-				continue;
-			}
-
+		for_each_pipe(dev_priv, pipe)
 			seq_printf(m, "Pipe %c stat:\t%08x\n",
 				   pipe_name(pipe),
 				   I915_READ(PIPESTAT(pipe)));
 
-			intel_display_power_put(dev_priv, power_domain);
-		}
-
-		intel_display_power_get(dev_priv, POWER_DOMAIN_INIT);
 		seq_printf(m, "Port hotplug:\t%08x\n",
 			   I915_READ(PORT_HOTPLUG_EN));
 		seq_printf(m, "DPFLIPSTAT:\t%08x\n",
 			   I915_READ(VLV_DPFLIPSTAT));
 		seq_printf(m, "DPINVGTT:\t%08x\n",
 			   I915_READ(DPINVGTT));
-		intel_display_power_put(dev_priv, POWER_DOMAIN_INIT);
 
 		for (i = 0; i < 4; i++) {
 			seq_printf(m, "GT Interrupt IMR %d:\t%08x\n",
@@ -1399,19 +1380,11 @@
 
 		if (engine->id == RCS) {
 			seq_puts(m, "\tinstdone read =\n");
-<<<<<<< HEAD
 
 			i915_instdone_info(dev_priv, m, &instdone);
 
 			seq_puts(m, "\tinstdone accu =\n");
 
-=======
-
-			i915_instdone_info(dev_priv, m, &instdone);
-
-			seq_puts(m, "\tinstdone accu =\n");
-
->>>>>>> 5481e27f
 			i915_instdone_info(dev_priv, m,
 					   &engine->hangcheck.instdone);
 		}
@@ -1423,9 +1396,14 @@
 static int ironlake_drpc_info(struct seq_file *m)
 {
 	struct drm_i915_private *dev_priv = node_to_i915(m->private);
+	struct drm_device *dev = &dev_priv->drm;
 	u32 rgvmodectl, rstdbyctl;
 	u16 crstandvid;
-
+	int ret;
+
+	ret = mutex_lock_interruptible(&dev->struct_mutex);
+	if (ret)
+		return ret;
 	intel_runtime_pm_get(dev_priv);
 
 	rgvmodectl = I915_READ(MEMMODECTL);
@@ -1433,6 +1411,7 @@
 	crstandvid = I915_READ16(CRSTANDVID);
 
 	intel_runtime_pm_put(dev_priv);
+	mutex_unlock(&dev->struct_mutex);
 
 	seq_printf(m, "HD boost: %s\n", yesno(rgvmodectl & MEMMODE_BOOST_EN));
 	seq_printf(m, "Boost freq: %d\n",
@@ -1695,18 +1674,11 @@
 		seq_printf(m, "FBC disabled: %s\n",
 			   dev_priv->fbc.no_fbc_reason);
 
-<<<<<<< HEAD
-	if (intel_fbc_is_active(dev_priv) && INTEL_GEN(dev_priv) >= 7) {
-		uint32_t mask = INTEL_GEN(dev_priv) >= 8 ?
-				BDW_FBC_COMPRESSION_MASK :
-				IVB_FBC_COMPRESSION_MASK;
-=======
 	if (intel_fbc_is_active(dev_priv) &&
 	    INTEL_GEN(dev_priv) >= 7)
->>>>>>> 5481e27f
 		seq_printf(m, "Compressing: %s\n",
-			   yesno(I915_READ(FBC_STATUS2) & mask));
-	}
+			   yesno(I915_READ(FBC_STATUS2) &
+				 FBC_COMPRESSION_MASK));
 
 	mutex_unlock(&dev_priv->fbc.lock);
 	intel_runtime_pm_put(dev_priv);
@@ -1785,7 +1757,6 @@
 	bool sr_enabled = false;
 
 	intel_runtime_pm_get(dev_priv);
-	intel_display_power_get(dev_priv, POWER_DOMAIN_INIT);
 
 	if (HAS_PCH_SPLIT(dev_priv))
 		sr_enabled = I915_READ(WM1_LP_ILK) & WM1_LP_SR_EN;
@@ -1799,7 +1770,6 @@
 	else if (IS_VALLEYVIEW(dev_priv) || IS_CHERRYVIEW(dev_priv))
 		sr_enabled = I915_READ(FW_BLC_SELF_VLV) & FW_CSPWRDWNEN;
 
-	intel_display_power_put(dev_priv, POWER_DOMAIN_INIT);
 	intel_runtime_pm_put(dev_priv);
 
 	seq_printf(m, "self-refresh: %s\n",
@@ -2121,7 +2091,12 @@
 static int i915_swizzle_info(struct seq_file *m, void *data)
 {
 	struct drm_i915_private *dev_priv = node_to_i915(m->private);
-
+	struct drm_device *dev = &dev_priv->drm;
+	int ret;
+
+	ret = mutex_lock_interruptible(&dev->struct_mutex);
+	if (ret)
+		return ret;
 	intel_runtime_pm_get(dev_priv);
 
 	seq_printf(m, "bit6 swizzle for X-tiling = %s\n",
@@ -2161,6 +2136,7 @@
 		seq_puts(m, "L-shaped memory detected\n");
 
 	intel_runtime_pm_put(dev_priv);
+	mutex_unlock(&dev->struct_mutex);
 
 	return 0;
 }
@@ -2566,22 +2542,11 @@
 		enabled = I915_READ(EDP_PSR_CTL) & EDP_PSR_ENABLE;
 	else {
 		for_each_pipe(dev_priv, pipe) {
-			enum transcoder cpu_transcoder =
-				intel_pipe_to_cpu_transcoder(dev_priv, pipe);
-			enum intel_display_power_domain power_domain;
-
-			power_domain = POWER_DOMAIN_TRANSCODER(cpu_transcoder);
-			if (!intel_display_power_get_if_enabled(dev_priv,
-								power_domain))
-				continue;
-
 			stat[pipe] = I915_READ(VLV_PSRSTAT(pipe)) &
 				VLV_EDP_PSR_CURR_STATE_MASK;
 			if ((stat[pipe] == VLV_EDP_PSR_ACTIVE_NORFB_UP) ||
 			    (stat[pipe] == VLV_EDP_PSR_ACTIVE_SF_UPDATE))
 				enabled = true;
-
-			intel_display_power_put(dev_priv, power_domain);
 		}
 	}
 
@@ -3129,11 +3094,6 @@
 	struct intel_engine_cs *engine;
 	enum intel_engine_id id;
 
-<<<<<<< HEAD
-	intel_runtime_pm_get(dev_priv);
-
-=======
->>>>>>> 5481e27f
 	for_each_engine(engine, dev_priv, id) {
 		struct intel_breadcrumbs *b = &engine->breadcrumbs;
 		struct drm_i915_gem_request *rq;
@@ -3253,11 +3213,6 @@
 		seq_puts(m, "\n");
 	}
 
-<<<<<<< HEAD
-	intel_runtime_pm_put(dev_priv);
-
-=======
->>>>>>> 5481e27f
 	return 0;
 }
 
@@ -4843,8 +4798,12 @@
 	if (i915_reset_in_progress(&dev_priv->gpu_error))
 		return -EAGAIN;
 
+	intel_runtime_pm_get(dev_priv);
+
 	i915_handle_error(dev_priv, val,
 			  "Manually setting wedged to %llu", val);
+
+	intel_runtime_pm_put(dev_priv);
 
 	return 0;
 }
@@ -5080,16 +5039,22 @@
 i915_cache_sharing_get(void *data, u64 *val)
 {
 	struct drm_i915_private *dev_priv = data;
+	struct drm_device *dev = &dev_priv->drm;
 	u32 snpcr;
+	int ret;
 
 	if (!(IS_GEN6(dev_priv) || IS_GEN7(dev_priv)))
 		return -ENODEV;
 
+	ret = mutex_lock_interruptible(&dev->struct_mutex);
+	if (ret)
+		return ret;
 	intel_runtime_pm_get(dev_priv);
 
 	snpcr = I915_READ(GEN6_MBCUNIT_SNPCR);
 
 	intel_runtime_pm_put(dev_priv);
+	mutex_unlock(&dev->struct_mutex);
 
 	*val = (snpcr & GEN6_MBC_SNPCR_MASK) >> GEN6_MBC_SNPCR_SHIFT;
 
