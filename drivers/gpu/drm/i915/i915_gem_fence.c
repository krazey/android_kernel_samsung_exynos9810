--- conflicted
+++ resolved
@@ -343,12 +343,6 @@
 	struct drm_i915_fence_reg *fence;
 	struct i915_vma *set = i915_gem_object_is_tiled(vma->obj) ? vma : NULL;
 
-<<<<<<< HEAD
-	/* Note that we revoke fences on runtime suspend. Therefore the user
-	 * must keep the device awake whilst using the fence.
-	 */
-=======
->>>>>>> 5481e27f
 	assert_rpm_wakelock_held(to_i915(vma->vm->dev));
 
 	/* Just update our place in the LRU if our fence is getting reused. */
@@ -374,8 +368,7 @@
  * @dev: DRM device
  *
  * Restore the hw fence state to match the software tracking again, to be called
- * after a gpu reset and on resume. Note that on runtime suspend we only cancel
- * the fences, to be reacquired by the user later.
+ * after a gpu reset and on resume.
  */
 void i915_gem_restore_fences(struct drm_device *dev)
 {
@@ -398,11 +391,7 @@
 		 */
 		if (vma && !i915_gem_object_is_tiled(vma->obj)) {
 			GEM_BUG_ON(!reg->dirty);
-<<<<<<< HEAD
-			GEM_BUG_ON(!list_empty(&vma->obj->userfault_link));
-=======
 			GEM_BUG_ON(vma->obj->fault_mappable);
->>>>>>> 5481e27f
 
 			list_move(&reg->link, &dev_priv->mm.fence_list);
 			vma->fence = NULL;
