/*
 * Copyright(c) 2011-2016 Intel Corporation. All rights reserved.
 *
 * Permission is hereby granted, free of charge, to any person obtaining a
 * copy of this software and associated documentation files (the "Software"),
 * to deal in the Software without restriction, including without limitation
 * the rights to use, copy, modify, merge, publish, distribute, sublicense,
 * and/or sell copies of the Software, and to permit persons to whom the
 * Software is furnished to do so, subject to the following conditions:
 *
 * The above copyright notice and this permission notice (including the next
 * paragraph) shall be included in all copies or substantial portions of the
 * Software.
 *
 * THE SOFTWARE IS PROVIDED "AS IS", WITHOUT WARRANTY OF ANY KIND, EXPRESS OR
 * IMPLIED, INCLUDING BUT NOT LIMITED TO THE WARRANTIES OF MERCHANTABILITY,
 * FITNESS FOR A PARTICULAR PURPOSE AND NONINFRINGEMENT.  IN NO EVENT SHALL
 * THE AUTHORS OR COPYRIGHT HOLDERS BE LIABLE FOR ANY CLAIM, DAMAGES OR OTHER
 * LIABILITY, WHETHER IN AN ACTION OF CONTRACT, TORT OR OTHERWISE, ARISING FROM,
 * OUT OF OR IN CONNECTION WITH THE SOFTWARE OR THE USE OR OTHER DEALINGS IN THE
 * SOFTWARE.
 *
 * Authors:
 *    Kevin Tian <kevin.tian@intel.com>
 *    Eddie Dong <eddie.dong@intel.com>
 *
 * Contributors:
 *    Niu Bing <bing.niu@intel.com>
 *    Zhi Wang <zhi.a.wang@intel.com>
 *
 */

#include <linux/types.h>
#include <xen/xen.h>
#include <linux/kthread.h>

#include "i915_drv.h"
#include "gvt.h"

struct intel_gvt_host intel_gvt_host;

static const char * const supported_hypervisors[] = {
	[INTEL_GVT_HYPERVISOR_XEN] = "XEN",
	[INTEL_GVT_HYPERVISOR_KVM] = "KVM",
};

struct intel_gvt_io_emulation_ops intel_gvt_io_emulation_ops = {
	.emulate_cfg_read = intel_vgpu_emulate_cfg_read,
	.emulate_cfg_write = intel_vgpu_emulate_cfg_write,
	.emulate_mmio_read = intel_vgpu_emulate_mmio_read,
	.emulate_mmio_write = intel_vgpu_emulate_mmio_write,
};

/**
 * intel_gvt_init_host - Load MPT modules and detect if we're running in host
 * @gvt: intel gvt device
 *
 * This function is called at the driver loading stage. If failed to find a
 * loadable MPT module or detect currently we're running in a VM, then GVT-g
 * will be disabled
 *
 * Returns:
 * Zero on success, negative error code if failed.
 *
 */
int intel_gvt_init_host(void)
{
	if (intel_gvt_host.initialized)
		return 0;

	/* Xen DOM U */
	if (xen_domain() && !xen_initial_domain())
		return -ENODEV;

	/* Try to load MPT modules for hypervisors */
	if (xen_initial_domain()) {
		/* In Xen dom0 */
		intel_gvt_host.mpt = try_then_request_module(
				symbol_get(xengt_mpt), "xengt");
		intel_gvt_host.hypervisor_type = INTEL_GVT_HYPERVISOR_XEN;
	} else {
		/* not in Xen. Try KVMGT */
		intel_gvt_host.mpt = try_then_request_module(
				symbol_get(kvmgt_mpt), "kvm");
		intel_gvt_host.hypervisor_type = INTEL_GVT_HYPERVISOR_KVM;
	}

	/* Fail to load MPT modules - bail out */
	if (!intel_gvt_host.mpt)
		return -EINVAL;

	/* Try to detect if we're running in host instead of VM. */
	if (!intel_gvt_hypervisor_detect_host())
		return -ENODEV;

	gvt_dbg_core("Running with hypervisor %s in host mode\n",
			supported_hypervisors[intel_gvt_host.hypervisor_type]);

	intel_gvt_host.initialized = true;
	return 0;
}

static void init_device_info(struct intel_gvt *gvt)
{
	struct intel_gvt_device_info *info = &gvt->device_info;
<<<<<<< HEAD
	struct pci_dev *pdev = gvt->dev_priv->drm.pdev;
=======
>>>>>>> 5481e27f

	if (IS_BROADWELL(gvt->dev_priv) || IS_SKYLAKE(gvt->dev_priv)) {
		info->max_support_vgpus = 8;
		info->cfg_space_size = 256;
		info->mmio_size = 2 * 1024 * 1024;
		info->mmio_bar = 0;
<<<<<<< HEAD
=======
		info->msi_cap_offset = IS_SKYLAKE(gvt->dev_priv) ? 0xac : 0x90;
>>>>>>> 5481e27f
		info->gtt_start_offset = 8 * 1024 * 1024;
		info->gtt_entry_size = 8;
		info->gtt_entry_size_shift = 3;
		info->gmadr_bytes_in_cmd = 8;
		info->max_surface_size = 36 * 1024 * 1024;
	}
<<<<<<< HEAD
	info->msi_cap_offset = pdev->msi_cap;
=======
>>>>>>> 5481e27f
}

static int gvt_service_thread(void *data)
{
	struct intel_gvt *gvt = (struct intel_gvt *)data;
	int ret;

	gvt_dbg_core("service thread start\n");

	while (!kthread_should_stop()) {
		ret = wait_event_interruptible(gvt->service_thread_wq,
				kthread_should_stop() || gvt->service_request);

		if (kthread_should_stop())
			break;

		if (WARN_ONCE(ret, "service thread is waken up by signal.\n"))
			continue;

		if (test_and_clear_bit(INTEL_GVT_REQUEST_EMULATE_VBLANK,
					(void *)&gvt->service_request)) {
			mutex_lock(&gvt->lock);
			intel_gvt_emulate_vblank(gvt);
			mutex_unlock(&gvt->lock);
		}
	}

	return 0;
}

static void clean_service_thread(struct intel_gvt *gvt)
{
	kthread_stop(gvt->service_thread);
}

static int init_service_thread(struct intel_gvt *gvt)
{
	init_waitqueue_head(&gvt->service_thread_wq);

	gvt->service_thread = kthread_run(gvt_service_thread,
			gvt, "gvt_service_thread");
	if (IS_ERR(gvt->service_thread)) {
		gvt_err("fail to start service thread.\n");
		return PTR_ERR(gvt->service_thread);
	}
	return 0;
}

/**
 * intel_gvt_clean_device - clean a GVT device
 * @gvt: intel gvt device
 *
 * This function is called at the driver unloading stage, to free the
 * resources owned by a GVT device.
 *
 */
void intel_gvt_clean_device(struct drm_i915_private *dev_priv)
{
	struct intel_gvt *gvt = to_gvt(dev_priv);

	if (WARN_ON(!gvt))
		return;

	clean_service_thread(gvt);
	intel_gvt_clean_cmd_parser(gvt);
	intel_gvt_clean_sched_policy(gvt);
	intel_gvt_clean_workload_scheduler(gvt);
	intel_gvt_clean_opregion(gvt);
	intel_gvt_clean_gtt(gvt);
	intel_gvt_clean_irq(gvt);
	intel_gvt_clean_mmio_info(gvt);
	intel_gvt_free_firmware(gvt);

	kfree(dev_priv->gvt);
	dev_priv->gvt = NULL;
}

/**
 * intel_gvt_init_device - initialize a GVT device
 * @dev_priv: drm i915 private data
 *
 * This function is called at the initialization stage, to initialize
 * necessary GVT components.
 *
 * Returns:
 * Zero on success, negative error code if failed.
 *
 */
int intel_gvt_init_device(struct drm_i915_private *dev_priv)
{
	struct intel_gvt *gvt;
	int ret;

	/*
	 * Cannot initialize GVT device without intel_gvt_host gets
	 * initialized first.
	 */
	if (WARN_ON(!intel_gvt_host.initialized))
		return -EINVAL;

	if (WARN_ON(dev_priv->gvt))
		return -EEXIST;

	gvt = kzalloc(sizeof(struct intel_gvt), GFP_KERNEL);
	if (!gvt)
		return -ENOMEM;

	gvt_dbg_core("init gvt device\n");

	mutex_init(&gvt->lock);
	gvt->dev_priv = dev_priv;

	init_device_info(gvt);

	ret = intel_gvt_setup_mmio_info(gvt);
	if (ret)
		return ret;

	ret = intel_gvt_load_firmware(gvt);
	if (ret)
		goto out_clean_mmio_info;

	ret = intel_gvt_init_irq(gvt);
	if (ret)
		goto out_free_firmware;

	ret = intel_gvt_init_gtt(gvt);
	if (ret)
		goto out_clean_irq;

	ret = intel_gvt_init_opregion(gvt);
	if (ret)
		goto out_clean_gtt;

	ret = intel_gvt_init_workload_scheduler(gvt);
	if (ret)
		goto out_clean_opregion;

	ret = intel_gvt_init_sched_policy(gvt);
	if (ret)
		goto out_clean_workload_scheduler;

	ret = intel_gvt_init_cmd_parser(gvt);
	if (ret)
		goto out_clean_sched_policy;

	ret = init_service_thread(gvt);
	if (ret)
		goto out_clean_cmd_parser;

	gvt_dbg_core("gvt device creation is done\n");
	dev_priv->gvt = gvt;
	return 0;

out_clean_cmd_parser:
	intel_gvt_clean_cmd_parser(gvt);
out_clean_sched_policy:
	intel_gvt_clean_sched_policy(gvt);
out_clean_workload_scheduler:
	intel_gvt_clean_workload_scheduler(gvt);
out_clean_opregion:
	intel_gvt_clean_opregion(gvt);
out_clean_gtt:
	intel_gvt_clean_gtt(gvt);
out_clean_irq:
	intel_gvt_clean_irq(gvt);
out_free_firmware:
	intel_gvt_free_firmware(gvt);
out_clean_mmio_info:
	intel_gvt_clean_mmio_info(gvt);
	kfree(gvt);
	return ret;
}<|MERGE_RESOLUTION|>--- conflicted
+++ resolved
@@ -103,30 +103,19 @@
 static void init_device_info(struct intel_gvt *gvt)
 {
 	struct intel_gvt_device_info *info = &gvt->device_info;
-<<<<<<< HEAD
-	struct pci_dev *pdev = gvt->dev_priv->drm.pdev;
-=======
->>>>>>> 5481e27f
 
 	if (IS_BROADWELL(gvt->dev_priv) || IS_SKYLAKE(gvt->dev_priv)) {
 		info->max_support_vgpus = 8;
 		info->cfg_space_size = 256;
 		info->mmio_size = 2 * 1024 * 1024;
 		info->mmio_bar = 0;
-<<<<<<< HEAD
-=======
 		info->msi_cap_offset = IS_SKYLAKE(gvt->dev_priv) ? 0xac : 0x90;
->>>>>>> 5481e27f
 		info->gtt_start_offset = 8 * 1024 * 1024;
 		info->gtt_entry_size = 8;
 		info->gtt_entry_size_shift = 3;
 		info->gmadr_bytes_in_cmd = 8;
 		info->max_surface_size = 36 * 1024 * 1024;
 	}
-<<<<<<< HEAD
-	info->msi_cap_offset = pdev->msi_cap;
-=======
->>>>>>> 5481e27f
 }
 
 static int gvt_service_thread(void *data)
