--- conflicted
+++ resolved
@@ -1850,7 +1850,7 @@
 
 	/* FDI must be feeding us bits for PCH ports */
 	assert_fdi_tx_enabled(dev_priv, (enum pipe) cpu_transcoder);
-	assert_fdi_rx_enabled(dev_priv, PIPE_A);
+	assert_fdi_rx_enabled(dev_priv, TRANSCODER_A);
 
 	/* Workaround: set timing override bit. */
 	val = I915_READ(TRANS_CHICKEN2(PIPE_A));
@@ -1960,14 +1960,6 @@
 	assert_cursor_disabled(dev_priv, pipe);
 	assert_sprites_disabled(dev_priv, pipe);
 
-<<<<<<< HEAD
-	if (HAS_PCH_LPT(dev_priv))
-		pch_transcoder = PIPE_A;
-	else
-		pch_transcoder = pipe;
-
-=======
->>>>>>> 5481e27f
 	/*
 	 * A pipe without a PLL won't actually be able to drive bits from
 	 * a plane.  On ILK+ the pipe PLLs are integrated, so we don't
@@ -2268,9 +2260,6 @@
 	intel_fill_fb_ggtt_view(&view, fb, rotation);
 	vma = i915_gem_object_to_ggtt(obj, &view);
 
-	if (WARN_ON_ONCE(!vma))
-		return;
-
 	i915_vma_unpin_fence(vma);
 	i915_gem_object_unpin_from_display_plane(vma);
 }
@@ -2605,9 +2594,8 @@
 			 * We only keep the x/y offsets, so push all of the
 			 * gtt offset into the x/y offsets.
 			 */
-			_intel_adjust_tile_offset(&x, &y,
-						  tile_width, tile_height,
-						  tile_size, pitch_tiles,
+			_intel_adjust_tile_offset(&x, &y, tile_size,
+						  tile_width, tile_height, pitch_tiles,
 						  gtt_offset_rotated * tile_size, 0);
 
 			gtt_offset_rotated += rot_info->plane[i].width * rot_info->plane[i].height;
@@ -2994,14 +2982,10 @@
 	unsigned int rotation = plane_state->base.rotation;
 	int ret;
 
-	if (!plane_state->base.visible)
-		return 0;
-
 	/* Rotate src coordinates to match rotated GTT view */
 	if (drm_rotation_90_or_270(rotation))
 		drm_rect_rotate(&plane_state->base.src,
-				fb->width << 16, fb->height << 16,
-				DRM_ROTATE_270);
+				fb->width, fb->height, DRM_ROTATE_270);
 
 	/*
 	 * Handle the AUX surface first since
@@ -3719,6 +3703,10 @@
 	/* drm_atomic_helper_update_legacy_modeset_state might not be called. */
 	crtc->base.mode = crtc->base.state->mode;
 
+	DRM_DEBUG_KMS("Updating pipe size %ix%i -> %ix%i\n",
+		      old_crtc_state->pipe_src_w, old_crtc_state->pipe_src_h,
+		      pipe_config->pipe_src_w, pipe_config->pipe_src_h);
+
 	/*
 	 * Update pipe size and adjust fitter if needed: the reason for this is
 	 * that in compute_mode_changes we check the native mode (not the pfit
@@ -4299,10 +4287,10 @@
 	drm_crtc_vblank_put(&intel_crtc->base);
 
 	wake_up_all(&dev_priv->pending_flip_queue);
+	queue_work(dev_priv->wq, &work->unpin_work);
+
 	trace_i915_flip_complete(intel_crtc->plane,
 				 work->pending_flip_obj);
-
-	queue_work(dev_priv->wq, &work->unpin_work);
 }
 
 static int intel_crtc_wait_for_pending_flips(struct drm_crtc *crtc)
@@ -4657,7 +4645,7 @@
 	struct intel_crtc *intel_crtc = to_intel_crtc(crtc);
 	enum transcoder cpu_transcoder = intel_crtc->config->cpu_transcoder;
 
-	assert_pch_transcoder_disabled(dev_priv, PIPE_A);
+	assert_pch_transcoder_disabled(dev_priv, TRANSCODER_A);
 
 	lpt_program_iclkip(crtc);
 
@@ -4852,17 +4840,23 @@
 	struct intel_crtc_scaler_state *scaler_state =
 		&crtc->config->scaler_state;
 
+	DRM_DEBUG_KMS("for crtc_state = %p\n", crtc->config);
+
 	if (crtc->config->pch_pfit.enabled) {
 		int id;
 
-		if (WARN_ON(crtc->config->scaler_state.scaler_id < 0))
+		if (WARN_ON(crtc->config->scaler_state.scaler_id < 0)) {
+			DRM_ERROR("Requesting pfit without getting a scaler first\n");
 			return;
+		}
 
 		id = scaler_state->scaler_id;
 		I915_WRITE(SKL_PS_CTRL(pipe, id), PS_SCALER_EN |
 			PS_FILTER_MEDIUM | scaler_state->scalers[id].mode);
 		I915_WRITE(SKL_PS_WIN_POS(pipe, id), crtc->config->pch_pfit.pos);
 		I915_WRITE(SKL_PS_WIN_SZ(pipe, id), crtc->config->pch_pfit.size);
+
+		DRM_DEBUG_KMS("for crtc_state = %p scaler_id = %d\n", crtc->config, id);
 	}
 }
 
@@ -5431,7 +5425,7 @@
 		return;
 
 	if (intel_crtc->config->has_pch_encoder)
-		intel_set_pch_fifo_underrun_reporting(dev_priv, PIPE_A,
+		intel_set_pch_fifo_underrun_reporting(dev_priv, TRANSCODER_A,
 						      false);
 
 	intel_encoders_pre_pll_enable(crtc, pipe_config, old_state);
@@ -5519,7 +5513,7 @@
 		intel_wait_for_vblank(dev, pipe);
 		intel_wait_for_vblank(dev, pipe);
 		intel_set_cpu_fifo_underrun_reporting(dev_priv, pipe, true);
-		intel_set_pch_fifo_underrun_reporting(dev_priv, PIPE_A,
+		intel_set_pch_fifo_underrun_reporting(dev_priv, TRANSCODER_A,
 						      true);
 	}
 
@@ -5618,7 +5612,7 @@
 	enum transcoder cpu_transcoder = intel_crtc->config->cpu_transcoder;
 
 	if (intel_crtc->config->has_pch_encoder)
-		intel_set_pch_fifo_underrun_reporting(dev_priv, PIPE_A,
+		intel_set_pch_fifo_underrun_reporting(dev_priv, TRANSCODER_A,
 						      false);
 
 	intel_encoders_disable(crtc, old_crtc_state, old_state);
@@ -5647,7 +5641,7 @@
 	intel_encoders_post_disable(crtc, old_crtc_state, old_state);
 
 	if (old_crtc_state->has_pch_encoder)
-		intel_set_pch_fifo_underrun_reporting(dev_priv, PIPE_A,
+		intel_set_pch_fifo_underrun_reporting(dev_priv, TRANSCODER_A,
 						      true);
 }
 
@@ -6033,8 +6027,8 @@
 
 	/* Inform power controller of upcoming frequency change */
 	mutex_lock(&dev_priv->rps.hw_lock);
-	ret = sandybridge_pcode_write_timeout(dev_priv, HSW_PCODE_DE_WRITE_FREQ_REQ,
-					      0x80000000, 2000);
+	ret = sandybridge_pcode_write(dev_priv, HSW_PCODE_DE_WRITE_FREQ_REQ,
+				      0x80000000);
 	mutex_unlock(&dev_priv->rps.hw_lock);
 
 	if (ret) {
@@ -6065,9 +6059,8 @@
 	I915_WRITE(CDCLK_CTL, val);
 
 	mutex_lock(&dev_priv->rps.hw_lock);
-	ret = sandybridge_pcode_write_timeout(dev_priv,
-					      HSW_PCODE_DE_WRITE_FREQ_REQ,
-					      DIV_ROUND_UP(cdclk, 25000), 2000);
+	ret = sandybridge_pcode_write(dev_priv, HSW_PCODE_DE_WRITE_FREQ_REQ,
+				      DIV_ROUND_UP(cdclk, 25000));
 	mutex_unlock(&dev_priv->rps.hw_lock);
 
 	if (ret) {
@@ -6281,25 +6274,36 @@
 	dev_priv->cdclk_pll.vco = 0;
 }
 
+static bool skl_cdclk_pcu_ready(struct drm_i915_private *dev_priv)
+{
+	int ret;
+	u32 val;
+
+	/* inform PCU we want to change CDCLK */
+	val = SKL_CDCLK_PREPARE_FOR_CHANGE;
+	mutex_lock(&dev_priv->rps.hw_lock);
+	ret = sandybridge_pcode_read(dev_priv, SKL_PCODE_CDCLK_CONTROL, &val);
+	mutex_unlock(&dev_priv->rps.hw_lock);
+
+	return ret == 0 && (val & SKL_CDCLK_READY_FOR_CHANGE);
+}
+
+static bool skl_cdclk_wait_for_pcu_ready(struct drm_i915_private *dev_priv)
+{
+	return _wait_for(skl_cdclk_pcu_ready(dev_priv), 3000, 10) == 0;
+}
+
 static void skl_set_cdclk(struct drm_i915_private *dev_priv, int cdclk, int vco)
 {
 	struct drm_device *dev = &dev_priv->drm;
 	u32 freq_select, pcu_ack;
-	int ret;
 
 	WARN_ON((cdclk == 24000) != (vco == 0));
 
 	DRM_DEBUG_DRIVER("Changing CDCLK to %d kHz (VCO %d kHz)\n", cdclk, vco);
 
-	mutex_lock(&dev_priv->rps.hw_lock);
-	ret = skl_pcode_request(dev_priv, SKL_PCODE_CDCLK_CONTROL,
-				SKL_CDCLK_PREPARE_FOR_CHANGE,
-				SKL_CDCLK_READY_FOR_CHANGE,
-				SKL_CDCLK_READY_FOR_CHANGE, 3);
-	mutex_unlock(&dev_priv->rps.hw_lock);
-	if (ret) {
-		DRM_ERROR("Failed to inform PCU about cdclk change (%d)\n",
-			  ret);
+	if (!skl_cdclk_wait_for_pcu_ready(dev_priv)) {
+		DRM_ERROR("failed to inform PCU about cdclk change\n");
 		return;
 	}
 
@@ -6884,12 +6888,6 @@
 	}
 
 	state = drm_atomic_state_alloc(crtc->dev);
-	if (!state) {
-		DRM_DEBUG_KMS("failed to disable [CRTC:%d:%s], out of memory",
-			      crtc->base.id, crtc->name);
-		return;
-	}
-
 	state->acquire_ctx = crtc->dev->mode_config.acquire_ctx;
 
 	/* Everything's already locked, -EDEADLK can't happen. */
@@ -10262,29 +10260,6 @@
 	bxt_set_cdclk(to_i915(dev), req_cdclk);
 }
 
-static int bdw_adjust_min_pipe_pixel_rate(struct intel_crtc_state *crtc_state,
-					  int pixel_rate)
-{
-	struct drm_i915_private *dev_priv = to_i915(crtc_state->base.crtc->dev);
-
-	/* pixel rate mustn't exceed 95% of cdclk with IPS on BDW */
-	if (IS_BROADWELL(dev_priv) && crtc_state->ips_enabled)
-		pixel_rate = DIV_ROUND_UP(pixel_rate * 100, 95);
-
-	/* BSpec says "Do not use DisplayPort with CDCLK less than
-	 * 432 MHz, audio enabled, port width x4, and link rate
-	 * HBR2 (5.4 GHz), or else there may be audio corruption or
-	 * screen corruption."
-	 */
-	if (intel_crtc_has_dp_encoder(crtc_state) &&
-	    crtc_state->has_audio &&
-	    crtc_state->port_clock >= 540000 &&
-	    crtc_state->lane_count == 4)
-		pixel_rate = max(432000, pixel_rate);
-
-	return pixel_rate;
-}
-
 /* compute the max rate for new configuration */
 static int ilk_max_pixel_rate(struct drm_atomic_state *state)
 {
@@ -10310,9 +10285,9 @@
 
 		pixel_rate = ilk_pipe_pixel_rate(crtc_state);
 
-		if (IS_BROADWELL(dev_priv) || IS_GEN9(dev_priv))
-			pixel_rate = bdw_adjust_min_pipe_pixel_rate(crtc_state,
-								    pixel_rate);
+		/* pixel rate mustn't exceed 95% of cdclk with IPS on BDW */
+		if (IS_BROADWELL(dev_priv) && crtc_state->ips_enabled)
+			pixel_rate = DIV_ROUND_UP(pixel_rate * 100, 95);
 
 		intel_state->min_pixclk[i] = pixel_rate;
 	}
@@ -11505,10 +11480,13 @@
 {
 	struct drm_i915_private *dev_priv = to_i915(dev);
 	struct intel_crtc *intel_crtc = to_intel_crtc(crtc);
-	enum transcoder cpu_transcoder;
+	enum transcoder cpu_transcoder = intel_crtc->config->cpu_transcoder;
 	struct drm_display_mode *mode;
 	struct intel_crtc_state *pipe_config;
-	u32 htot, hsync, vtot, vsync;
+	int htot = I915_READ(HTOTAL(cpu_transcoder));
+	int hsync = I915_READ(HSYNC(cpu_transcoder));
+	int vtot = I915_READ(VTOTAL(cpu_transcoder));
+	int vsync = I915_READ(VSYNC(cpu_transcoder));
 	enum pipe pipe = intel_crtc->pipe;
 
 	mode = kzalloc(sizeof(*mode), GFP_KERNEL);
@@ -11536,13 +11514,6 @@
 	i9xx_crtc_clock_get(intel_crtc, pipe_config);
 
 	mode->clock = pipe_config->port_clock / pipe_config->pixel_multiplier;
-
-	cpu_transcoder = pipe_config->cpu_transcoder;
-	htot = I915_READ(HTOTAL(cpu_transcoder));
-	hsync = I915_READ(HSYNC(cpu_transcoder));
-	vtot = I915_READ(VTOTAL(cpu_transcoder));
-	vsync = I915_READ(VSYNC(cpu_transcoder));
-
 	mode->hdisplay = (htot & 0xffff) + 1;
 	mode->htotal = ((htot & 0xffff0000) >> 16) + 1;
 	mode->hsync_start = (hsync & 0xffff) + 1;
@@ -12291,7 +12262,7 @@
 	intel_crtc->reset_count = i915_reset_count(&dev_priv->gpu_error);
 	if (i915_reset_in_progress_or_wedged(&dev_priv->gpu_error)) {
 		ret = -EIO;
-		goto unlock;
+		goto cleanup;
 	}
 
 	atomic_inc(&intel_crtc->unpin_work_count);
@@ -12383,7 +12354,6 @@
 	intel_unpin_fb_obj(fb, crtc->primary->state->rotation);
 cleanup_pending:
 	atomic_dec(&intel_crtc->unpin_work_count);
-unlock:
 	mutex_unlock(&dev->struct_mutex);
 cleanup:
 	crtc->primary->fb = old_fb;
@@ -13533,7 +13503,6 @@
 				  hw_plane_wm->wm[level].plane_res_b,
 				  hw_plane_wm->wm[level].plane_res_l);
 		}
-<<<<<<< HEAD
 
 		if (!skl_wm_level_equals(&hw_plane_wm->trans_wm,
 					 &sw_plane_wm->trans_wm)) {
@@ -13551,25 +13520,6 @@
 		hw_ddb_entry = &hw_ddb.plane[pipe][plane];
 		sw_ddb_entry = &sw_ddb->plane[pipe][plane];
 
-=======
-
-		if (!skl_wm_level_equals(&hw_plane_wm->trans_wm,
-					 &sw_plane_wm->trans_wm)) {
-			DRM_ERROR("mismatch in trans WM pipe %c plane %d (expected e=%d b=%u l=%u, got e=%d b=%u l=%u)\n",
-				  pipe_name(pipe), plane + 1,
-				  sw_plane_wm->trans_wm.plane_en,
-				  sw_plane_wm->trans_wm.plane_res_b,
-				  sw_plane_wm->trans_wm.plane_res_l,
-				  hw_plane_wm->trans_wm.plane_en,
-				  hw_plane_wm->trans_wm.plane_res_b,
-				  hw_plane_wm->trans_wm.plane_res_l);
-		}
-
-		/* DDB */
-		hw_ddb_entry = &hw_ddb.plane[pipe][plane];
-		sw_ddb_entry = &sw_ddb->plane[pipe][plane];
-
->>>>>>> 5481e27f
 		if (!skl_ddb_entry_equal(hw_ddb_entry, sw_ddb_entry)) {
 			DRM_ERROR("mismatch in DDB state pipe %c plane %d (expected (%u,%u), found (%u,%u))\n",
 				  pipe_name(pipe), plane + 1,
@@ -13587,7 +13537,6 @@
 	if (intel_crtc->cursor_addr) {
 		hw_plane_wm = &hw_wm.planes[PLANE_CURSOR];
 		sw_plane_wm = &sw_wm->planes[PLANE_CURSOR];
-<<<<<<< HEAD
 
 		/* Watermarks */
 		for (level = 0; level <= max_level; level++) {
@@ -13595,15 +13544,6 @@
 						&sw_plane_wm->wm[level]))
 				continue;
 
-=======
-
-		/* Watermarks */
-		for (level = 0; level <= max_level; level++) {
-			if (skl_wm_level_equals(&hw_plane_wm->wm[level],
-						&sw_plane_wm->wm[level]))
-				continue;
-
->>>>>>> 5481e27f
 			DRM_ERROR("mismatch in WM pipe %c cursor level %d (expected e=%d b=%u l=%u, got e=%d b=%u l=%u)\n",
 				  pipe_name(pipe), level,
 				  sw_plane_wm->wm[level].plane_en,
@@ -13617,7 +13557,6 @@
 		if (!skl_wm_level_equals(&hw_plane_wm->trans_wm,
 					 &sw_plane_wm->trans_wm)) {
 			DRM_ERROR("mismatch in trans WM pipe %c cursor (expected e=%d b=%u l=%u, got e=%d b=%u l=%u)\n",
-<<<<<<< HEAD
 				  pipe_name(pipe),
 				  sw_plane_wm->trans_wm.plane_en,
 				  sw_plane_wm->trans_wm.plane_res_b,
@@ -13634,24 +13573,6 @@
 		if (!skl_ddb_entry_equal(hw_ddb_entry, sw_ddb_entry)) {
 			DRM_ERROR("mismatch in DDB state pipe %c cursor (expected (%u,%u), found (%u,%u))\n",
 				  pipe_name(pipe),
-=======
-				  pipe_name(pipe),
-				  sw_plane_wm->trans_wm.plane_en,
-				  sw_plane_wm->trans_wm.plane_res_b,
-				  sw_plane_wm->trans_wm.plane_res_l,
-				  hw_plane_wm->trans_wm.plane_en,
-				  hw_plane_wm->trans_wm.plane_res_b,
-				  hw_plane_wm->trans_wm.plane_res_l);
-		}
-
-		/* DDB */
-		hw_ddb_entry = &hw_ddb.plane[pipe][PLANE_CURSOR];
-		sw_ddb_entry = &sw_ddb->plane[pipe][PLANE_CURSOR];
-
-		if (!skl_ddb_entry_equal(hw_ddb_entry, sw_ddb_entry)) {
-			DRM_ERROR("mismatch in DDB state pipe %c cursor (expected (%u,%u), found (%u,%u))\n",
-				  pipe_name(pipe),
->>>>>>> 5481e27f
 				  sw_ddb_entry->start, sw_ddb_entry->end,
 				  hw_ddb_entry->start, hw_ddb_entry->end);
 		}
@@ -13923,15 +13844,6 @@
 	 * type. For DP ports it behaves like most other platforms, but on HDMI
 	 * there's an extra 1 line difference. So we need to add two instead of
 	 * one to the value.
-	 *
-	 * On VLV/CHV DSI the scanline counter would appear to increment
-	 * approx. 1/3 of a scanline before start of vblank. Unfortunately
-	 * that means we can't tell whether we're in vblank or not while
-	 * we're on that particular line. We must still set scanline_offset
-	 * to 1 so that the vblank timestamps come out correct when we query
-	 * the scanline counter from within the vblank interrupt handler.
-	 * However if queried just before the start of vblank we'll get an
-	 * answer that's slightly in the future.
 	 */
 	if (IS_GEN2(dev_priv)) {
 		const struct drm_display_mode *adjusted_mode = &crtc->config->base.adjusted_mode;
@@ -14127,9 +14039,8 @@
 
 		DRM_DEBUG_KMS("New cdclk calculated to be atomic %u, actual %u\n",
 			      intel_state->cdclk, intel_state->dev_cdclk);
-	} else {
+	} else
 		to_intel_atomic_state(state)->cdclk = dev_priv->atomic_cdclk_freq;
-	}
 
 	intel_modeset_clear_plls(state);
 
@@ -14230,9 +14141,8 @@
 
 		if (ret)
 			return ret;
-	} else {
-		intel_state->cdclk = dev_priv->atomic_cdclk_freq;
-	}
+	} else
+		intel_state->cdclk = dev_priv->cdclk_freq;
 
 	ret = drm_atomic_helper_check_planes(dev, state);
 	if (ret)
@@ -14496,7 +14406,7 @@
 
 	for_each_plane_in_state(state, plane, plane_state, i) {
 		struct intel_plane_state *intel_plane_state =
-			to_intel_plane_state(plane->state);
+			to_intel_plane_state(plane_state);
 
 		if (!intel_plane_state->wait_req)
 			continue;
@@ -16594,7 +16504,6 @@
 
 	intel_update_czclk(dev_priv);
 	intel_update_cdclk(dev);
-	dev_priv->atomic_cdclk_freq = dev_priv->cdclk_freq;
 
 	intel_shared_dpll_init(dev);
 
@@ -16911,6 +16820,7 @@
 
 	for_each_intel_crtc(dev, crtc) {
 		struct intel_crtc_state *crtc_state = crtc->config;
+		int pixclk = 0;
 
 		__drm_atomic_helper_crtc_destroy_state(&crtc_state->base);
 		memset(crtc_state, 0, sizeof(*crtc_state));
@@ -16922,8 +16832,22 @@
 		crtc->base.enabled = crtc_state->base.enable;
 		crtc->active = crtc_state->base.active;
 
-		if (crtc_state->base.active)
+		if (crtc_state->base.active) {
 			dev_priv->active_crtcs |= 1 << crtc->pipe;
+
+			if (INTEL_GEN(dev_priv) >= 9 || IS_BROADWELL(dev_priv))
+				pixclk = ilk_pipe_pixel_rate(crtc_state);
+			else if (IS_VALLEYVIEW(dev_priv) || IS_CHERRYVIEW(dev_priv))
+				pixclk = crtc_state->base.adjusted_mode.crtc_clock;
+			else
+				WARN_ON(dev_priv->display.modeset_calc_cdclk);
+
+			/* pixel rate mustn't exceed 95% of cdclk with IPS on BDW */
+			if (IS_BROADWELL(dev_priv) && crtc_state->ips_enabled)
+				pixclk = DIV_ROUND_UP(pixclk * 100, 95);
+		}
+
+		dev_priv->min_pixclk[crtc->pipe] = pixclk;
 
 		readout_plane_state(crtc);
 
@@ -16998,8 +16922,6 @@
 	}
 
 	for_each_intel_crtc(dev, crtc) {
-		int pixclk = 0;
-
 		crtc->base.hwmode = crtc->config->base.adjusted_mode;
 
 		memset(&crtc->base.mode, 0, sizeof(crtc->base.mode));
@@ -17027,22 +16949,9 @@
 			 */
 			crtc->base.state->mode.private_flags = I915_MODE_FLAG_INHERITED;
 
-			if (INTEL_GEN(dev_priv) >= 9 || IS_BROADWELL(dev_priv))
-				pixclk = ilk_pipe_pixel_rate(crtc->config);
-			else if (IS_VALLEYVIEW(dev_priv) || IS_CHERRYVIEW(dev_priv))
-				pixclk = crtc->config->base.adjusted_mode.crtc_clock;
-			else
-				WARN_ON(dev_priv->display.modeset_calc_cdclk);
-
-			/* pixel rate mustn't exceed 95% of cdclk with IPS on BDW */
-			if (IS_BROADWELL(dev_priv) && crtc->config->ips_enabled)
-				pixclk = DIV_ROUND_UP(pixclk * 100, 95);
-
 			drm_calc_timestamping_constants(&crtc->base, &crtc->base.hwmode);
 			update_scanline_offset(crtc);
 		}
-
-		dev_priv->min_pixclk[crtc->pipe] = pixclk;
 
 		intel_pipe_config_sanity_check(dev_priv, crtc->config);
 	}
