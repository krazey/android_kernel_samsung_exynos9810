#ifndef _INTEL_RINGBUFFER_H_
#define _INTEL_RINGBUFFER_H_

#include <linux/hashtable.h>
#include "i915_gem_batch_pool.h"
#include "i915_gem_request.h"

#define I915_CMD_HASH_ORDER 9

/* Early gen2 devices have a cacheline of just 32 bytes, using 64 is overkill,
 * but keeps the logic simple. Indeed, the whole purpose of this macro is just
 * to give some inclination as to some of the magic values used in the various
 * workarounds!
 */
#define CACHELINE_BYTES 64
#define CACHELINE_DWORDS (CACHELINE_BYTES / sizeof(uint32_t))

/*
 * Gen2 BSpec "1. Programming Environment" / 1.4.4.6 "Ring Buffer Use"
 * Gen3 BSpec "vol1c Memory Interface Functions" / 2.3.4.5 "Ring Buffer Use"
 * Gen4+ BSpec "vol1c Memory Interface and Command Stream" / 5.3.4.5 "Ring Buffer Use"
 *
 * "If the Ring Buffer Head Pointer and the Tail Pointer are on the same
 * cacheline, the Head Pointer must not be greater than the Tail
 * Pointer."
 */
#define I915_RING_FREE_SPACE 64

struct intel_hw_status_page {
	struct i915_vma *vma;
	u32 *page_addr;
	u32 ggtt_offset;
};

#define I915_READ_TAIL(engine) I915_READ(RING_TAIL((engine)->mmio_base))
#define I915_WRITE_TAIL(engine, val) I915_WRITE(RING_TAIL((engine)->mmio_base), val)

#define I915_READ_START(engine) I915_READ(RING_START((engine)->mmio_base))
#define I915_WRITE_START(engine, val) I915_WRITE(RING_START((engine)->mmio_base), val)

#define I915_READ_HEAD(engine)  I915_READ(RING_HEAD((engine)->mmio_base))
#define I915_WRITE_HEAD(engine, val) I915_WRITE(RING_HEAD((engine)->mmio_base), val)

#define I915_READ_CTL(engine) I915_READ(RING_CTL((engine)->mmio_base))
#define I915_WRITE_CTL(engine, val) I915_WRITE(RING_CTL((engine)->mmio_base), val)

#define I915_READ_IMR(engine) I915_READ(RING_IMR((engine)->mmio_base))
#define I915_WRITE_IMR(engine, val) I915_WRITE(RING_IMR((engine)->mmio_base), val)

#define I915_READ_MODE(engine) I915_READ(RING_MI_MODE((engine)->mmio_base))
#define I915_WRITE_MODE(engine, val) I915_WRITE(RING_MI_MODE((engine)->mmio_base), val)

/* seqno size is actually only a uint32, but since we plan to use MI_FLUSH_DW to
 * do the writes, and that must have qw aligned offsets, simply pretend it's 8b.
 */
#define gen8_semaphore_seqno_size sizeof(uint64_t)
#define GEN8_SEMAPHORE_OFFSET(__from, __to)			     \
	(((__from) * I915_NUM_ENGINES  + (__to)) * gen8_semaphore_seqno_size)
#define GEN8_SIGNAL_OFFSET(__ring, to)			     \
	(dev_priv->semaphore->node.start + \
	 GEN8_SEMAPHORE_OFFSET((__ring)->id, (to)))
#define GEN8_WAIT_OFFSET(__ring, from)			     \
	(dev_priv->semaphore->node.start + \
	 GEN8_SEMAPHORE_OFFSET(from, (__ring)->id))

enum intel_engine_hangcheck_action {
	HANGCHECK_IDLE = 0,
	HANGCHECK_WAIT,
	HANGCHECK_ACTIVE,
	HANGCHECK_KICK,
	HANGCHECK_HUNG,
};

#define HANGCHECK_SCORE_RING_HUNG 31

#define I915_MAX_SLICES	3
#define I915_MAX_SUBSLICES 3

#define instdone_slice_mask(dev_priv__) \
	(INTEL_GEN(dev_priv__) == 7 ? \
	 1 : INTEL_INFO(dev_priv__)->sseu.slice_mask)

#define instdone_subslice_mask(dev_priv__) \
	(INTEL_GEN(dev_priv__) == 7 ? \
	 1 : INTEL_INFO(dev_priv__)->sseu.subslice_mask)

#define for_each_instdone_slice_subslice(dev_priv__, slice__, subslice__) \
	for ((slice__) = 0, (subslice__) = 0; \
	     (slice__) < I915_MAX_SLICES; \
	     (subslice__) = ((subslice__) + 1) < I915_MAX_SUBSLICES ? (subslice__) + 1 : 0, \
	       (slice__) += ((subslice__) == 0)) \
		for_each_if((BIT(slice__) & instdone_slice_mask(dev_priv__)) && \
			    (BIT(subslice__) & instdone_subslice_mask(dev_priv__)))

struct intel_instdone {
	u32 instdone;
	/* The following exist only in the RCS engine */
	u32 slice_common;
	u32 sampler[I915_MAX_SLICES][I915_MAX_SUBSLICES];
	u32 row[I915_MAX_SLICES][I915_MAX_SUBSLICES];
};

struct intel_engine_hangcheck {
	u64 acthd;
	u32 seqno;
	int score;
	enum intel_engine_hangcheck_action action;
	int deadlock;
	struct intel_instdone instdone;
};

struct intel_ring {
	struct i915_vma *vma;
	void *vaddr;

	struct intel_engine_cs *engine;

	struct list_head request_list;

	u32 head;
	u32 tail;
	int space;
	int size;
	int effective_size;

	/** We track the position of the requests in the ring buffer, and
	 * when each is retired we increment last_retired_head as the GPU
	 * must have finished processing the request and so we know we
	 * can advance the ringbuffer up to that position.
	 *
	 * last_retired_head is set to -1 after the value is consumed so
	 * we can detect new retirements.
	 */
	u32 last_retired_head;
};

struct i915_gem_context;
struct drm_i915_reg_table;

/*
 * we use a single page to load ctx workarounds so all of these
 * values are referred in terms of dwords
 *
 * struct i915_wa_ctx_bb:
 *  offset: specifies batch starting position, also helpful in case
 *    if we want to have multiple batches at different offsets based on
 *    some criteria. It is not a requirement at the moment but provides
 *    an option for future use.
 *  size: size of the batch in DWORDS
 */
struct i915_ctx_workarounds {
	struct i915_wa_ctx_bb {
		u32 offset;
		u32 size;
	} indirect_ctx, per_ctx;
	struct i915_vma *vma;
};

struct drm_i915_gem_request;

struct intel_engine_cs {
	struct drm_i915_private *i915;
	const char	*name;
	enum intel_engine_id {
		RCS = 0,
		BCS,
		VCS,
		VCS2,	/* Keep instances of the same type engine together. */
		VECS
	} id;
#define I915_NUM_ENGINES 5
#define _VCS(n) (VCS + (n))
	unsigned int exec_id;
	enum intel_engine_hw_id {
		RCS_HW = 0,
		VCS_HW,
		BCS_HW,
		VECS_HW,
		VCS2_HW
	} hw_id;
	enum intel_engine_hw_id guc_id; /* XXX same as hw_id? */
	u64 fence_context;
	u32		mmio_base;
	unsigned int irq_shift;
	struct intel_ring *buffer;

	/* Rather than have every client wait upon all user interrupts,
	 * with the herd waking after every interrupt and each doing the
	 * heavyweight seqno dance, we delegate the task (of being the
	 * bottom-half of the user interrupt) to the first client. After
	 * every interrupt, we wake up one client, who does the heavyweight
	 * coherent seqno read and either goes back to sleep (if incomplete),
	 * or wakes up all the completed clients in parallel, before then
	 * transferring the bottom-half status to the next client in the queue.
	 *
	 * Compared to walking the entire list of waiters in a single dedicated
	 * bottom-half, we reduce the latency of the first waiter by avoiding
	 * a context switch, but incur additional coherent seqno reads when
	 * following the chain of request breadcrumbs. Since it is most likely
	 * that we have a single client waiting on each seqno, then reducing
	 * the overhead of waking that client is much preferred.
	 */
	struct intel_breadcrumbs {
		struct task_struct __rcu *irq_seqno_bh; /* bh for interrupts */
		bool irq_posted;

		spinlock_t lock; /* protects the lists of requests */
		struct rb_root waiters; /* sorted by retirement, priority */
		struct rb_root signals; /* sorted by retirement */
		struct intel_wait *first_wait; /* oldest waiter by retirement */
		struct task_struct *signaler; /* used for fence signalling */
		struct drm_i915_gem_request *first_signal;
		struct timer_list fake_irq; /* used after a missed interrupt */
		struct timer_list hangcheck; /* detect missed interrupts */

		unsigned long timeout;

		bool irq_enabled : 1;
		bool rpm_wakelock : 1;
	} breadcrumbs;

	/*
	 * A pool of objects to use as shadow copies of client batch buffers
	 * when the command parser is enabled. Prevents the client from
	 * modifying the batch contents after software parsing.
	 */
	struct i915_gem_batch_pool batch_pool;

	struct intel_hw_status_page status_page;
	struct i915_ctx_workarounds wa_ctx;
	struct i915_vma *scratch;

	u32             irq_keep_mask; /* always keep these interrupts */
	u32		irq_enable_mask; /* bitmask to enable ring interrupt */
	void		(*irq_enable)(struct intel_engine_cs *engine);
	void		(*irq_disable)(struct intel_engine_cs *engine);

	int		(*init_hw)(struct intel_engine_cs *engine);
	void		(*reset_hw)(struct intel_engine_cs *engine,
				    struct drm_i915_gem_request *req);

	int		(*init_context)(struct drm_i915_gem_request *req);

	int		(*emit_flush)(struct drm_i915_gem_request *request,
				      u32 mode);
#define EMIT_INVALIDATE	BIT(0)
#define EMIT_FLUSH	BIT(1)
#define EMIT_BARRIER	(EMIT_INVALIDATE | EMIT_FLUSH)
	int		(*emit_bb_start)(struct drm_i915_gem_request *req,
					 u64 offset, u32 length,
					 unsigned int dispatch_flags);
#define I915_DISPATCH_SECURE BIT(0)
#define I915_DISPATCH_PINNED BIT(1)
#define I915_DISPATCH_RS     BIT(2)
	int		(*emit_request)(struct drm_i915_gem_request *req);

	/* Pass the request to the hardware queue (e.g. directly into
	 * the legacy ringbuffer or to the end of an execlist).
	 *
	 * This is called from an atomic context with irqs disabled; must
	 * be irq safe.
	 */
	void		(*submit_request)(struct drm_i915_gem_request *req);

	/* Some chipsets are not quite as coherent as advertised and need
	 * an expensive kick to force a true read of the up-to-date seqno.
	 * However, the up-to-date seqno is not always required and the last
	 * seen value is good enough. Note that the seqno will always be
	 * monotonic, even if not coherent.
	 */
	void		(*irq_seqno_barrier)(struct intel_engine_cs *engine);
	void		(*cleanup)(struct intel_engine_cs *engine);

	/* GEN8 signal/wait table - never trust comments!
	 *	  signal to	signal to    signal to   signal to      signal to
	 *	    RCS		   VCS          BCS        VECS		 VCS2
	 *      --------------------------------------------------------------------
	 *  RCS | NOP (0x00) | VCS (0x08) | BCS (0x10) | VECS (0x18) | VCS2 (0x20) |
	 *	|-------------------------------------------------------------------
	 *  VCS | RCS (0x28) | NOP (0x30) | BCS (0x38) | VECS (0x40) | VCS2 (0x48) |
	 *	|-------------------------------------------------------------------
	 *  BCS | RCS (0x50) | VCS (0x58) | NOP (0x60) | VECS (0x68) | VCS2 (0x70) |
	 *	|-------------------------------------------------------------------
	 * VECS | RCS (0x78) | VCS (0x80) | BCS (0x88) |  NOP (0x90) | VCS2 (0x98) |
	 *	|-------------------------------------------------------------------
	 * VCS2 | RCS (0xa0) | VCS (0xa8) | BCS (0xb0) | VECS (0xb8) | NOP  (0xc0) |
	 *	|-------------------------------------------------------------------
	 *
	 * Generalization:
	 *  f(x, y) := (x->id * NUM_RINGS * seqno_size) + (seqno_size * y->id)
	 *  ie. transpose of g(x, y)
	 *
	 *	 sync from	sync from    sync from    sync from	sync from
	 *	    RCS		   VCS          BCS        VECS		 VCS2
	 *      --------------------------------------------------------------------
	 *  RCS | NOP (0x00) | VCS (0x28) | BCS (0x50) | VECS (0x78) | VCS2 (0xa0) |
	 *	|-------------------------------------------------------------------
	 *  VCS | RCS (0x08) | NOP (0x30) | BCS (0x58) | VECS (0x80) | VCS2 (0xa8) |
	 *	|-------------------------------------------------------------------
	 *  BCS | RCS (0x10) | VCS (0x38) | NOP (0x60) | VECS (0x88) | VCS2 (0xb0) |
	 *	|-------------------------------------------------------------------
	 * VECS | RCS (0x18) | VCS (0x40) | BCS (0x68) |  NOP (0x90) | VCS2 (0xb8) |
	 *	|-------------------------------------------------------------------
	 * VCS2 | RCS (0x20) | VCS (0x48) | BCS (0x70) | VECS (0x98) |  NOP (0xc0) |
	 *	|-------------------------------------------------------------------
	 *
	 * Generalization:
	 *  g(x, y) := (y->id * NUM_RINGS * seqno_size) + (seqno_size * x->id)
	 *  ie. transpose of f(x, y)
	 */
	struct {
		u32	sync_seqno[I915_NUM_ENGINES-1];

		union {
#define GEN6_SEMAPHORE_LAST	VECS_HW
#define GEN6_NUM_SEMAPHORES	(GEN6_SEMAPHORE_LAST + 1)
#define GEN6_SEMAPHORES_MASK	GENMASK(GEN6_SEMAPHORE_LAST, 0)
			struct {
				/* our mbox written by others */
				u32		wait[GEN6_NUM_SEMAPHORES];
				/* mboxes this ring signals to */
				i915_reg_t	signal[GEN6_NUM_SEMAPHORES];
			} mbox;
			u64		signal_ggtt[I915_NUM_ENGINES];
		};

		/* AKA wait() */
		int	(*sync_to)(struct drm_i915_gem_request *req,
				   struct drm_i915_gem_request *signal);
		int	(*signal)(struct drm_i915_gem_request *req);
	} semaphore;

	/* Execlists */
	struct tasklet_struct irq_tasklet;
	spinlock_t execlist_lock; /* used inside tasklet, use spin_lock_bh */
	struct execlist_port {
		struct drm_i915_gem_request *request;
		unsigned int count;
	} execlist_port[2];
	struct list_head execlist_queue;
	unsigned int fw_domains;
	bool disable_lite_restore_wa;
	bool preempt_wa;
	u32 ctx_desc_template;

	/**
	 * List of breadcrumbs associated with GPU requests currently
	 * outstanding.
	 */
	struct list_head request_list;

	/**
	 * Seqno of request most recently submitted to request_list.
	 * Used exclusively by hang checker to avoid grabbing lock while
	 * inspecting request list.
	 */
	u32 last_submitted_seqno;
	u32 last_pending_seqno;

	/* An RCU guarded pointer to the last request. No reference is
	 * held to the request, users must carefully acquire a reference to
	 * the request using i915_gem_active_get_rcu(), or hold the
	 * struct_mutex.
	 */
	struct i915_gem_active last_request;

	struct i915_gem_context *last_context;

	struct intel_engine_hangcheck hangcheck;

#define I915_ENGINE_USING_CMD_PARSER	BIT(0)
#define I915_ENGINE_REQUIRES_CMD_PARSER	BIT(3)
	unsigned int flags;

	/*
	 * Table of commands the command parser needs to know about
	 * for this engine.
	 */
	DECLARE_HASHTABLE(cmd_hash, I915_CMD_HASH_ORDER);

	/*
	 * Table of registers allowed in commands that read/write registers.
	 */
	const struct drm_i915_reg_table *reg_tables;
	int reg_table_count;

	/*
	 * Returns the bitmask for the length field of the specified command.
	 * Return 0 for an unrecognized/invalid command.
	 *
	 * If the command parser finds an entry for a command in the engine's
	 * cmd_tables, it gets the command's length based on the table entry.
	 * If not, it calls this function to determine the per-engine length
	 * field encoding for the command (i.e. different opcode ranges use
	 * certain bits to encode the command length in the header).
	 */
	u32 (*get_cmd_length_mask)(u32 cmd_header);
};

<<<<<<< HEAD
static inline bool
intel_engine_initialized(const struct intel_engine_cs *engine)
{
	return engine->i915 != NULL;
}

static inline bool
intel_engine_using_cmd_parser(const struct intel_engine_cs *engine)
{
	return engine->flags & I915_ENGINE_USING_CMD_PARSER;
}

static inline bool
intel_engine_requires_cmd_parser(const struct intel_engine_cs *engine)
{
	return engine->flags & I915_ENGINE_REQUIRES_CMD_PARSER;
}

static inline unsigned int
=======
static inline unsigned
>>>>>>> 5481e27f
intel_engine_flag(const struct intel_engine_cs *engine)
{
	return 1 << engine->id;
}

static inline u32
intel_engine_sync_index(struct intel_engine_cs *engine,
			struct intel_engine_cs *other)
{
	int idx;

	/*
	 * rcs -> 0 = vcs, 1 = bcs, 2 = vecs, 3 = vcs2;
	 * vcs -> 0 = bcs, 1 = vecs, 2 = vcs2, 3 = rcs;
	 * bcs -> 0 = vecs, 1 = vcs2. 2 = rcs, 3 = vcs;
	 * vecs -> 0 = vcs2, 1 = rcs, 2 = vcs, 3 = bcs;
	 * vcs2 -> 0 = rcs, 1 = vcs, 2 = bcs, 3 = vecs;
	 */

	idx = (other->id - engine->id) - 1;
	if (idx < 0)
		idx += I915_NUM_ENGINES;

	return idx;
}

static inline void
intel_flush_status_page(struct intel_engine_cs *engine, int reg)
{
	mb();
	clflush(&engine->status_page.page_addr[reg]);
	mb();
}

static inline u32
intel_read_status_page(struct intel_engine_cs *engine, int reg)
{
	/* Ensure that the compiler doesn't optimize away the load. */
	return READ_ONCE(engine->status_page.page_addr[reg]);
}

static inline void
intel_write_status_page(struct intel_engine_cs *engine,
			int reg, u32 value)
{
	engine->status_page.page_addr[reg] = value;
}

/*
 * Reads a dword out of the status page, which is written to from the command
 * queue by automatic updates, MI_REPORT_HEAD, MI_STORE_DATA_INDEX, or
 * MI_STORE_DATA_IMM.
 *
 * The following dwords have a reserved meaning:
 * 0x00: ISR copy, updated when an ISR bit not set in the HWSTAM changes.
 * 0x04: ring 0 head pointer
 * 0x05: ring 1 head pointer (915-class)
 * 0x06: ring 2 head pointer (915-class)
 * 0x10-0x1b: Context status DWords (GM45)
 * 0x1f: Last written status offset. (GM45)
 * 0x20-0x2f: Reserved (Gen6+)
 *
 * The area from dword 0x30 to 0x3ff is available for driver usage.
 */
#define I915_GEM_HWS_INDEX		0x30
#define I915_GEM_HWS_INDEX_ADDR (I915_GEM_HWS_INDEX << MI_STORE_DWORD_INDEX_SHIFT)
#define I915_GEM_HWS_SCRATCH_INDEX	0x40
#define I915_GEM_HWS_SCRATCH_ADDR (I915_GEM_HWS_SCRATCH_INDEX << MI_STORE_DWORD_INDEX_SHIFT)

struct intel_ring *
intel_engine_create_ring(struct intel_engine_cs *engine, int size);
int intel_ring_pin(struct intel_ring *ring);
void intel_ring_unpin(struct intel_ring *ring);
void intel_ring_free(struct intel_ring *ring);

void intel_engine_stop(struct intel_engine_cs *engine);
void intel_engine_cleanup(struct intel_engine_cs *engine);

void intel_legacy_submission_resume(struct drm_i915_private *dev_priv);

int intel_ring_alloc_request_extras(struct drm_i915_gem_request *request);

int __must_check intel_ring_begin(struct drm_i915_gem_request *req, int n);
int __must_check intel_ring_cacheline_align(struct drm_i915_gem_request *req);

static inline void intel_ring_emit(struct intel_ring *ring, u32 data)
{
	*(uint32_t *)(ring->vaddr + ring->tail) = data;
	ring->tail += 4;
}

static inline void intel_ring_emit_reg(struct intel_ring *ring, i915_reg_t reg)
{
	intel_ring_emit(ring, i915_mmio_reg_offset(reg));
}

static inline void intel_ring_advance(struct intel_ring *ring)
{
	/* Dummy function.
	 *
	 * This serves as a placeholder in the code so that the reader
	 * can compare against the preceding intel_ring_begin() and
	 * check that the number of dwords emitted matches the space
	 * reserved for the command packet (i.e. the value passed to
	 * intel_ring_begin()).
	 */
}

static inline u32 intel_ring_offset(struct intel_ring *ring, u32 value)
{
	/* Don't write ring->size (equivalent to 0) as that hangs some GPUs. */
	return value & (ring->size - 1);
}

int __intel_ring_space(int head, int tail, int size);
void intel_ring_update_space(struct intel_ring *ring);

void intel_engine_init_seqno(struct intel_engine_cs *engine, u32 seqno);

void intel_engine_setup_common(struct intel_engine_cs *engine);
int intel_engine_init_common(struct intel_engine_cs *engine);
int intel_engine_create_scratch(struct intel_engine_cs *engine, int size);
void intel_engine_cleanup_common(struct intel_engine_cs *engine);

static inline int intel_engine_idle(struct intel_engine_cs *engine,
				    unsigned int flags)
{
	/* Wait upon the last request to be completed */
	return i915_gem_active_wait_unlocked(&engine->last_request,
					     flags, NULL, NULL);
}

int intel_init_render_ring_buffer(struct intel_engine_cs *engine);
int intel_init_bsd_ring_buffer(struct intel_engine_cs *engine);
int intel_init_bsd2_ring_buffer(struct intel_engine_cs *engine);
int intel_init_blt_ring_buffer(struct intel_engine_cs *engine);
int intel_init_vebox_ring_buffer(struct intel_engine_cs *engine);

u64 intel_engine_get_active_head(struct intel_engine_cs *engine);
u64 intel_engine_get_last_batch_head(struct intel_engine_cs *engine);

static inline u32 intel_engine_get_seqno(struct intel_engine_cs *engine)
{
	return intel_read_status_page(engine, I915_GEM_HWS_INDEX);
}

int init_workarounds_ring(struct intel_engine_cs *engine);

void intel_engine_get_instdone(struct intel_engine_cs *engine,
			       struct intel_instdone *instdone);

/*
 * Arbitrary size for largest possible 'add request' sequence. The code paths
 * are complex and variable. Empirical measurement shows that the worst case
 * is BDW at 192 bytes (6 + 6 + 36 dwords), then ILK at 136 bytes. However,
 * we need to allocate double the largest single packet within that emission
 * to account for tail wraparound (so 6 + 6 + 72 dwords for BDW).
 */
#define MIN_SPACE_FOR_ADD_REQUEST 336

static inline u32 intel_hws_seqno_address(struct intel_engine_cs *engine)
{
	return engine->status_page.ggtt_offset + I915_GEM_HWS_INDEX_ADDR;
}

/* intel_breadcrumbs.c -- user interrupt bottom-half for waiters */
int intel_engine_init_breadcrumbs(struct intel_engine_cs *engine);

static inline void intel_wait_init(struct intel_wait *wait, u32 seqno)
{
	wait->tsk = current;
	wait->seqno = seqno;
}

static inline bool intel_wait_complete(const struct intel_wait *wait)
{
	return RB_EMPTY_NODE(&wait->node);
}

bool intel_engine_add_wait(struct intel_engine_cs *engine,
			   struct intel_wait *wait);
void intel_engine_remove_wait(struct intel_engine_cs *engine,
			      struct intel_wait *wait);
void intel_engine_enable_signaling(struct drm_i915_gem_request *request);

static inline bool intel_engine_has_waiter(const struct intel_engine_cs *engine)
{
	return rcu_access_pointer(engine->breadcrumbs.irq_seqno_bh);
}

static inline bool intel_engine_wakeup(const struct intel_engine_cs *engine)
{
	bool wakeup = false;

	/* Note that for this not to dangerously chase a dangling pointer,
	 * we must hold the rcu_read_lock here.
	 *
	 * Also note that tsk is likely to be in !TASK_RUNNING state so an
	 * early test for tsk->state != TASK_RUNNING before wake_up_process()
	 * is unlikely to be beneficial.
	 */
	if (intel_engine_has_waiter(engine)) {
		struct task_struct *tsk;

		rcu_read_lock();
		tsk = rcu_dereference(engine->breadcrumbs.irq_seqno_bh);
		if (tsk)
			wakeup = wake_up_process(tsk);
		rcu_read_unlock();
	}

	return wakeup;
}

void intel_engine_reset_breadcrumbs(struct intel_engine_cs *engine);
void intel_engine_fini_breadcrumbs(struct intel_engine_cs *engine);
unsigned int intel_kick_waiters(struct drm_i915_private *i915);
unsigned int intel_kick_signalers(struct drm_i915_private *i915);

static inline bool intel_engine_is_active(struct intel_engine_cs *engine)
{
	return i915_gem_active_isset(&engine->last_request);
}

#endif /* _INTEL_RINGBUFFER_H_ */<|MERGE_RESOLUTION|>--- conflicted
+++ resolved
@@ -368,9 +368,7 @@
 
 	struct intel_engine_hangcheck hangcheck;
 
-#define I915_ENGINE_USING_CMD_PARSER	BIT(0)
-#define I915_ENGINE_REQUIRES_CMD_PARSER	BIT(3)
-	unsigned int flags;
+	bool needs_cmd_parser;
 
 	/*
 	 * Table of commands the command parser needs to know about
@@ -397,29 +395,7 @@
 	u32 (*get_cmd_length_mask)(u32 cmd_header);
 };
 
-<<<<<<< HEAD
-static inline bool
-intel_engine_initialized(const struct intel_engine_cs *engine)
-{
-	return engine->i915 != NULL;
-}
-
-static inline bool
-intel_engine_using_cmd_parser(const struct intel_engine_cs *engine)
-{
-	return engine->flags & I915_ENGINE_USING_CMD_PARSER;
-}
-
-static inline bool
-intel_engine_requires_cmd_parser(const struct intel_engine_cs *engine)
-{
-	return engine->flags & I915_ENGINE_REQUIRES_CMD_PARSER;
-}
-
-static inline unsigned int
-=======
 static inline unsigned
->>>>>>> 5481e27f
 intel_engine_flag(const struct intel_engine_cs *engine)
 {
 	return 1 << engine->id;
