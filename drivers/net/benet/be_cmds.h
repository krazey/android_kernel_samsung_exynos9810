/*
 * Copyright (C) 2005 - 2009 ServerEngines
 * All rights reserved.
 *
 * This program is free software; you can redistribute it and/or
 * modify it under the terms of the GNU General Public License version 2
 * as published by the Free Software Foundation.  The full GNU General
 * Public License is included in this distribution in the file called COPYING.
 *
 * Contact Information:
 * linux-drivers@serverengines.com
 *
 * ServerEngines
 * 209 N. Fair Oaks Ave
 * Sunnyvale, CA 94085
 */

/*
 * The driver sends configuration and managements command requests to the
 * firmware in the BE. These requests are communicated to the processor
 * using Work Request Blocks (WRBs) submitted to the MCC-WRB ring or via one
 * WRB inside a MAILBOX.
 * The commands are serviced by the ARM processor in the BladeEngine's MPU.
 */

struct be_sge {
	u32 pa_lo;
	u32 pa_hi;
	u32 len;
};

#define MCC_WRB_EMBEDDED_MASK	1 	/* bit 0 of dword 0*/
#define MCC_WRB_SGE_CNT_SHIFT	3	/* bits 3 - 7 of dword 0 */
#define MCC_WRB_SGE_CNT_MASK	0x1F	/* bits 3 - 7 of dword 0 */
struct be_mcc_wrb {
	u32 embedded;		/* dword 0 */
	u32 payload_length;	/* dword 1 */
	u32 tag0;		/* dword 2 */
	u32 tag1;		/* dword 3 */
	u32 rsvd;		/* dword 4 */
	union {
		u8 embedded_payload[236]; /* used by embedded cmds */
		struct be_sge sgl[19];    /* used by non-embedded cmds */
	} payload;
};

#define CQE_FLAGS_VALID_MASK 		(1 << 31)
#define CQE_FLAGS_ASYNC_MASK 		(1 << 30)
#define CQE_FLAGS_COMPLETED_MASK 	(1 << 28)
#define CQE_FLAGS_CONSUMED_MASK 	(1 << 27)

/* Completion Status */
enum {
	MCC_STATUS_SUCCESS = 0x0,
/* The client does not have sufficient privileges to execute the command */
	MCC_STATUS_INSUFFICIENT_PRIVILEGES = 0x1,
/* A parameter in the command was invalid. */
	MCC_STATUS_INVALID_PARAMETER = 0x2,
/* There are insufficient chip resources to execute the command */
	MCC_STATUS_INSUFFICIENT_RESOURCES = 0x3,
/* The command is completing because the queue was getting flushed */
	MCC_STATUS_QUEUE_FLUSHING = 0x4,
/* The command is completing with a DMA error */
	MCC_STATUS_DMA_FAILED = 0x5,
	MCC_STATUS_NOT_SUPPORTED = 66
};

#define CQE_STATUS_COMPL_MASK		0xFFFF
#define CQE_STATUS_COMPL_SHIFT		0	/* bits 0 - 15 */
#define CQE_STATUS_EXTD_MASK		0xFFFF
#define CQE_STATUS_EXTD_SHIFT		16	/* bits 16 - 31 */

struct be_mcc_compl {
	u32 status;		/* dword 0 */
	u32 tag0;		/* dword 1 */
	u32 tag1;		/* dword 2 */
	u32 flags;		/* dword 3 */
};

/* When the async bit of mcc_compl is set, the last 4 bytes of
 * mcc_compl is interpreted as follows:
 */
#define ASYNC_TRAILER_EVENT_CODE_SHIFT	8	/* bits 8 - 15 */
#define ASYNC_TRAILER_EVENT_CODE_MASK	0xFF
#define ASYNC_EVENT_CODE_LINK_STATE	0x1
struct be_async_event_trailer {
	u32 code;
};

enum {
	ASYNC_EVENT_LINK_DOWN 	= 0x0,
	ASYNC_EVENT_LINK_UP 	= 0x1
};

/* When the event code of an async trailer is link-state, the mcc_compl
 * must be interpreted as follows
 */
struct be_async_event_link_state {
	u8 physical_port;
	u8 port_link_status;
	u8 port_duplex;
	u8 port_speed;
	u8 port_fault;
	u8 rsvd0[7];
	struct be_async_event_trailer trailer;
} __packed;

struct be_mcc_mailbox {
	struct be_mcc_wrb wrb;
	struct be_mcc_compl compl;
};

#define CMD_SUBSYSTEM_COMMON	0x1
#define CMD_SUBSYSTEM_ETH 	0x3
#define CMD_SUBSYSTEM_LOWLEVEL  0xb

#define OPCODE_COMMON_NTWK_MAC_QUERY			1
#define OPCODE_COMMON_NTWK_MAC_SET			2
#define OPCODE_COMMON_NTWK_MULTICAST_SET		3
#define OPCODE_COMMON_NTWK_VLAN_CONFIG  		4
#define OPCODE_COMMON_NTWK_LINK_STATUS_QUERY		5
#define OPCODE_COMMON_READ_FLASHROM			6
#define OPCODE_COMMON_WRITE_FLASHROM			7
#define OPCODE_COMMON_CQ_CREATE				12
#define OPCODE_COMMON_EQ_CREATE				13
#define OPCODE_COMMON_MCC_CREATE        		21
#define OPCODE_COMMON_SEEPROM_READ			30
#define OPCODE_COMMON_NTWK_RX_FILTER    		34
#define OPCODE_COMMON_GET_FW_VERSION			35
#define OPCODE_COMMON_SET_FLOW_CONTROL			36
#define OPCODE_COMMON_GET_FLOW_CONTROL			37
#define OPCODE_COMMON_SET_FRAME_SIZE			39
#define OPCODE_COMMON_MODIFY_EQ_DELAY			41
#define OPCODE_COMMON_FIRMWARE_CONFIG			42
#define OPCODE_COMMON_NTWK_INTERFACE_CREATE 		50
#define OPCODE_COMMON_NTWK_INTERFACE_DESTROY 		51
#define OPCODE_COMMON_MCC_DESTROY        		53
#define OPCODE_COMMON_CQ_DESTROY        		54
#define OPCODE_COMMON_EQ_DESTROY        		55
#define OPCODE_COMMON_QUERY_FIRMWARE_CONFIG		58
#define OPCODE_COMMON_NTWK_PMAC_ADD			59
#define OPCODE_COMMON_NTWK_PMAC_DEL			60
#define OPCODE_COMMON_FUNCTION_RESET			61
#define OPCODE_COMMON_ENABLE_DISABLE_BEACON		69
#define OPCODE_COMMON_GET_BEACON_STATE			70
#define OPCODE_COMMON_READ_TRANSRECV_DATA		73

#define OPCODE_ETH_ACPI_CONFIG				2
#define OPCODE_ETH_PROMISCUOUS				3
#define OPCODE_ETH_GET_STATISTICS			4
#define OPCODE_ETH_TX_CREATE				7
#define OPCODE_ETH_RX_CREATE            		8
#define OPCODE_ETH_TX_DESTROY           		9
#define OPCODE_ETH_RX_DESTROY           		10
#define OPCODE_ETH_ACPI_WOL_MAGIC_CONFIG		12

#define OPCODE_LOWLEVEL_HOST_DDR_DMA                    17
#define OPCODE_LOWLEVEL_LOOPBACK_TEST                   18
#define OPCODE_LOWLEVEL_SET_LOOPBACK_MODE		19

struct be_cmd_req_hdr {
	u8 opcode;		/* dword 0 */
	u8 subsystem;		/* dword 0 */
	u8 port_number;		/* dword 0 */
	u8 domain;		/* dword 0 */
	u32 timeout;		/* dword 1 */
	u32 request_length;	/* dword 2 */
	u32 rsvd;		/* dword 3 */
};

#define RESP_HDR_INFO_OPCODE_SHIFT	0	/* bits 0 - 7 */
#define RESP_HDR_INFO_SUBSYS_SHIFT	8 	/* bits 8 - 15 */
struct be_cmd_resp_hdr {
	u32 info;		/* dword 0 */
	u32 status;		/* dword 1 */
	u32 response_length;	/* dword 2 */
	u32 actual_resp_len;	/* dword 3 */
};

struct phys_addr {
	u32 lo;
	u32 hi;
};

/**************************
 * BE Command definitions *
 **************************/

/* Pseudo amap definition in which each bit of the actual structure is defined
 * as a byte: used to calculate offset/shift/mask of each field */
struct amap_eq_context {
	u8 cidx[13];		/* dword 0*/
	u8 rsvd0[3];		/* dword 0*/
	u8 epidx[13];		/* dword 0*/
	u8 valid;		/* dword 0*/
	u8 rsvd1;		/* dword 0*/
	u8 size;		/* dword 0*/
	u8 pidx[13];		/* dword 1*/
	u8 rsvd2[3];		/* dword 1*/
	u8 pd[10];		/* dword 1*/
	u8 count[3];		/* dword 1*/
	u8 solevent;		/* dword 1*/
	u8 stalled;		/* dword 1*/
	u8 armed;		/* dword 1*/
	u8 rsvd3[4];		/* dword 2*/
	u8 func[8];		/* dword 2*/
	u8 rsvd4;		/* dword 2*/
	u8 delaymult[10];	/* dword 2*/
	u8 rsvd5[2];		/* dword 2*/
	u8 phase[2];		/* dword 2*/
	u8 nodelay;		/* dword 2*/
	u8 rsvd6[4];		/* dword 2*/
	u8 rsvd7[32];		/* dword 3*/
} __packed;

struct be_cmd_req_eq_create {
	struct be_cmd_req_hdr hdr;
	u16 num_pages;		/* sword */
	u16 rsvd0;		/* sword */
	u8 context[sizeof(struct amap_eq_context) / 8];
	struct phys_addr pages[8];
} __packed;

struct be_cmd_resp_eq_create {
	struct be_cmd_resp_hdr resp_hdr;
	u16 eq_id;		/* sword */
	u16 rsvd0;		/* sword */
} __packed;

/******************** Mac query ***************************/
enum {
	MAC_ADDRESS_TYPE_STORAGE = 0x0,
	MAC_ADDRESS_TYPE_NETWORK = 0x1,
	MAC_ADDRESS_TYPE_PD = 0x2,
	MAC_ADDRESS_TYPE_MANAGEMENT = 0x3
};

struct mac_addr {
	u16 size_of_struct;
	u8 addr[ETH_ALEN];
} __packed;

struct be_cmd_req_mac_query {
	struct be_cmd_req_hdr hdr;
	u8 type;
	u8 permanent;
	u16 if_id;
} __packed;

struct be_cmd_resp_mac_query {
	struct be_cmd_resp_hdr hdr;
	struct mac_addr mac;
};

/******************** PMac Add ***************************/
struct be_cmd_req_pmac_add {
	struct be_cmd_req_hdr hdr;
	u32 if_id;
	u8 mac_address[ETH_ALEN];
	u8 rsvd0[2];
} __packed;

struct be_cmd_resp_pmac_add {
	struct be_cmd_resp_hdr hdr;
	u32 pmac_id;
};

/******************** PMac Del ***************************/
struct be_cmd_req_pmac_del {
	struct be_cmd_req_hdr hdr;
	u32 if_id;
	u32 pmac_id;
};

/******************** Create CQ ***************************/
/* Pseudo amap definition in which each bit of the actual structure is defined
 * as a byte: used to calculate offset/shift/mask of each field */
struct amap_cq_context {
	u8 cidx[11];		/* dword 0*/
	u8 rsvd0;		/* dword 0*/
	u8 coalescwm[2];	/* dword 0*/
	u8 nodelay;		/* dword 0*/
	u8 epidx[11];		/* dword 0*/
	u8 rsvd1;		/* dword 0*/
	u8 count[2];		/* dword 0*/
	u8 valid;		/* dword 0*/
	u8 solevent;		/* dword 0*/
	u8 eventable;		/* dword 0*/
	u8 pidx[11];		/* dword 1*/
	u8 rsvd2;		/* dword 1*/
	u8 pd[10];		/* dword 1*/
	u8 eqid[8];		/* dword 1*/
	u8 stalled;		/* dword 1*/
	u8 armed;		/* dword 1*/
	u8 rsvd3[4];		/* dword 2*/
	u8 func[8];		/* dword 2*/
	u8 rsvd4[20];		/* dword 2*/
	u8 rsvd5[32];		/* dword 3*/
} __packed;

struct be_cmd_req_cq_create {
	struct be_cmd_req_hdr hdr;
	u16 num_pages;
	u16 rsvd0;
	u8 context[sizeof(struct amap_cq_context) / 8];
	struct phys_addr pages[8];
} __packed;

struct be_cmd_resp_cq_create {
	struct be_cmd_resp_hdr hdr;
	u16 cq_id;
	u16 rsvd0;
} __packed;

/******************** Create MCCQ ***************************/
/* Pseudo amap definition in which each bit of the actual structure is defined
 * as a byte: used to calculate offset/shift/mask of each field */
struct amap_mcc_context {
	u8 con_index[14];
	u8 rsvd0[2];
	u8 ring_size[4];
	u8 fetch_wrb;
	u8 fetch_r2t;
	u8 cq_id[10];
	u8 prod_index[14];
	u8 fid[8];
	u8 pdid[9];
	u8 valid;
	u8 rsvd1[32];
	u8 rsvd2[32];
} __packed;

struct be_cmd_req_mcc_create {
	struct be_cmd_req_hdr hdr;
	u16 num_pages;
	u16 rsvd0;
	u8 context[sizeof(struct amap_mcc_context) / 8];
	struct phys_addr pages[8];
} __packed;

struct be_cmd_resp_mcc_create {
	struct be_cmd_resp_hdr hdr;
	u16 id;
	u16 rsvd0;
} __packed;

/******************** Create TxQ ***************************/
#define BE_ETH_TX_RING_TYPE_STANDARD    	2
#define BE_ULP1_NUM				1

/* Pseudo amap definition in which each bit of the actual structure is defined
 * as a byte: used to calculate offset/shift/mask of each field */
struct amap_tx_context {
	u8 rsvd0[16];		/* dword 0 */
	u8 tx_ring_size[4];	/* dword 0 */
	u8 rsvd1[26];		/* dword 0 */
	u8 pci_func_id[8];	/* dword 1 */
	u8 rsvd2[9];		/* dword 1 */
	u8 ctx_valid;		/* dword 1 */
	u8 cq_id_send[16];	/* dword 2 */
	u8 rsvd3[16];		/* dword 2 */
	u8 rsvd4[32];		/* dword 3 */
	u8 rsvd5[32];		/* dword 4 */
	u8 rsvd6[32];		/* dword 5 */
	u8 rsvd7[32];		/* dword 6 */
	u8 rsvd8[32];		/* dword 7 */
	u8 rsvd9[32];		/* dword 8 */
	u8 rsvd10[32];		/* dword 9 */
	u8 rsvd11[32];		/* dword 10 */
	u8 rsvd12[32];		/* dword 11 */
	u8 rsvd13[32];		/* dword 12 */
	u8 rsvd14[32];		/* dword 13 */
	u8 rsvd15[32];		/* dword 14 */
	u8 rsvd16[32];		/* dword 15 */
} __packed;

struct be_cmd_req_eth_tx_create {
	struct be_cmd_req_hdr hdr;
	u8 num_pages;
	u8 ulp_num;
	u8 type;
	u8 bound_port;
	u8 context[sizeof(struct amap_tx_context) / 8];
	struct phys_addr pages[8];
} __packed;

struct be_cmd_resp_eth_tx_create {
	struct be_cmd_resp_hdr hdr;
	u16 cid;
	u16 rsvd0;
} __packed;

/******************** Create RxQ ***************************/
struct be_cmd_req_eth_rx_create {
	struct be_cmd_req_hdr hdr;
	u16 cq_id;
	u8 frag_size;
	u8 num_pages;
	struct phys_addr pages[2];
	u32 interface_id;
	u16 max_frame_size;
	u16 rsvd0;
	u32 rss_queue;
} __packed;

struct be_cmd_resp_eth_rx_create {
	struct be_cmd_resp_hdr hdr;
	u16 id;
	u8 cpu_id;
	u8 rsvd0;
} __packed;

/******************** Q Destroy  ***************************/
/* Type of Queue to be destroyed */
enum {
	QTYPE_EQ = 1,
	QTYPE_CQ,
	QTYPE_TXQ,
	QTYPE_RXQ,
	QTYPE_MCCQ
};

struct be_cmd_req_q_destroy {
	struct be_cmd_req_hdr hdr;
	u16 id;
	u16 bypass_flush;	/* valid only for rx q destroy */
} __packed;

/************ I/f Create (it's actually I/f Config Create)**********/

/* Capability flags for the i/f */
enum be_if_flags {
	BE_IF_FLAGS_RSS = 0x4,
	BE_IF_FLAGS_PROMISCUOUS = 0x8,
	BE_IF_FLAGS_BROADCAST = 0x10,
	BE_IF_FLAGS_UNTAGGED = 0x20,
	BE_IF_FLAGS_ULP = 0x40,
	BE_IF_FLAGS_VLAN_PROMISCUOUS = 0x80,
	BE_IF_FLAGS_VLAN = 0x100,
	BE_IF_FLAGS_MCAST_PROMISCUOUS = 0x200,
	BE_IF_FLAGS_PASS_L2_ERRORS = 0x400,
	BE_IF_FLAGS_PASS_L3L4_ERRORS = 0x800
};

/* An RX interface is an object with one or more MAC addresses and
 * filtering capabilities. */
struct be_cmd_req_if_create {
	struct be_cmd_req_hdr hdr;
	u32 version;		/* ignore currently */
	u32 capability_flags;
	u32 enable_flags;
	u8 mac_addr[ETH_ALEN];
	u8 rsvd0;
	u8 pmac_invalid; /* if set, don't attach the mac addr to the i/f */
	u32 vlan_tag;	 /* not used currently */
} __packed;

struct be_cmd_resp_if_create {
	struct be_cmd_resp_hdr hdr;
	u32 interface_id;
	u32 pmac_id;
};

/****** I/f Destroy(it's actually I/f Config Destroy )**********/
struct be_cmd_req_if_destroy {
	struct be_cmd_req_hdr hdr;
	u32 interface_id;
};

/*************** HW Stats Get **********************************/
struct be_port_rxf_stats {
	u32 rx_bytes_lsd;	/* dword 0*/
	u32 rx_bytes_msd;	/* dword 1*/
	u32 rx_total_frames;	/* dword 2*/
	u32 rx_unicast_frames;	/* dword 3*/
	u32 rx_multicast_frames;	/* dword 4*/
	u32 rx_broadcast_frames;	/* dword 5*/
	u32 rx_crc_errors;	/* dword 6*/
	u32 rx_alignment_symbol_errors;	/* dword 7*/
	u32 rx_pause_frames;	/* dword 8*/
	u32 rx_control_frames;	/* dword 9*/
	u32 rx_in_range_errors;	/* dword 10*/
	u32 rx_out_range_errors;	/* dword 11*/
	u32 rx_frame_too_long;	/* dword 12*/
	u32 rx_address_match_errors;	/* dword 13*/
	u32 rx_vlan_mismatch;	/* dword 14*/
	u32 rx_dropped_too_small;	/* dword 15*/
	u32 rx_dropped_too_short;	/* dword 16*/
	u32 rx_dropped_header_too_small;	/* dword 17*/
	u32 rx_dropped_tcp_length;	/* dword 18*/
	u32 rx_dropped_runt;	/* dword 19*/
	u32 rx_64_byte_packets;	/* dword 20*/
	u32 rx_65_127_byte_packets;	/* dword 21*/
	u32 rx_128_256_byte_packets;	/* dword 22*/
	u32 rx_256_511_byte_packets;	/* dword 23*/
	u32 rx_512_1023_byte_packets;	/* dword 24*/
	u32 rx_1024_1518_byte_packets;	/* dword 25*/
	u32 rx_1519_2047_byte_packets;	/* dword 26*/
	u32 rx_2048_4095_byte_packets;	/* dword 27*/
	u32 rx_4096_8191_byte_packets;	/* dword 28*/
	u32 rx_8192_9216_byte_packets;	/* dword 29*/
	u32 rx_ip_checksum_errs;	/* dword 30*/
	u32 rx_tcp_checksum_errs;	/* dword 31*/
	u32 rx_udp_checksum_errs;	/* dword 32*/
	u32 rx_non_rss_packets;	/* dword 33*/
	u32 rx_ipv4_packets;	/* dword 34*/
	u32 rx_ipv6_packets;	/* dword 35*/
	u32 rx_ipv4_bytes_lsd;	/* dword 36*/
	u32 rx_ipv4_bytes_msd;	/* dword 37*/
	u32 rx_ipv6_bytes_lsd;	/* dword 38*/
	u32 rx_ipv6_bytes_msd;	/* dword 39*/
	u32 rx_chute1_packets;	/* dword 40*/
	u32 rx_chute2_packets;	/* dword 41*/
	u32 rx_chute3_packets;	/* dword 42*/
	u32 rx_management_packets;	/* dword 43*/
	u32 rx_switched_unicast_packets;	/* dword 44*/
	u32 rx_switched_multicast_packets;	/* dword 45*/
	u32 rx_switched_broadcast_packets;	/* dword 46*/
	u32 tx_bytes_lsd;	/* dword 47*/
	u32 tx_bytes_msd;	/* dword 48*/
	u32 tx_unicastframes;	/* dword 49*/
	u32 tx_multicastframes;	/* dword 50*/
	u32 tx_broadcastframes;	/* dword 51*/
	u32 tx_pauseframes;	/* dword 52*/
	u32 tx_controlframes;	/* dword 53*/
	u32 tx_64_byte_packets;	/* dword 54*/
	u32 tx_65_127_byte_packets;	/* dword 55*/
	u32 tx_128_256_byte_packets;	/* dword 56*/
	u32 tx_256_511_byte_packets;	/* dword 57*/
	u32 tx_512_1023_byte_packets;	/* dword 58*/
	u32 tx_1024_1518_byte_packets;	/* dword 59*/
	u32 tx_1519_2047_byte_packets;	/* dword 60*/
	u32 tx_2048_4095_byte_packets;	/* dword 61*/
	u32 tx_4096_8191_byte_packets;	/* dword 62*/
	u32 tx_8192_9216_byte_packets;	/* dword 63*/
	u32 rx_fifo_overflow;	/* dword 64*/
	u32 rx_input_fifo_overflow;	/* dword 65*/
};

struct be_rxf_stats {
	struct be_port_rxf_stats port[2];
	u32 rx_drops_no_pbuf;	/* dword 132*/
	u32 rx_drops_no_txpb;	/* dword 133*/
	u32 rx_drops_no_erx_descr;	/* dword 134*/
	u32 rx_drops_no_tpre_descr;	/* dword 135*/
	u32 management_rx_port_packets;	/* dword 136*/
	u32 management_rx_port_bytes;	/* dword 137*/
	u32 management_rx_port_pause_frames;	/* dword 138*/
	u32 management_rx_port_errors;	/* dword 139*/
	u32 management_tx_port_packets;	/* dword 140*/
	u32 management_tx_port_bytes;	/* dword 141*/
	u32 management_tx_port_pause;	/* dword 142*/
	u32 management_rx_port_rxfifo_overflow;	/* dword 143*/
	u32 rx_drops_too_many_frags;	/* dword 144*/
	u32 rx_drops_invalid_ring;	/* dword 145*/
	u32 forwarded_packets;	/* dword 146*/
	u32 rx_drops_mtu;	/* dword 147*/
	u32 rsvd0[15];
};

struct be_erx_stats {
	u32 rx_drops_no_fragments[44];     /* dwordS 0 to 43*/
	u32 debug_wdma_sent_hold;          /* dword 44*/
	u32 debug_wdma_pbfree_sent_hold;   /* dword 45*/
	u32 debug_wdma_zerobyte_pbfree_sent_hold; /* dword 46*/
	u32 debug_pmem_pbuf_dealloc;       /* dword 47*/
};

struct be_hw_stats {
	struct be_rxf_stats rxf;
	u32 rsvd[48];
	struct be_erx_stats erx;
};

struct be_cmd_req_get_stats {
	struct be_cmd_req_hdr hdr;
	u8 rsvd[sizeof(struct be_hw_stats)];
};

struct be_cmd_resp_get_stats {
	struct be_cmd_resp_hdr hdr;
	struct be_hw_stats hw_stats;
};

struct be_cmd_req_vlan_config {
	struct be_cmd_req_hdr hdr;
	u8 interface_id;
	u8 promiscuous;
	u8 untagged;
	u8 num_vlan;
	u16 normal_vlan[64];
} __packed;

struct be_cmd_req_promiscuous_config {
	struct be_cmd_req_hdr hdr;
	u8 port0_promiscuous;
	u8 port1_promiscuous;
	u16 rsvd0;
} __packed;

/******************** Multicast MAC Config *******************/
#define BE_MAX_MC		64 /* set mcast promisc if > 64 */
struct macaddr {
	u8 byte[ETH_ALEN];
};

struct be_cmd_req_mcast_mac_config {
	struct be_cmd_req_hdr hdr;
	u16 num_mac;
	u8 promiscuous;
	u8 interface_id;
	struct macaddr mac[BE_MAX_MC];
} __packed;

static inline struct be_hw_stats *
hw_stats_from_cmd(struct be_cmd_resp_get_stats *cmd)
{
	return &cmd->hw_stats;
}

/******************** Link Status Query *******************/
struct be_cmd_req_link_status {
	struct be_cmd_req_hdr hdr;
	u32 rsvd;
};

enum {
	PHY_LINK_DUPLEX_NONE = 0x0,
	PHY_LINK_DUPLEX_HALF = 0x1,
	PHY_LINK_DUPLEX_FULL = 0x2
};

enum {
	PHY_LINK_SPEED_ZERO = 0x0, 	/* => No link */
	PHY_LINK_SPEED_10MBPS = 0x1,
	PHY_LINK_SPEED_100MBPS = 0x2,
	PHY_LINK_SPEED_1GBPS = 0x3,
	PHY_LINK_SPEED_10GBPS = 0x4
};

struct be_cmd_resp_link_status {
	struct be_cmd_resp_hdr hdr;
	u8 physical_port;
	u8 mac_duplex;
	u8 mac_speed;
	u8 mac_fault;
	u8 mgmt_mac_duplex;
	u8 mgmt_mac_speed;
	u16 link_speed;
	u32 rsvd0;
} __packed;

/******************** Port Identification ***************************/
/*    Identifies the type of port attached to NIC     */
struct be_cmd_req_port_type {
	struct be_cmd_req_hdr hdr;
	u32 page_num;
	u32 port;
};

enum {
	TR_PAGE_A0 = 0xa0,
	TR_PAGE_A2 = 0xa2
};

struct be_cmd_resp_port_type {
	struct be_cmd_resp_hdr hdr;
	u32 page_num;
	u32 port;
	struct data {
		u8 identifier;
		u8 identifier_ext;
		u8 connector;
		u8 transceiver[8];
		u8 rsvd0[3];
		u8 length_km;
		u8 length_hm;
		u8 length_om1;
		u8 length_om2;
		u8 length_cu;
		u8 length_cu_m;
		u8 vendor_name[16];
		u8 rsvd;
		u8 vendor_oui[3];
		u8 vendor_pn[16];
		u8 vendor_rev[4];
	} data;
};

/******************** Get FW Version *******************/
struct be_cmd_req_get_fw_version {
	struct be_cmd_req_hdr hdr;
	u8 rsvd0[FW_VER_LEN];
	u8 rsvd1[FW_VER_LEN];
} __packed;

struct be_cmd_resp_get_fw_version {
	struct be_cmd_resp_hdr hdr;
	u8 firmware_version_string[FW_VER_LEN];
	u8 fw_on_flash_version_string[FW_VER_LEN];
} __packed;

/******************** Set Flow Contrl *******************/
struct be_cmd_req_set_flow_control {
	struct be_cmd_req_hdr hdr;
	u16 tx_flow_control;
	u16 rx_flow_control;
} __packed;

/******************** Get Flow Contrl *******************/
struct be_cmd_req_get_flow_control {
	struct be_cmd_req_hdr hdr;
	u32 rsvd;
};

struct be_cmd_resp_get_flow_control {
	struct be_cmd_resp_hdr hdr;
	u16 tx_flow_control;
	u16 rx_flow_control;
} __packed;

/******************** Modify EQ Delay *******************/
struct be_cmd_req_modify_eq_delay {
	struct be_cmd_req_hdr hdr;
	u32 num_eq;
	struct {
		u32 eq_id;
		u32 phase;
		u32 delay_multiplier;
	} delay[8];
} __packed;

struct be_cmd_resp_modify_eq_delay {
	struct be_cmd_resp_hdr hdr;
	u32 rsvd0;
} __packed;

/******************** Get FW Config *******************/
struct be_cmd_req_query_fw_cfg {
	struct be_cmd_req_hdr hdr;
	u32 rsvd[30];
};

struct be_cmd_resp_query_fw_cfg {
	struct be_cmd_resp_hdr hdr;
	u32 be_config_number;
	u32 asic_revision;
	u32 phys_port;
	u32 function_cap;
	u32 rsvd[26];
};

/******************** Port Beacon ***************************/

#define BEACON_STATE_ENABLED		0x1
#define BEACON_STATE_DISABLED		0x0

struct be_cmd_req_enable_disable_beacon {
	struct be_cmd_req_hdr hdr;
	u8  port_num;
	u8  beacon_state;
	u8  beacon_duration;
	u8  status_duration;
} __packed;

struct be_cmd_resp_enable_disable_beacon {
	struct be_cmd_resp_hdr resp_hdr;
	u32 rsvd0;
} __packed;

struct be_cmd_req_get_beacon_state {
	struct be_cmd_req_hdr hdr;
	u8  port_num;
	u8  rsvd0;
	u16 rsvd1;
} __packed;

struct be_cmd_resp_get_beacon_state {
	struct be_cmd_resp_hdr resp_hdr;
	u8 beacon_state;
	u8 rsvd0[3];
} __packed;

/****************** Firmware Flash ******************/
struct flashrom_params {
	u32 op_code;
	u32 op_type;
	u32 data_buf_size;
	u32 offset;
	u8 data_buf[4];
};

struct be_cmd_write_flashrom {
	struct be_cmd_req_hdr hdr;
	struct flashrom_params params;
};

/************************ WOL *******************************/
struct be_cmd_req_acpi_wol_magic_config{
	struct be_cmd_req_hdr hdr;
	u32 rsvd0[145];
	u8 magic_mac[6];
	u8 rsvd2[2];
} __packed;

/********************** LoopBack test *********************/
struct be_cmd_req_loopback_test {
	struct be_cmd_req_hdr hdr;
	u32 loopback_type;
	u32 num_pkts;
	u64 pattern;
	u32 src_port;
	u32 dest_port;
	u32 pkt_size;
};

struct be_cmd_resp_loopback_test {
	struct be_cmd_resp_hdr resp_hdr;
	u32    status;
	u32    num_txfer;
	u32    num_rx;
	u32    miscomp_off;
	u32    ticks_compl;
};

struct be_cmd_req_set_lmode {
	struct be_cmd_req_hdr hdr;
	u8 src_port;
	u8 dest_port;
	u8 loopback_type;
	u8 loopback_state;
};

struct be_cmd_resp_set_lmode {
	struct be_cmd_resp_hdr resp_hdr;
	u8 rsvd0[4];
};

/********************** DDR DMA test *********************/
struct be_cmd_req_ddrdma_test {
	struct be_cmd_req_hdr hdr;
	u64 pattern;
	u32 byte_count;
	u32 rsvd0;
	u8  snd_buff[4096];
	u8  rsvd1[4096];
};

struct be_cmd_resp_ddrdma_test {
	struct be_cmd_resp_hdr hdr;
	u64 pattern;
	u32 byte_cnt;
	u32 snd_err;
	u8  rsvd0[4096];
	u8  rcv_buff[4096];
};

/*********************** SEEPROM Read ***********************/

#define BE_READ_SEEPROM_LEN 1024
struct be_cmd_req_seeprom_read {
	struct be_cmd_req_hdr hdr;
	u8 rsvd0[BE_READ_SEEPROM_LEN];
};

struct be_cmd_resp_seeprom_read {
	struct be_cmd_req_hdr hdr;
	u8 seeprom_data[BE_READ_SEEPROM_LEN];
};

extern int be_pci_fnum_get(struct be_adapter *adapter);
extern int be_cmd_POST(struct be_adapter *adapter);
extern int be_cmd_mac_addr_query(struct be_adapter *adapter, u8 *mac_addr,
			u8 type, bool permanent, u32 if_handle);
extern int be_cmd_pmac_add(struct be_adapter *adapter, u8 *mac_addr,
			u32 if_id, u32 *pmac_id);
extern int be_cmd_pmac_del(struct be_adapter *adapter, u32 if_id, u32 pmac_id);
extern int be_cmd_if_create(struct be_adapter *adapter, u32 cap_flags,
			u32 en_flags, u8 *mac, bool pmac_invalid,
			u32 *if_handle, u32 *pmac_id);
extern int be_cmd_if_destroy(struct be_adapter *adapter, u32 if_handle);
extern int be_cmd_eq_create(struct be_adapter *adapter,
			struct be_queue_info *eq, int eq_delay);
extern int be_cmd_cq_create(struct be_adapter *adapter,
			struct be_queue_info *cq, struct be_queue_info *eq,
			bool sol_evts, bool no_delay,
			int num_cqe_dma_coalesce);
extern int be_cmd_mccq_create(struct be_adapter *adapter,
			struct be_queue_info *mccq,
			struct be_queue_info *cq);
extern int be_cmd_txq_create(struct be_adapter *adapter,
			struct be_queue_info *txq,
			struct be_queue_info *cq);
extern int be_cmd_rxq_create(struct be_adapter *adapter,
			struct be_queue_info *rxq, u16 cq_id,
			u16 frag_size, u16 max_frame_size, u32 if_id,
			u32 rss);
extern int be_cmd_q_destroy(struct be_adapter *adapter, struct be_queue_info *q,
			int type);
extern int be_cmd_link_status_query(struct be_adapter *adapter,
			bool *link_up, u8 *mac_speed, u16 *link_speed);
extern int be_cmd_reset(struct be_adapter *adapter);
extern int be_cmd_get_stats(struct be_adapter *adapter,
			struct be_dma_mem *nonemb_cmd);
extern int be_cmd_get_fw_ver(struct be_adapter *adapter, char *fw_ver);

extern int be_cmd_modify_eqd(struct be_adapter *adapter, u32 eq_id, u32 eqd);
extern int be_cmd_vlan_config(struct be_adapter *adapter, u32 if_id,
			u16 *vtag_array, u32 num, bool untagged,
			bool promiscuous);
extern int be_cmd_promiscuous_config(struct be_adapter *adapter,
			u8 port_num, bool en);
extern int be_cmd_multicast_set(struct be_adapter *adapter, u32 if_id,
			struct dev_mc_list *mc_list, u32 mc_count,
			struct be_dma_mem *mem);
extern int be_cmd_set_flow_control(struct be_adapter *adapter,
			u32 tx_fc, u32 rx_fc);
extern int be_cmd_get_flow_control(struct be_adapter *adapter,
			u32 *tx_fc, u32 *rx_fc);
extern int be_cmd_query_fw_cfg(struct be_adapter *adapter,
			u32 *port_num, u32 *cap);
extern int be_cmd_reset_function(struct be_adapter *adapter);
extern int be_process_mcc(struct be_adapter *adapter);
extern int be_cmd_set_beacon_state(struct be_adapter *adapter,
			u8 port_num, u8 beacon, u8 status, u8 state);
extern int be_cmd_get_beacon_state(struct be_adapter *adapter,
			u8 port_num, u32 *state);
extern int be_cmd_read_port_type(struct be_adapter *adapter, u32 port,
					u8 *connector);
extern int be_cmd_write_flashrom(struct be_adapter *adapter,
			struct be_dma_mem *cmd, u32 flash_oper,
			u32 flash_opcode, u32 buf_size);
extern int be_cmd_get_flash_crc(struct be_adapter *adapter, u8 *flashed_crc);
extern int be_cmd_enable_magic_wol(struct be_adapter *adapter, u8 *mac,
				struct be_dma_mem *nonemb_cmd);
extern int be_cmd_fw_init(struct be_adapter *adapter);
extern int be_cmd_fw_clean(struct be_adapter *adapter);
extern int be_cmd_loopback_test(struct be_adapter *adapter, u32 port_num,
				u32 loopback_type, u32 pkt_size,
				u32 num_pkts, u64 pattern);
extern int be_cmd_ddr_dma_test(struct be_adapter *adapter, u64 pattern,
			u32 byte_cnt, struct be_dma_mem *cmd);
<<<<<<< HEAD
extern int be_cmd_get_seeprom_data(struct be_adapter *adapter,
				struct be_dma_mem *nonemb_cmd);
=======
extern int be_cmd_set_loopback(struct be_adapter *adapter, u8 port_num,
				u8 loopback_type, u8 enable);
>>>>>>> fa15e99b
<|MERGE_RESOLUTION|>--- conflicted
+++ resolved
@@ -940,10 +940,7 @@
 				u32 num_pkts, u64 pattern);
 extern int be_cmd_ddr_dma_test(struct be_adapter *adapter, u64 pattern,
 			u32 byte_cnt, struct be_dma_mem *cmd);
-<<<<<<< HEAD
 extern int be_cmd_get_seeprom_data(struct be_adapter *adapter,
 				struct be_dma_mem *nonemb_cmd);
-=======
 extern int be_cmd_set_loopback(struct be_adapter *adapter, u8 port_num,
 				u8 loopback_type, u8 enable);
->>>>>>> fa15e99b
