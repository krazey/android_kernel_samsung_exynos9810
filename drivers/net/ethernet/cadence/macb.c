--- conflicted
+++ resolved
@@ -986,10 +986,7 @@
 		addr += bp->rx_buffer_size;
 	}
 	bp->rx_ring[bp->rx_ring_size - 1].addr |= MACB_BIT(RX_WRAP);
-<<<<<<< HEAD
 	bp->rx_tail = 0;
-=======
->>>>>>> 7b1536ef
 }
 
 static int macb_rx(struct macb *bp, int budget)
@@ -1632,16 +1629,9 @@
 	}
 	bp->queues[0].tx_head = 0;
 	bp->queues[0].tx_tail = 0;
-<<<<<<< HEAD
-<<<<<<< HEAD
-	bp->queues[0].tx_ring[TX_RING_SIZE - 1].ctrl |= MACB_BIT(TX_WRAP);
-=======
-=======
->>>>>>> 7b1536ef
 	bp->queues[0].tx_ring[bp->tx_ring_size - 1].ctrl |= MACB_BIT(TX_WRAP);
 
 	bp->rx_tail = 0;
->>>>>>> b410d13e10db (net: macb: Use variables with defaults for tx/rx ring sizes instead of hardcoded values)
 }
 
 static void macb_reset_hw(struct macb *bp)
