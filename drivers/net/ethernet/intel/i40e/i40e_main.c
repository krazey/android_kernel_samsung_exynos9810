--- conflicted
+++ resolved
@@ -8506,10 +8506,6 @@
 {
 	int err = 0;
 	int size;
-<<<<<<< HEAD
-	u16 pow;
-=======
->>>>>>> 17a032b7
 
 	/* Set default capability flags */
 	pf->flags = I40E_FLAG_RX_CSUM_ENABLED |
