/*
 * Copyright (c) 2010 Atheros Communications Inc.
 *
 * Permission to use, copy, modify, and/or distribute this software for any
 * purpose with or without fee is hereby granted, provided that the above
 * copyright notice and this permission notice appear in all copies.
 *
 * THE SOFTWARE IS PROVIDED "AS IS" AND THE AUTHOR DISCLAIMS ALL WARRANTIES
 * WITH REGARD TO THIS SOFTWARE INCLUDING ALL IMPLIED WARRANTIES OF
 * MERCHANTABILITY AND FITNESS. IN NO EVENT SHALL THE AUTHOR BE LIABLE FOR
 * ANY SPECIAL, DIRECT, INDIRECT, OR CONSEQUENTIAL DAMAGES OR ANY DAMAGES
 * WHATSOEVER RESULTING FROM LOSS OF USE, DATA OR PROFITS, WHETHER IN AN
 * ACTION OF CONTRACT, NEGLIGENCE OR OTHER TORTIOUS ACTION, ARISING OUT OF
 * OR IN CONNECTION WITH THE USE OR PERFORMANCE OF THIS SOFTWARE.
 */

#include "htc.h"

MODULE_AUTHOR("Atheros Communications");
MODULE_LICENSE("Dual BSD/GPL");
MODULE_DESCRIPTION("Atheros driver 802.11n HTC based wireless devices");

static unsigned int ath9k_debug = ATH_DBG_DEFAULT;
module_param_named(debug, ath9k_debug, uint, 0);
MODULE_PARM_DESC(debug, "Debugging mask");

int htc_modparam_nohwcrypt;
module_param_named(nohwcrypt, htc_modparam_nohwcrypt, int, 0444);
MODULE_PARM_DESC(nohwcrypt, "Disable hardware encryption");

#define CHAN2G(_freq, _idx)  { \
	.center_freq = (_freq), \
	.hw_value = (_idx), \
	.max_power = 20, \
}

#define CHAN5G(_freq, _idx) { \
	.band = IEEE80211_BAND_5GHZ, \
	.center_freq = (_freq), \
	.hw_value = (_idx), \
	.max_power = 20, \
}

#define ATH_HTC_BTCOEX_PRODUCT_ID "wb193"

static struct ieee80211_channel ath9k_2ghz_channels[] = {
	CHAN2G(2412, 0), /* Channel 1 */
	CHAN2G(2417, 1), /* Channel 2 */
	CHAN2G(2422, 2), /* Channel 3 */
	CHAN2G(2427, 3), /* Channel 4 */
	CHAN2G(2432, 4), /* Channel 5 */
	CHAN2G(2437, 5), /* Channel 6 */
	CHAN2G(2442, 6), /* Channel 7 */
	CHAN2G(2447, 7), /* Channel 8 */
	CHAN2G(2452, 8), /* Channel 9 */
	CHAN2G(2457, 9), /* Channel 10 */
	CHAN2G(2462, 10), /* Channel 11 */
	CHAN2G(2467, 11), /* Channel 12 */
	CHAN2G(2472, 12), /* Channel 13 */
	CHAN2G(2484, 13), /* Channel 14 */
};

static struct ieee80211_channel ath9k_5ghz_channels[] = {
	/* _We_ call this UNII 1 */
	CHAN5G(5180, 14), /* Channel 36 */
	CHAN5G(5200, 15), /* Channel 40 */
	CHAN5G(5220, 16), /* Channel 44 */
	CHAN5G(5240, 17), /* Channel 48 */
	/* _We_ call this UNII 2 */
	CHAN5G(5260, 18), /* Channel 52 */
	CHAN5G(5280, 19), /* Channel 56 */
	CHAN5G(5300, 20), /* Channel 60 */
	CHAN5G(5320, 21), /* Channel 64 */
	/* _We_ call this "Middle band" */
	CHAN5G(5500, 22), /* Channel 100 */
	CHAN5G(5520, 23), /* Channel 104 */
	CHAN5G(5540, 24), /* Channel 108 */
	CHAN5G(5560, 25), /* Channel 112 */
	CHAN5G(5580, 26), /* Channel 116 */
	CHAN5G(5600, 27), /* Channel 120 */
	CHAN5G(5620, 28), /* Channel 124 */
	CHAN5G(5640, 29), /* Channel 128 */
	CHAN5G(5660, 30), /* Channel 132 */
	CHAN5G(5680, 31), /* Channel 136 */
	CHAN5G(5700, 32), /* Channel 140 */
	/* _We_ call this UNII 3 */
	CHAN5G(5745, 33), /* Channel 149 */
	CHAN5G(5765, 34), /* Channel 153 */
	CHAN5G(5785, 35), /* Channel 157 */
	CHAN5G(5805, 36), /* Channel 161 */
	CHAN5G(5825, 37), /* Channel 165 */
};

/* Atheros hardware rate code addition for short premble */
#define SHPCHECK(__hw_rate, __flags) \
	((__flags & IEEE80211_RATE_SHORT_PREAMBLE) ? (__hw_rate | 0x04) : 0)

#define RATE(_bitrate, _hw_rate, _flags) {		\
	.bitrate	= (_bitrate),			\
	.flags		= (_flags),			\
	.hw_value	= (_hw_rate),			\
	.hw_value_short = (SHPCHECK(_hw_rate, _flags))	\
}

static struct ieee80211_rate ath9k_legacy_rates[] = {
	RATE(10, 0x1b, 0),
	RATE(20, 0x1a, IEEE80211_RATE_SHORT_PREAMBLE), /* shortp : 0x1e */
	RATE(55, 0x19, IEEE80211_RATE_SHORT_PREAMBLE), /* shortp: 0x1d */
	RATE(110, 0x18, IEEE80211_RATE_SHORT_PREAMBLE), /* short: 0x1c */
	RATE(60, 0x0b, 0),
	RATE(90, 0x0f, 0),
	RATE(120, 0x0a, 0),
	RATE(180, 0x0e, 0),
	RATE(240, 0x09, 0),
	RATE(360, 0x0d, 0),
	RATE(480, 0x08, 0),
	RATE(540, 0x0c, 0),
};

#ifdef CONFIG_MAC80211_LEDS
static const struct ieee80211_tpt_blink ath9k_htc_tpt_blink[] = {
	{ .throughput = 0 * 1024, .blink_time = 334 },
	{ .throughput = 1 * 1024, .blink_time = 260 },
	{ .throughput = 5 * 1024, .blink_time = 220 },
	{ .throughput = 10 * 1024, .blink_time = 190 },
	{ .throughput = 20 * 1024, .blink_time = 170 },
	{ .throughput = 50 * 1024, .blink_time = 150 },
	{ .throughput = 70 * 1024, .blink_time = 130 },
	{ .throughput = 100 * 1024, .blink_time = 110 },
	{ .throughput = 200 * 1024, .blink_time = 80 },
	{ .throughput = 300 * 1024, .blink_time = 50 },
};
#endif

static int ath9k_htc_wait_for_target(struct ath9k_htc_priv *priv)
{
	int time_left;

	if (atomic_read(&priv->htc->tgt_ready) > 0) {
		atomic_dec(&priv->htc->tgt_ready);
		return 0;
	}

	/* Firmware can take up to 50ms to get ready, to be safe use 1 second */
	time_left = wait_for_completion_timeout(&priv->htc->target_wait, HZ);
	if (!time_left) {
		dev_err(priv->dev, "ath9k_htc: Target is unresponsive\n");
		return -ETIMEDOUT;
	}

	atomic_dec(&priv->htc->tgt_ready);

	return 0;
}

static void ath9k_deinit_priv(struct ath9k_htc_priv *priv)
{
	ath9k_hw_deinit(priv->ah);
	kfree(priv->ah);
	priv->ah = NULL;
}

static void ath9k_deinit_device(struct ath9k_htc_priv *priv)
{
	struct ieee80211_hw *hw = priv->hw;

	wiphy_rfkill_stop_polling(hw->wiphy);
	ath9k_deinit_leds(priv);
	ieee80211_unregister_hw(hw);
	ath9k_rx_cleanup(priv);
	ath9k_tx_cleanup(priv);
	ath9k_deinit_priv(priv);
}

static inline int ath9k_htc_connect_svc(struct ath9k_htc_priv *priv,
					u16 service_id,
					void (*tx) (void *,
						    struct sk_buff *,
						    enum htc_endpoint_id,
						    bool txok),
					enum htc_endpoint_id *ep_id)
{
	struct htc_service_connreq req;

	memset(&req, 0, sizeof(struct htc_service_connreq));

	req.service_id = service_id;
	req.ep_callbacks.priv = priv;
	req.ep_callbacks.rx = ath9k_htc_rxep;
	req.ep_callbacks.tx = tx;

	return htc_connect_service(priv->htc, &req, ep_id);
}

static int ath9k_init_htc_services(struct ath9k_htc_priv *priv, u16 devid,
				   u32 drv_info)
{
	int ret;

	/* WMI CMD*/
	ret = ath9k_wmi_connect(priv->htc, priv->wmi, &priv->wmi_cmd_ep);
	if (ret)
		goto err;

	/* Beacon */
	ret = ath9k_htc_connect_svc(priv, WMI_BEACON_SVC, ath9k_htc_beaconep,
				    &priv->beacon_ep);
	if (ret)
		goto err;

	/* CAB */
	ret = ath9k_htc_connect_svc(priv, WMI_CAB_SVC, ath9k_htc_txep,
				    &priv->cab_ep);
	if (ret)
		goto err;


	/* UAPSD */
	ret = ath9k_htc_connect_svc(priv, WMI_UAPSD_SVC, ath9k_htc_txep,
				    &priv->uapsd_ep);
	if (ret)
		goto err;

	/* MGMT */
	ret = ath9k_htc_connect_svc(priv, WMI_MGMT_SVC, ath9k_htc_txep,
				    &priv->mgmt_ep);
	if (ret)
		goto err;

	/* DATA BE */
	ret = ath9k_htc_connect_svc(priv, WMI_DATA_BE_SVC, ath9k_htc_txep,
				    &priv->data_be_ep);
	if (ret)
		goto err;

	/* DATA BK */
	ret = ath9k_htc_connect_svc(priv, WMI_DATA_BK_SVC, ath9k_htc_txep,
				    &priv->data_bk_ep);
	if (ret)
		goto err;

	/* DATA VI */
	ret = ath9k_htc_connect_svc(priv, WMI_DATA_VI_SVC, ath9k_htc_txep,
				    &priv->data_vi_ep);
	if (ret)
		goto err;

	/* DATA VO */
	ret = ath9k_htc_connect_svc(priv, WMI_DATA_VO_SVC, ath9k_htc_txep,
				    &priv->data_vo_ep);
	if (ret)
		goto err;

	/*
	 * Setup required credits before initializing HTC.
	 * This is a bit hacky, but, since queuing is done in
	 * the HIF layer, shouldn't matter much.
	 */

	if (IS_AR7010_DEVICE(drv_info))
		priv->htc->credits = 48;
	else
		priv->htc->credits = 33;

	ret = htc_init(priv->htc);
	if (ret)
		goto err;

	dev_info(priv->dev, "ath9k_htc: HTC initialized with %d credits\n",
		 priv->htc->credits);

	return 0;

err:
	dev_err(priv->dev, "ath9k_htc: Unable to initialize HTC services\n");
	return ret;
}

static int ath9k_reg_notifier(struct wiphy *wiphy,
			      struct regulatory_request *request)
{
	struct ieee80211_hw *hw = wiphy_to_ieee80211_hw(wiphy);
	struct ath9k_htc_priv *priv = hw->priv;

	return ath_reg_notifier_apply(wiphy, request,
				      ath9k_hw_regulatory(priv->ah));
}

static unsigned int ath9k_regread(void *hw_priv, u32 reg_offset)
{
	struct ath_hw *ah = (struct ath_hw *) hw_priv;
	struct ath_common *common = ath9k_hw_common(ah);
	struct ath9k_htc_priv *priv = (struct ath9k_htc_priv *) common->priv;
	__be32 val, reg = cpu_to_be32(reg_offset);
	int r;

	r = ath9k_wmi_cmd(priv->wmi, WMI_REG_READ_CMDID,
			  (u8 *) &reg, sizeof(reg),
			  (u8 *) &val, sizeof(val),
			  100);
	if (unlikely(r)) {
		ath_dbg(common, ATH_DBG_WMI,
			"REGISTER READ FAILED: (0x%04x, %d)\n",
			reg_offset, r);
		return -EIO;
	}

	return be32_to_cpu(val);
}

static void ath9k_multi_regread(void *hw_priv, u32 *addr,
				u32 *val, u16 count)
{
	struct ath_hw *ah = (struct ath_hw *) hw_priv;
	struct ath_common *common = ath9k_hw_common(ah);
	struct ath9k_htc_priv *priv = (struct ath9k_htc_priv *) common->priv;
	__be32 tmpaddr[8];
	__be32 tmpval[8];
	int i, ret;

       for (i = 0; i < count; i++) {
	       tmpaddr[i] = cpu_to_be32(addr[i]);
       }

       ret = ath9k_wmi_cmd(priv->wmi, WMI_REG_READ_CMDID,
			   (u8 *)tmpaddr , sizeof(u32) * count,
			   (u8 *)tmpval, sizeof(u32) * count,
			   100);
	if (unlikely(ret)) {
		ath_dbg(common, ATH_DBG_WMI,
			"Multiple REGISTER READ FAILED (count: %d)\n", count);
	}

       for (i = 0; i < count; i++) {
	       val[i] = be32_to_cpu(tmpval[i]);
       }
}

static void ath9k_regwrite_single(void *hw_priv, u32 val, u32 reg_offset)
{
	struct ath_hw *ah = (struct ath_hw *) hw_priv;
	struct ath_common *common = ath9k_hw_common(ah);
	struct ath9k_htc_priv *priv = (struct ath9k_htc_priv *) common->priv;
	const __be32 buf[2] = {
		cpu_to_be32(reg_offset),
		cpu_to_be32(val),
	};
	int r;

	r = ath9k_wmi_cmd(priv->wmi, WMI_REG_WRITE_CMDID,
			  (u8 *) &buf, sizeof(buf),
			  (u8 *) &val, sizeof(val),
			  100);
	if (unlikely(r)) {
		ath_dbg(common, ATH_DBG_WMI,
			"REGISTER WRITE FAILED:(0x%04x, %d)\n",
			reg_offset, r);
	}
}

static void ath9k_regwrite_buffer(void *hw_priv, u32 val, u32 reg_offset)
{
	struct ath_hw *ah = (struct ath_hw *) hw_priv;
	struct ath_common *common = ath9k_hw_common(ah);
	struct ath9k_htc_priv *priv = (struct ath9k_htc_priv *) common->priv;
	u32 rsp_status;
	int r;

	mutex_lock(&priv->wmi->multi_write_mutex);

	/* Store the register/value */
	priv->wmi->multi_write[priv->wmi->multi_write_idx].reg =
		cpu_to_be32(reg_offset);
	priv->wmi->multi_write[priv->wmi->multi_write_idx].val =
		cpu_to_be32(val);

	priv->wmi->multi_write_idx++;

	/* If the buffer is full, send it out. */
	if (priv->wmi->multi_write_idx == MAX_CMD_NUMBER) {
		r = ath9k_wmi_cmd(priv->wmi, WMI_REG_WRITE_CMDID,
			  (u8 *) &priv->wmi->multi_write,
			  sizeof(struct register_write) * priv->wmi->multi_write_idx,
			  (u8 *) &rsp_status, sizeof(rsp_status),
			  100);
		if (unlikely(r)) {
			ath_dbg(common, ATH_DBG_WMI,
				"REGISTER WRITE FAILED, multi len: %d\n",
				priv->wmi->multi_write_idx);
		}
		priv->wmi->multi_write_idx = 0;
	}

	mutex_unlock(&priv->wmi->multi_write_mutex);
}

static void ath9k_regwrite(void *hw_priv, u32 val, u32 reg_offset)
{
	struct ath_hw *ah = (struct ath_hw *) hw_priv;
	struct ath_common *common = ath9k_hw_common(ah);
	struct ath9k_htc_priv *priv = (struct ath9k_htc_priv *) common->priv;

	if (atomic_read(&priv->wmi->mwrite_cnt))
		ath9k_regwrite_buffer(hw_priv, val, reg_offset);
	else
		ath9k_regwrite_single(hw_priv, val, reg_offset);
}

static void ath9k_enable_regwrite_buffer(void *hw_priv)
{
	struct ath_hw *ah = (struct ath_hw *) hw_priv;
	struct ath_common *common = ath9k_hw_common(ah);
	struct ath9k_htc_priv *priv = (struct ath9k_htc_priv *) common->priv;

	atomic_inc(&priv->wmi->mwrite_cnt);
}

static void ath9k_regwrite_flush(void *hw_priv)
{
	struct ath_hw *ah = (struct ath_hw *) hw_priv;
	struct ath_common *common = ath9k_hw_common(ah);
	struct ath9k_htc_priv *priv = (struct ath9k_htc_priv *) common->priv;
	u32 rsp_status;
	int r;

	atomic_dec(&priv->wmi->mwrite_cnt);

	mutex_lock(&priv->wmi->multi_write_mutex);

	if (priv->wmi->multi_write_idx) {
		r = ath9k_wmi_cmd(priv->wmi, WMI_REG_WRITE_CMDID,
			  (u8 *) &priv->wmi->multi_write,
			  sizeof(struct register_write) * priv->wmi->multi_write_idx,
			  (u8 *) &rsp_status, sizeof(rsp_status),
			  100);
		if (unlikely(r)) {
			ath_dbg(common, ATH_DBG_WMI,
				"REGISTER WRITE FAILED, multi len: %d\n",
				priv->wmi->multi_write_idx);
		}
		priv->wmi->multi_write_idx = 0;
	}

	mutex_unlock(&priv->wmi->multi_write_mutex);
}

static u32 ath9k_reg_rmw(void *hw_priv, u32 reg_offset, u32 set, u32 clr)
{
	u32 val;

	val = ath9k_regread(hw_priv, reg_offset);
	val &= ~clr;
	val |= set;
	ath9k_regwrite(hw_priv, val, reg_offset);
	return val;
}

static void ath_usb_read_cachesize(struct ath_common *common, int *csz)
{
	*csz = L1_CACHE_BYTES >> 2;
}

static bool ath_usb_eeprom_read(struct ath_common *common, u32 off, u16 *data)
{
	struct ath_hw *ah = (struct ath_hw *) common->ah;

	(void)REG_READ(ah, AR5416_EEPROM_OFFSET + (off << AR5416_EEPROM_S));

	if (!ath9k_hw_wait(ah,
			   AR_EEPROM_STATUS_DATA,
			   AR_EEPROM_STATUS_DATA_BUSY |
			   AR_EEPROM_STATUS_DATA_PROT_ACCESS, 0,
			   AH_WAIT_TIMEOUT))
		return false;

	*data = MS(REG_READ(ah, AR_EEPROM_STATUS_DATA),
		   AR_EEPROM_STATUS_DATA_VAL);

	return true;
}

static const struct ath_bus_ops ath9k_usb_bus_ops = {
	.ath_bus_type = ATH_USB,
	.read_cachesize = ath_usb_read_cachesize,
	.eeprom_read = ath_usb_eeprom_read,
};

static void setup_ht_cap(struct ath9k_htc_priv *priv,
			 struct ieee80211_sta_ht_cap *ht_info)
{
	struct ath_common *common = ath9k_hw_common(priv->ah);
	u8 tx_streams, rx_streams;
	int i;

	ht_info->ht_supported = true;
	ht_info->cap = IEEE80211_HT_CAP_SUP_WIDTH_20_40 |
		       IEEE80211_HT_CAP_SM_PS |
		       IEEE80211_HT_CAP_SGI_40 |
		       IEEE80211_HT_CAP_DSSSCCK40;

	if (priv->ah->caps.hw_caps & ATH9K_HW_CAP_SGI_20)
		ht_info->cap |= IEEE80211_HT_CAP_SGI_20;

	ht_info->cap |= (1 << IEEE80211_HT_CAP_RX_STBC_SHIFT);

	ht_info->ampdu_factor = IEEE80211_HT_MAX_AMPDU_64K;
	ht_info->ampdu_density = IEEE80211_HT_MPDU_DENSITY_8;

	memset(&ht_info->mcs, 0, sizeof(ht_info->mcs));

	/* ath9k_htc supports only 1 or 2 stream devices */
	tx_streams = ath9k_cmn_count_streams(common->tx_chainmask, 2);
	rx_streams = ath9k_cmn_count_streams(common->rx_chainmask, 2);

	ath_dbg(common, ATH_DBG_CONFIG,
		"TX streams %d, RX streams: %d\n",
		tx_streams, rx_streams);

	if (tx_streams != rx_streams) {
		ht_info->mcs.tx_params |= IEEE80211_HT_MCS_TX_RX_DIFF;
		ht_info->mcs.tx_params |= ((tx_streams - 1) <<
					   IEEE80211_HT_MCS_TX_MAX_STREAMS_SHIFT);
	}

	for (i = 0; i < rx_streams; i++)
		ht_info->mcs.rx_mask[i] = 0xff;

	ht_info->mcs.tx_params |= IEEE80211_HT_MCS_TX_DEFINED;
}

static int ath9k_init_queues(struct ath9k_htc_priv *priv)
{
	struct ath_common *common = ath9k_hw_common(priv->ah);
	int i;

	for (i = 0; i < ARRAY_SIZE(priv->hwq_map); i++)
		priv->hwq_map[i] = -1;

	priv->beaconq = ath9k_hw_beaconq_setup(priv->ah);
	if (priv->beaconq == -1) {
		ath_err(common, "Unable to setup BEACON xmit queue\n");
		goto err;
	}

	priv->cabq = ath9k_htc_cabq_setup(priv);
	if (priv->cabq == -1) {
		ath_err(common, "Unable to setup CAB xmit queue\n");
		goto err;
	}

	if (!ath9k_htc_txq_setup(priv, WME_AC_BE)) {
		ath_err(common, "Unable to setup xmit queue for BE traffic\n");
		goto err;
	}

	if (!ath9k_htc_txq_setup(priv, WME_AC_BK)) {
		ath_err(common, "Unable to setup xmit queue for BK traffic\n");
		goto err;
	}
	if (!ath9k_htc_txq_setup(priv, WME_AC_VI)) {
		ath_err(common, "Unable to setup xmit queue for VI traffic\n");
		goto err;
	}
	if (!ath9k_htc_txq_setup(priv, WME_AC_VO)) {
		ath_err(common, "Unable to setup xmit queue for VO traffic\n");
		goto err;
	}

	return 0;

err:
	return -EINVAL;
}

static void ath9k_init_crypto(struct ath9k_htc_priv *priv)
{
	struct ath_common *common = ath9k_hw_common(priv->ah);
	int i = 0;

	/* Get the hardware key cache size. */
	common->keymax = AR_KEYTABLE_SIZE;

	if (priv->ah->misc_mode & AR_PCU_MIC_NEW_LOC_ENA)
		common->crypt_caps |= ATH_CRYPT_CAP_MIC_COMBINED;

	/*
	 * Reset the key cache since some parts do not
	 * reset the contents on initial power up.
	 */
	for (i = 0; i < common->keymax; i++)
		ath_hw_keyreset(common, (u16) i);
}

static void ath9k_init_channels_rates(struct ath9k_htc_priv *priv)
{
	if (priv->ah->caps.hw_caps & ATH9K_HW_CAP_2GHZ) {
		priv->sbands[IEEE80211_BAND_2GHZ].channels =
			ath9k_2ghz_channels;
		priv->sbands[IEEE80211_BAND_2GHZ].band = IEEE80211_BAND_2GHZ;
		priv->sbands[IEEE80211_BAND_2GHZ].n_channels =
			ARRAY_SIZE(ath9k_2ghz_channels);
		priv->sbands[IEEE80211_BAND_2GHZ].bitrates = ath9k_legacy_rates;
		priv->sbands[IEEE80211_BAND_2GHZ].n_bitrates =
			ARRAY_SIZE(ath9k_legacy_rates);
	}

	if (priv->ah->caps.hw_caps & ATH9K_HW_CAP_5GHZ) {
		priv->sbands[IEEE80211_BAND_5GHZ].channels = ath9k_5ghz_channels;
		priv->sbands[IEEE80211_BAND_5GHZ].band = IEEE80211_BAND_5GHZ;
		priv->sbands[IEEE80211_BAND_5GHZ].n_channels =
			ARRAY_SIZE(ath9k_5ghz_channels);
		priv->sbands[IEEE80211_BAND_5GHZ].bitrates =
			ath9k_legacy_rates + 4;
		priv->sbands[IEEE80211_BAND_5GHZ].n_bitrates =
			ARRAY_SIZE(ath9k_legacy_rates) - 4;
	}
}

static void ath9k_init_misc(struct ath9k_htc_priv *priv)
{
	struct ath_common *common = ath9k_hw_common(priv->ah);

	common->tx_chainmask = priv->ah->caps.tx_chainmask;
	common->rx_chainmask = priv->ah->caps.rx_chainmask;

	memcpy(common->bssidmask, ath_bcast_mac, ETH_ALEN);

	priv->ah->opmode = NL80211_IFTYPE_STATION;
}

static void ath9k_init_btcoex(struct ath9k_htc_priv *priv)
{
	int qnum;

	switch (priv->ah->btcoex_hw.scheme) {
	case ATH_BTCOEX_CFG_NONE:
		break;
	case ATH_BTCOEX_CFG_3WIRE:
		priv->ah->btcoex_hw.btactive_gpio = 7;
		priv->ah->btcoex_hw.btpriority_gpio = 6;
		priv->ah->btcoex_hw.wlanactive_gpio = 8;
		priv->btcoex.bt_stomp_type = ATH_BTCOEX_STOMP_LOW;
		ath9k_hw_btcoex_init_3wire(priv->ah);
		ath_htc_init_btcoex_work(priv);
		qnum = priv->hwq_map[WME_AC_BE];
		ath9k_hw_init_btcoex_hw(priv->ah, qnum);
		break;
	default:
		WARN_ON(1);
		break;
	}
}

static int ath9k_init_priv(struct ath9k_htc_priv *priv,
			   u16 devid, char *product,
			   u32 drv_info)
{
	struct ath_hw *ah = NULL;
	struct ath_common *common;
	int i, ret = 0, csz = 0;

	priv->op_flags |= OP_INVALID;

	ah = kzalloc(sizeof(struct ath_hw), GFP_KERNEL);
	if (!ah)
		return -ENOMEM;

	ah->hw_version.devid = devid;
	ah->hw_version.subsysid = 0; /* FIXME */
	ah->hw_version.usbdev = drv_info;
	ah->ah_flags |= AH_USE_EEPROM;
	ah->reg_ops.read = ath9k_regread;
	ah->reg_ops.multi_read = ath9k_multi_regread;
	ah->reg_ops.write = ath9k_regwrite;
	ah->reg_ops.enable_write_buffer = ath9k_enable_regwrite_buffer;
	ah->reg_ops.write_flush = ath9k_regwrite_flush;
	ah->reg_ops.rmw = ath9k_reg_rmw;
	priv->ah = ah;

	common = ath9k_hw_common(ah);
	common->ops = &ah->reg_ops;
	common->bus_ops = &ath9k_usb_bus_ops;
	common->ah = ah;
	common->hw = priv->hw;
	common->priv = priv;
	common->debug_mask = ath9k_debug;

	spin_lock_init(&priv->beacon_lock);
	spin_lock_init(&priv->tx.tx_lock);
	mutex_init(&priv->mutex);
	mutex_init(&priv->htc_pm_lock);
	tasklet_init(&priv->rx_tasklet, ath9k_rx_tasklet,
		     (unsigned long)priv);
	tasklet_init(&priv->tx_failed_tasklet, ath9k_tx_failed_tasklet,
		     (unsigned long)priv);
	INIT_DELAYED_WORK(&priv->ani_work, ath9k_htc_ani_work);
	INIT_WORK(&priv->ps_work, ath9k_ps_work);
	INIT_WORK(&priv->fatal_work, ath9k_fatal_work);
	setup_timer(&priv->tx.cleanup_timer, ath9k_htc_tx_cleanup_timer,
		    (unsigned long)priv);

	/*
	 * Cache line size is used to size and align various
	 * structures used to communicate with the hardware.
	 */
	ath_read_cachesize(common, &csz);
	common->cachelsz = csz << 2; /* convert to bytes */

	ret = ath9k_hw_init(ah);
	if (ret) {
		ath_err(common,
			"Unable to initialize hardware; initialization status: %d\n",
			ret);
		goto err_hw;
	}

	ret = ath9k_init_queues(priv);
	if (ret)
		goto err_queues;

	for (i = 0; i < ATH9K_HTC_MAX_BCN_VIF; i++)
		priv->cur_beacon_conf.bslot[i] = NULL;

	ath9k_init_crypto(priv);
	ath9k_init_channels_rates(priv);
	ath9k_init_misc(priv);

	if (product && strncmp(product, ATH_HTC_BTCOEX_PRODUCT_ID, 5) == 0) {
		ah->btcoex_hw.scheme = ATH_BTCOEX_CFG_3WIRE;
		ath9k_init_btcoex(priv);
	}

	return 0;

err_queues:
	ath9k_hw_deinit(ah);
err_hw:

	kfree(ah);
	priv->ah = NULL;

	return ret;
}

static void ath9k_set_hw_capab(struct ath9k_htc_priv *priv,
			       struct ieee80211_hw *hw)
{
	struct ath_common *common = ath9k_hw_common(priv->ah);

	hw->flags = IEEE80211_HW_SIGNAL_DBM |
		IEEE80211_HW_AMPDU_AGGREGATION |
		IEEE80211_HW_SPECTRUM_MGMT |
		IEEE80211_HW_HAS_RATE_CONTROL |
		IEEE80211_HW_RX_INCLUDES_FCS |
		IEEE80211_HW_SUPPORTS_PS |
		IEEE80211_HW_PS_NULLFUNC_STACK |
		IEEE80211_HW_HOST_BROADCAST_PS_BUFFERING;

	hw->wiphy->interface_modes =
		BIT(NL80211_IFTYPE_STATION) |
		BIT(NL80211_IFTYPE_ADHOC) |
		BIT(NL80211_IFTYPE_AP) |
		BIT(NL80211_IFTYPE_P2P_GO) |
		BIT(NL80211_IFTYPE_P2P_CLIENT);

	hw->wiphy->flags &= ~WIPHY_FLAG_PS_ON_BY_DEFAULT;

	hw->queues = 4;
	hw->channel_change_time = 5000;
	hw->max_listen_interval = 10;

	if (AR_SREV_9271(priv->ah))
		hw->max_tx_aggregation_subframes = MAX_TX_AMPDU_SUBFRAMES_9271;
	else
		hw->max_tx_aggregation_subframes = MAX_TX_AMPDU_SUBFRAMES_7010;

	hw->vif_data_size = sizeof(struct ath9k_htc_vif);
	hw->sta_data_size = sizeof(struct ath9k_htc_sta);

	/* tx_frame_hdr is larger than tx_mgmt_hdr anyway */
	hw->extra_tx_headroom = sizeof(struct tx_frame_hdr) +
		sizeof(struct htc_frame_hdr) + 4;

	if (priv->ah->caps.hw_caps & ATH9K_HW_CAP_2GHZ)
		hw->wiphy->bands[IEEE80211_BAND_2GHZ] =
			&priv->sbands[IEEE80211_BAND_2GHZ];
	if (priv->ah->caps.hw_caps & ATH9K_HW_CAP_5GHZ)
		hw->wiphy->bands[IEEE80211_BAND_5GHZ] =
			&priv->sbands[IEEE80211_BAND_5GHZ];

	if (priv->ah->caps.hw_caps & ATH9K_HW_CAP_HT) {
		if (priv->ah->caps.hw_caps & ATH9K_HW_CAP_2GHZ)
			setup_ht_cap(priv,
				     &priv->sbands[IEEE80211_BAND_2GHZ].ht_cap);
		if (priv->ah->caps.hw_caps & ATH9K_HW_CAP_5GHZ)
			setup_ht_cap(priv,
				     &priv->sbands[IEEE80211_BAND_5GHZ].ht_cap);
	}

	SET_IEEE80211_PERM_ADDR(hw, common->macaddr);
}

static int ath9k_init_firmware_version(struct ath9k_htc_priv *priv)
{
	struct ieee80211_hw *hw = priv->hw;
	struct wmi_fw_version cmd_rsp;
	int ret;

	memset(&cmd_rsp, 0, sizeof(cmd_rsp));

	WMI_CMD(WMI_GET_FW_VERSION);
	if (ret)
		return -EINVAL;

	priv->fw_version_major = be16_to_cpu(cmd_rsp.major);
	priv->fw_version_minor = be16_to_cpu(cmd_rsp.minor);

	snprintf(hw->wiphy->fw_version, ETHTOOL_BUSINFO_LEN, "%d.%d",
		 priv->fw_version_major,
		 priv->fw_version_minor);

	dev_info(priv->dev, "ath9k_htc: FW Version: %d.%d\n",
		 priv->fw_version_major,
		 priv->fw_version_minor);

<<<<<<< HEAD
=======
	/*
	 * Check if the available FW matches the driver's
	 * required version.
	 */
	if (priv->fw_version_major != MAJOR_VERSION_REQ ||
	    priv->fw_version_minor != MINOR_VERSION_REQ) {
		dev_err(priv->dev, "ath9k_htc: Please upgrade to FW version %d.%d\n",
			MAJOR_VERSION_REQ, MINOR_VERSION_REQ);
		return -EINVAL;
	}

>>>>>>> eaef6a93
	return 0;
}

static int ath9k_init_device(struct ath9k_htc_priv *priv,
			     u16 devid, char *product, u32 drv_info)
{
	struct ieee80211_hw *hw = priv->hw;
	struct ath_common *common;
	struct ath_hw *ah;
	int error = 0;
	struct ath_regulatory *reg;
	char hw_name[64];

	/* Bring up device */
	error = ath9k_init_priv(priv, devid, product, drv_info);
	if (error != 0)
		goto err_init;

	ah = priv->ah;
	common = ath9k_hw_common(ah);
	ath9k_set_hw_capab(priv, hw);

	error = ath9k_init_firmware_version(priv);
	if (error != 0)
		goto err_fw;

	/* Initialize regulatory */
	error = ath_regd_init(&common->regulatory, priv->hw->wiphy,
			      ath9k_reg_notifier);
	if (error)
		goto err_regd;

	reg = &common->regulatory;

	/* Setup TX */
	error = ath9k_tx_init(priv);
	if (error != 0)
		goto err_tx;

	/* Setup RX */
	error = ath9k_rx_init(priv);
	if (error != 0)
		goto err_rx;

#ifdef CONFIG_MAC80211_LEDS
	/* must be initialized before ieee80211_register_hw */
	priv->led_cdev.default_trigger = ieee80211_create_tpt_led_trigger(priv->hw,
		IEEE80211_TPT_LEDTRIG_FL_RADIO, ath9k_htc_tpt_blink,
		ARRAY_SIZE(ath9k_htc_tpt_blink));
#endif

	/* Register with mac80211 */
	error = ieee80211_register_hw(hw);
	if (error)
		goto err_register;

	/* Handle world regulatory */
	if (!ath_is_world_regd(reg)) {
		error = regulatory_hint(hw->wiphy, reg->alpha2);
		if (error)
			goto err_world;
	}

	error = ath9k_htc_init_debug(priv->ah);
	if (error) {
		ath_err(common, "Unable to create debugfs files\n");
		goto err_world;
	}

	ath_dbg(common, ATH_DBG_CONFIG,
		"WMI:%d, BCN:%d, CAB:%d, UAPSD:%d, MGMT:%d, "
		"BE:%d, BK:%d, VI:%d, VO:%d\n",
		priv->wmi_cmd_ep,
		priv->beacon_ep,
		priv->cab_ep,
		priv->uapsd_ep,
		priv->mgmt_ep,
		priv->data_be_ep,
		priv->data_bk_ep,
		priv->data_vi_ep,
		priv->data_vo_ep);

	ath9k_hw_name(priv->ah, hw_name, sizeof(hw_name));
	wiphy_info(hw->wiphy, "%s\n", hw_name);

	ath9k_init_leds(priv);
	ath9k_start_rfkill_poll(priv);

	return 0;

err_world:
	ieee80211_unregister_hw(hw);
err_register:
	ath9k_rx_cleanup(priv);
err_rx:
	ath9k_tx_cleanup(priv);
err_tx:
	/* Nothing */
err_regd:
	/* Nothing */
err_fw:
	ath9k_deinit_priv(priv);
err_init:
	return error;
}

int ath9k_htc_probe_device(struct htc_target *htc_handle, struct device *dev,
			   u16 devid, char *product, u32 drv_info)
{
	struct ieee80211_hw *hw;
	struct ath9k_htc_priv *priv;
	int ret;

	hw = ieee80211_alloc_hw(sizeof(struct ath9k_htc_priv), &ath9k_htc_ops);
	if (!hw)
		return -ENOMEM;

	priv = hw->priv;
	priv->hw = hw;
	priv->htc = htc_handle;
	priv->dev = dev;
	htc_handle->drv_priv = priv;
	SET_IEEE80211_DEV(hw, priv->dev);

	ret = ath9k_htc_wait_for_target(priv);
	if (ret)
		goto err_free;

	priv->wmi = ath9k_init_wmi(priv);
	if (!priv->wmi) {
		ret = -EINVAL;
		goto err_free;
	}

	ret = ath9k_init_htc_services(priv, devid, drv_info);
	if (ret)
		goto err_init;

	ret = ath9k_init_device(priv, devid, product, drv_info);
	if (ret)
		goto err_init;

	return 0;

err_init:
	ath9k_deinit_wmi(priv);
err_free:
	ieee80211_free_hw(hw);
	return ret;
}

void ath9k_htc_disconnect_device(struct htc_target *htc_handle, bool hotunplug)
{
	if (htc_handle->drv_priv) {

		/* Check if the device has been yanked out. */
		if (hotunplug)
			htc_handle->drv_priv->ah->ah_flags |= AH_UNPLUGGED;

		ath9k_deinit_device(htc_handle->drv_priv);
		ath9k_deinit_wmi(htc_handle->drv_priv);
		ieee80211_free_hw(htc_handle->drv_priv->hw);
	}
}

#ifdef CONFIG_PM

void ath9k_htc_suspend(struct htc_target *htc_handle)
{
	ath9k_htc_setpower(htc_handle->drv_priv, ATH9K_PM_FULL_SLEEP);
}

int ath9k_htc_resume(struct htc_target *htc_handle)
{
	struct ath9k_htc_priv *priv = htc_handle->drv_priv;
	int ret;

	ret = ath9k_htc_wait_for_target(priv);
	if (ret)
		return ret;

	ret = ath9k_init_htc_services(priv, priv->ah->hw_version.devid,
				      priv->ah->hw_version.usbdev);
	return ret;
}
#endif

static int __init ath9k_htc_init(void)
{
	if (ath9k_hif_usb_init() < 0) {
		printk(KERN_ERR
			"ath9k_htc: No USB devices found,"
			" driver not installed.\n");
		return -ENODEV;
	}

	return 0;
}
module_init(ath9k_htc_init);

static void __exit ath9k_htc_exit(void)
{
	ath9k_hif_usb_exit();
	printk(KERN_INFO "ath9k_htc: Driver unloaded\n");
}
module_exit(ath9k_htc_exit);<|MERGE_RESOLUTION|>--- conflicted
+++ resolved
@@ -823,8 +823,6 @@
 		 priv->fw_version_major,
 		 priv->fw_version_minor);
 
-<<<<<<< HEAD
-=======
 	/*
 	 * Check if the available FW matches the driver's
 	 * required version.
@@ -836,7 +834,6 @@
 		return -EINVAL;
 	}
 
->>>>>>> eaef6a93
 	return 0;
 }
 
