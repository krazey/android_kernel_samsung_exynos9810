--- conflicted
+++ resolved
@@ -456,11 +456,7 @@
 		mspi->len -= rx_nr_bytes;
 
 		if (rx_nr_bytes && mspi->rx) {
-<<<<<<< HEAD
-			*(u32 *)mspi->rx = rx_data;
-=======
 			mspi->get_rx(rx_data, mspi);
->>>>>>> f9ce28f9
 			mspi->rx += 4;
 		}
 	}
