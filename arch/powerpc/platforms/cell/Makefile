obj-$(CONFIG_PPC_CELL_NATIVE)		+= interrupt.o iommu.o setup.o \
					   cbe_regs.o spider-pic.o \
					   pervasive.o pmu.o io-workarounds.o
obj-$(CONFIG_CBE_RAS)			+= ras.o

obj-$(CONFIG_CBE_THERM)			+= cbe_thermal.o
obj-$(CONFIG_CBE_CPUFREQ_PMI)		+= cbe_cpufreq_pmi.o
obj-$(CONFIG_CBE_CPUFREQ)		+= cbe-cpufreq.o
cbe-cpufreq-y				+= cbe_cpufreq_pervasive.o cbe_cpufreq.o

ifeq ($(CONFIG_SMP),y)
obj-$(CONFIG_PPC_CELL_NATIVE)		+= smp.o
endif

# needed only when building loadable spufs.ko
spu-priv1-$(CONFIG_PPC_CELL_NATIVE)	+= spu_priv1_mmio.o

spu-manage-$(CONFIG_PPC_CELLEB)		+= spu_manage.o
spu-manage-$(CONFIG_PPC_CELL_NATIVE)	+= spu_manage.o

obj-$(CONFIG_SPU_BASE)			+= spu_callbacks.o spu_base.o \
<<<<<<< HEAD
					   spu_syscalls.o spu_fault.o \
=======
					   spu_notify.o \
					   spu_syscalls.o \
>>>>>>> 8f7b3d15
					   $(spu-priv1-y) \
					   $(spu-manage-y) \
					   spufs/

obj-$(CONFIG_PCI_MSI)			+= axon_msi.o<|MERGE_RESOLUTION|>--- conflicted
+++ resolved
@@ -19,12 +19,8 @@
 spu-manage-$(CONFIG_PPC_CELL_NATIVE)	+= spu_manage.o
 
 obj-$(CONFIG_SPU_BASE)			+= spu_callbacks.o spu_base.o \
-<<<<<<< HEAD
+					   spu_notify.o \
 					   spu_syscalls.o spu_fault.o \
-=======
-					   spu_notify.o \
-					   spu_syscalls.o \
->>>>>>> 8f7b3d15
 					   $(spu-priv1-y) \
 					   $(spu-manage-y) \
 					   spufs/
