/*
 * This file contains miscellaneous low-level functions.
 *    Copyright (C) 1995-1996 Gary Thomas (gdt@linuxppc.org)
 *
 * Largely rewritten by Cort Dougan (cort@cs.nmt.edu)
 * and Paul Mackerras.
 *
 * Adapted for iSeries by Mike Corrigan (mikejc@us.ibm.com)
 * PPC64 updates by Dave Engebretsen (engebret@us.ibm.com)
 *
 * setjmp/longjmp code by Paul Mackerras.
 *
 * This program is free software; you can redistribute it and/or
 * modify it under the terms of the GNU General Public License
 * as published by the Free Software Foundation; either version
 * 2 of the License, or (at your option) any later version.
 */
#include <asm/ppc_asm.h>
#include <asm/unistd.h>
#include <asm/asm-compat.h>
#include <asm/asm-offsets.h>

	.text

/*
 * Returns (address we are running at) - (address we were linked at)
 * for use before the text and data are mapped to KERNELBASE.
 */

_GLOBAL(reloc_offset)
	mflr	r0
	bl	1f
1:	mflr	r3
	PPC_LL	r4,(2f-1b)(r3)
	subf	r3,r4,r3
	mtlr	r0
	blr

	.align	3
2:	PPC_LONG 1b

/*
 * add_reloc_offset(x) returns x + reloc_offset().
 */
_GLOBAL(add_reloc_offset)
	mflr	r0
	bl	1f
1:	mflr	r5
	PPC_LL	r4,(2f-1b)(r5)
	subf	r5,r4,r5
	add	r3,r3,r5
	mtlr	r0
	blr

	.align	3
2:	PPC_LONG 1b

_GLOBAL(kernel_execve)
	li	r0,__NR_execve
	sc
	bnslr
	neg	r3,r3
	blr

_GLOBAL(setjmp)
	mflr	r0
	PPC_STL	r0,0(r3)
	PPC_STL	r1,SZL(r3)
	PPC_STL	r2,2*SZL(r3)
	mfcr	r0
	PPC_STL	r0,3*SZL(r3)
	PPC_STL	r13,4*SZL(r3)
	PPC_STL	r14,5*SZL(r3)
	PPC_STL	r15,6*SZL(r3)
	PPC_STL	r16,7*SZL(r3)
	PPC_STL	r17,8*SZL(r3)
	PPC_STL	r18,9*SZL(r3)
	PPC_STL	r19,10*SZL(r3)
	PPC_STL	r20,11*SZL(r3)
	PPC_STL	r21,12*SZL(r3)
	PPC_STL	r22,13*SZL(r3)
	PPC_STL	r23,14*SZL(r3)
	PPC_STL	r24,15*SZL(r3)
	PPC_STL	r25,16*SZL(r3)
	PPC_STL	r26,17*SZL(r3)
	PPC_STL	r27,18*SZL(r3)
	PPC_STL	r28,19*SZL(r3)
	PPC_STL	r29,20*SZL(r3)
	PPC_STL	r30,21*SZL(r3)
	PPC_STL	r31,22*SZL(r3)
	li	r3,0
	blr

_GLOBAL(longjmp)
	PPC_LCMPI r4,0
	bne	1f
	li	r4,1
1:	PPC_LL	r13,4*SZL(r3)
	PPC_LL	r14,5*SZL(r3)
	PPC_LL	r15,6*SZL(r3)
	PPC_LL	r16,7*SZL(r3)
	PPC_LL	r17,8*SZL(r3)
	PPC_LL	r18,9*SZL(r3)
	PPC_LL	r19,10*SZL(r3)
	PPC_LL	r20,11*SZL(r3)
	PPC_LL	r21,12*SZL(r3)
	PPC_LL	r22,13*SZL(r3)
	PPC_LL	r23,14*SZL(r3)
	PPC_LL	r24,15*SZL(r3)
	PPC_LL	r25,16*SZL(r3)
	PPC_LL	r26,17*SZL(r3)
	PPC_LL	r27,18*SZL(r3)
	PPC_LL	r28,19*SZL(r3)
	PPC_LL	r29,20*SZL(r3)
	PPC_LL	r30,21*SZL(r3)
	PPC_LL	r31,22*SZL(r3)
	PPC_LL	r0,3*SZL(r3)
	mtcrf	0x38,r0
	PPC_LL	r0,0(r3)
	PPC_LL	r1,SZL(r3)
	PPC_LL	r2,2*SZL(r3)
	mtlr	r0
	mr	r3,r4
	blr

_GLOBAL(__setup_cpu_power7)
_GLOBAL(__restore_cpu_power7)
	/* place holder */
	blr

<<<<<<< HEAD
#ifdef CONFIG_EVENT_TRACING
=======
>>>>>>> 0d0fb0f9
/*
 * Get a minimal set of registers for our caller's nth caller.
 * r3 = regs pointer, r5 = n.
 *
 * We only get R1 (stack pointer), NIP (next instruction pointer)
 * and LR (link register).  These are all we can get in the
 * general case without doing complicated stack unwinding, but
 * fortunately they are enough to do a stack backtrace, which
 * is all we need them for.
 */
_GLOBAL(perf_arch_fetch_caller_regs)
	mr	r6,r1
	cmpwi	r5,0
	mflr	r4
	ble	2f
	mtctr	r5
1:	PPC_LL	r6,0(r6)
	bdnz	1b
	PPC_LL	r4,PPC_LR_STKOFF(r6)
2:	PPC_LL	r7,0(r6)
	PPC_LL	r7,PPC_LR_STKOFF(r7)
	PPC_STL	r6,GPR1-STACK_FRAME_OVERHEAD(r3)
	PPC_STL	r4,_NIP-STACK_FRAME_OVERHEAD(r3)
	PPC_STL	r7,_LINK-STACK_FRAME_OVERHEAD(r3)
<<<<<<< HEAD
	blr
#endif /* CONFIG_EVENT_TRACING */
=======
	blr
>>>>>>> 0d0fb0f9
<|MERGE_RESOLUTION|>--- conflicted
+++ resolved
@@ -128,10 +128,6 @@
 	/* place holder */
 	blr
 
-<<<<<<< HEAD
-#ifdef CONFIG_EVENT_TRACING
-=======
->>>>>>> 0d0fb0f9
 /*
  * Get a minimal set of registers for our caller's nth caller.
  * r3 = regs pointer, r5 = n.
@@ -156,9 +152,4 @@
 	PPC_STL	r6,GPR1-STACK_FRAME_OVERHEAD(r3)
 	PPC_STL	r4,_NIP-STACK_FRAME_OVERHEAD(r3)
 	PPC_STL	r7,_LINK-STACK_FRAME_OVERHEAD(r3)
-<<<<<<< HEAD
-	blr
-#endif /* CONFIG_EVENT_TRACING */
-=======
-	blr
->>>>>>> 0d0fb0f9
+	blr