--- conflicted
+++ resolved
@@ -729,13 +729,8 @@
 		struct rtable ovs_rt = { 0 };
 		unsigned long orig_dst;
 
-<<<<<<< HEAD
-		prepare_frag(vport, skb);
-		dst_init(&ovs_rt.dst, &ovs_dst_ops, NULL, 1,
-=======
 		prepare_frag(vport, skb, orig_network_offset);
 		dst_init(&ovs_dst, &ovs_dst_ops, NULL, 1,
->>>>>>> 8eed1cd4
 			 DST_OBSOLETE_NONE, DST_NOCOUNT);
 		ovs_rt.dst.dev = vport->dev;
 
