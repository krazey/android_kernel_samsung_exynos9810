/*
 * This is the new netlink-based wireless configuration interface.
 *
 * Copyright 2006-2010	Johannes Berg <johannes@sipsolutions.net>
 * Copyright 2013-2014  Intel Mobile Communications GmbH
 * Copyright 2015-2016	Intel Deutschland GmbH
 */

#include <linux/if.h>
#include <linux/module.h>
#include <linux/err.h>
#include <linux/slab.h>
#include <linux/list.h>
#include <linux/if_ether.h>
#include <linux/ieee80211.h>
#include <linux/nl80211.h>
#include <linux/rtnetlink.h>
#include <linux/netlink.h>
#include <linux/nospec.h>
#include <linux/etherdevice.h>
#include <net/net_namespace.h>
#include <net/genetlink.h>
#include <net/cfg80211.h>
#include <net/sock.h>
#include <net/inet_connection_sock.h>
#include "core.h"
#include "nl80211.h"
#include "reg.h"
#include "rdev-ops.h"

static int nl80211_crypto_settings(struct cfg80211_registered_device *rdev,
				   struct genl_info *info,
				   struct cfg80211_crypto_settings *settings,
				   int cipher_limit);

/* the netlink family */
static struct genl_family nl80211_fam;

/* multicast groups */
enum nl80211_multicast_groups {
	NL80211_MCGRP_CONFIG,
	NL80211_MCGRP_SCAN,
	NL80211_MCGRP_REGULATORY,
	NL80211_MCGRP_MLME,
	NL80211_MCGRP_VENDOR,
	NL80211_MCGRP_NAN,
	NL80211_MCGRP_TESTMODE /* keep last - ifdef! */
};

static const struct genl_multicast_group nl80211_mcgrps[] = {
	[NL80211_MCGRP_CONFIG] = { .name = NL80211_MULTICAST_GROUP_CONFIG },
	[NL80211_MCGRP_SCAN] = { .name = NL80211_MULTICAST_GROUP_SCAN },
	[NL80211_MCGRP_REGULATORY] = { .name = NL80211_MULTICAST_GROUP_REG },
	[NL80211_MCGRP_MLME] = { .name = NL80211_MULTICAST_GROUP_MLME },
	[NL80211_MCGRP_VENDOR] = { .name = NL80211_MULTICAST_GROUP_VENDOR },
	[NL80211_MCGRP_NAN] = { .name = NL80211_MULTICAST_GROUP_NAN },
#ifdef CONFIG_NL80211_TESTMODE
	[NL80211_MCGRP_TESTMODE] = { .name = NL80211_MULTICAST_GROUP_TESTMODE }
#endif
};

/* returns ERR_PTR values */
static struct wireless_dev *
__cfg80211_wdev_from_attrs(struct net *netns, struct nlattr **attrs)
{
	struct cfg80211_registered_device *rdev;
	struct wireless_dev *result = NULL;
	bool have_ifidx = attrs[NL80211_ATTR_IFINDEX];
	bool have_wdev_id = attrs[NL80211_ATTR_WDEV];
	u64 wdev_id;
	int wiphy_idx = -1;
	int ifidx = -1;

	ASSERT_RTNL();

	if (!have_ifidx && !have_wdev_id)
		return ERR_PTR(-EINVAL);

	if (have_ifidx)
		ifidx = nla_get_u32(attrs[NL80211_ATTR_IFINDEX]);
	if (have_wdev_id) {
		wdev_id = nla_get_u64(attrs[NL80211_ATTR_WDEV]);
		wiphy_idx = wdev_id >> 32;
	}

	list_for_each_entry(rdev, &cfg80211_rdev_list, list) {
		struct wireless_dev *wdev;

		if (wiphy_net(&rdev->wiphy) != netns)
			continue;

		if (have_wdev_id && rdev->wiphy_idx != wiphy_idx)
			continue;

		list_for_each_entry(wdev, &rdev->wiphy.wdev_list, list) {
			if (have_ifidx && wdev->netdev &&
			    wdev->netdev->ifindex == ifidx) {
				result = wdev;
				break;
			}
			if (have_wdev_id && wdev->identifier == (u32)wdev_id) {
				result = wdev;
				break;
			}
		}

		if (result)
			break;
	}

	if (result)
		return result;
	return ERR_PTR(-ENODEV);
}

static struct cfg80211_registered_device *
__cfg80211_rdev_from_attrs(struct net *netns, struct nlattr **attrs)
{
	struct cfg80211_registered_device *rdev = NULL, *tmp;
	struct net_device *netdev;

	ASSERT_RTNL();

	if (!attrs[NL80211_ATTR_WIPHY] &&
	    !attrs[NL80211_ATTR_IFINDEX] &&
	    !attrs[NL80211_ATTR_WDEV])
		return ERR_PTR(-EINVAL);

	if (attrs[NL80211_ATTR_WIPHY])
		rdev = cfg80211_rdev_by_wiphy_idx(
				nla_get_u32(attrs[NL80211_ATTR_WIPHY]));

	if (attrs[NL80211_ATTR_WDEV]) {
		u64 wdev_id = nla_get_u64(attrs[NL80211_ATTR_WDEV]);
		struct wireless_dev *wdev;
		bool found = false;

		tmp = cfg80211_rdev_by_wiphy_idx(wdev_id >> 32);
		if (tmp) {
			/* make sure wdev exists */
			list_for_each_entry(wdev, &tmp->wiphy.wdev_list, list) {
				if (wdev->identifier != (u32)wdev_id)
					continue;
				found = true;
				break;
			}

			if (!found)
				tmp = NULL;

			if (rdev && tmp != rdev)
				return ERR_PTR(-EINVAL);
			rdev = tmp;
		}
	}

	if (attrs[NL80211_ATTR_IFINDEX]) {
		int ifindex = nla_get_u32(attrs[NL80211_ATTR_IFINDEX]);

		netdev = __dev_get_by_index(netns, ifindex);
		if (netdev) {
			if (netdev->ieee80211_ptr)
				tmp = wiphy_to_rdev(
					netdev->ieee80211_ptr->wiphy);
			else
				tmp = NULL;

			/* not wireless device -- return error */
			if (!tmp)
				return ERR_PTR(-EINVAL);

			/* mismatch -- return error */
			if (rdev && tmp != rdev)
				return ERR_PTR(-EINVAL);

			rdev = tmp;
		}
	}

	if (!rdev)
		return ERR_PTR(-ENODEV);

	if (netns != wiphy_net(&rdev->wiphy))
		return ERR_PTR(-ENODEV);

	return rdev;
}

/*
 * This function returns a pointer to the driver
 * that the genl_info item that is passed refers to.
 *
 * The result of this can be a PTR_ERR and hence must
 * be checked with IS_ERR() for errors.
 */
static struct cfg80211_registered_device *
cfg80211_get_dev_from_info(struct net *netns, struct genl_info *info)
{
	return __cfg80211_rdev_from_attrs(netns, info->attrs);
}

static int validate_beacon_head(const struct nlattr *attr)
{
	const u8 *data = nla_data(attr);
	unsigned int len = nla_len(attr);
	const struct element *elem;
	const struct ieee80211_mgmt *mgmt = (void *)data;
	unsigned int fixedlen = offsetof(struct ieee80211_mgmt,
					 u.beacon.variable);

	if (len < fixedlen)
		goto err;

	if (ieee80211_hdrlen(mgmt->frame_control) !=
	    offsetof(struct ieee80211_mgmt, u.beacon))
		goto err;

	data += fixedlen;
	len -= fixedlen;

	for_each_element(elem, data, len) {
		/* nothing */
	}

	if (for_each_element_completed(elem, data, len))
		return 0;

err:
	return -EINVAL;
}

/* policy for the attributes */
static const struct nla_policy nl80211_policy[NUM_NL80211_ATTR] = {
	[NL80211_ATTR_WIPHY] = { .type = NLA_U32 },
	[NL80211_ATTR_WIPHY_NAME] = { .type = NLA_NUL_STRING,
				      .len = 20-1 },
	[NL80211_ATTR_WIPHY_TXQ_PARAMS] = { .type = NLA_NESTED },

	[NL80211_ATTR_WIPHY_FREQ] = { .type = NLA_U32 },
	[NL80211_ATTR_WIPHY_CHANNEL_TYPE] = { .type = NLA_U32 },
	[NL80211_ATTR_CHANNEL_WIDTH] = { .type = NLA_U32 },
	[NL80211_ATTR_CENTER_FREQ1] = { .type = NLA_U32 },
	[NL80211_ATTR_CENTER_FREQ2] = { .type = NLA_U32 },

	[NL80211_ATTR_WIPHY_RETRY_SHORT] = { .type = NLA_U8 },
	[NL80211_ATTR_WIPHY_RETRY_LONG] = { .type = NLA_U8 },
	[NL80211_ATTR_WIPHY_FRAG_THRESHOLD] = { .type = NLA_U32 },
	[NL80211_ATTR_WIPHY_RTS_THRESHOLD] = { .type = NLA_U32 },
	[NL80211_ATTR_WIPHY_COVERAGE_CLASS] = { .type = NLA_U8 },
	[NL80211_ATTR_WIPHY_DYN_ACK] = { .type = NLA_FLAG },

	[NL80211_ATTR_IFTYPE] = { .type = NLA_U32 },
	[NL80211_ATTR_IFINDEX] = { .type = NLA_U32 },
	[NL80211_ATTR_IFNAME] = { .type = NLA_NUL_STRING, .len = IFNAMSIZ-1 },

	[NL80211_ATTR_MAC] = { .len = ETH_ALEN },
	[NL80211_ATTR_PREV_BSSID] = { .len = ETH_ALEN },

	[NL80211_ATTR_KEY] = { .type = NLA_NESTED, },
	[NL80211_ATTR_KEY_DATA] = { .type = NLA_BINARY,
				    .len = WLAN_MAX_KEY_LEN },
	[NL80211_ATTR_KEY_IDX] = { .type = NLA_U8 },
	[NL80211_ATTR_KEY_CIPHER] = { .type = NLA_U32 },
	[NL80211_ATTR_KEY_DEFAULT] = { .type = NLA_FLAG },
	[NL80211_ATTR_KEY_SEQ] = { .type = NLA_BINARY, .len = 16 },
	[NL80211_ATTR_KEY_TYPE] = { .type = NLA_U32 },

	[NL80211_ATTR_BEACON_INTERVAL] = { .type = NLA_U32 },
	[NL80211_ATTR_DTIM_PERIOD] = { .type = NLA_U32 },
	[NL80211_ATTR_BEACON_HEAD] = { .type = NLA_BINARY,
				       .len = IEEE80211_MAX_DATA_LEN },
	[NL80211_ATTR_BEACON_TAIL] = { .type = NLA_BINARY,
				       .len = IEEE80211_MAX_DATA_LEN },
	[NL80211_ATTR_STA_AID] = { .type = NLA_U16 },
	[NL80211_ATTR_STA_FLAGS] = { .type = NLA_NESTED },
	[NL80211_ATTR_STA_LISTEN_INTERVAL] = { .type = NLA_U16 },
	[NL80211_ATTR_STA_SUPPORTED_RATES] = { .type = NLA_BINARY,
					       .len = NL80211_MAX_SUPP_RATES },
	[NL80211_ATTR_STA_PLINK_ACTION] = { .type = NLA_U8 },
	[NL80211_ATTR_STA_VLAN] = { .type = NLA_U32 },
	[NL80211_ATTR_MNTR_FLAGS] = { /* NLA_NESTED can't be empty */ },
	[NL80211_ATTR_MESH_ID] = { .type = NLA_BINARY,
				   .len = IEEE80211_MAX_MESH_ID_LEN },
	[NL80211_ATTR_MPATH_NEXT_HOP] = { .type = NLA_BINARY,
					  .len = ETH_ALEN },

	[NL80211_ATTR_REG_ALPHA2] = { .type = NLA_STRING, .len = 2 },
	[NL80211_ATTR_REG_RULES] = { .type = NLA_NESTED },

	[NL80211_ATTR_BSS_CTS_PROT] = { .type = NLA_U8 },
	[NL80211_ATTR_BSS_SHORT_PREAMBLE] = { .type = NLA_U8 },
	[NL80211_ATTR_BSS_SHORT_SLOT_TIME] = { .type = NLA_U8 },
	[NL80211_ATTR_BSS_BASIC_RATES] = { .type = NLA_BINARY,
					   .len = NL80211_MAX_SUPP_RATES },
	[NL80211_ATTR_BSS_HT_OPMODE] = { .type = NLA_U16 },

	[NL80211_ATTR_MESH_CONFIG] = { .type = NLA_NESTED },
	[NL80211_ATTR_SUPPORT_MESH_AUTH] = { .type = NLA_FLAG },

	[NL80211_ATTR_HT_CAPABILITY] = { .len = NL80211_HT_CAPABILITY_LEN },

	[NL80211_ATTR_MGMT_SUBTYPE] = { .type = NLA_U8 },
	[NL80211_ATTR_IE] = { .type = NLA_BINARY,
			      .len = IEEE80211_MAX_DATA_LEN },
	[NL80211_ATTR_SCAN_FREQUENCIES] = { .type = NLA_NESTED },
	[NL80211_ATTR_SCAN_SSIDS] = { .type = NLA_NESTED },

	[NL80211_ATTR_SSID] = { .type = NLA_BINARY,
				.len = IEEE80211_MAX_SSID_LEN },
	[NL80211_ATTR_AUTH_TYPE] = { .type = NLA_U32 },
	[NL80211_ATTR_REASON_CODE] = { .type = NLA_U16 },
	[NL80211_ATTR_FREQ_FIXED] = { .type = NLA_FLAG },
	[NL80211_ATTR_TIMED_OUT] = { .type = NLA_FLAG },
	[NL80211_ATTR_USE_MFP] = { .type = NLA_U32 },
	[NL80211_ATTR_STA_FLAGS2] = {
		.len = sizeof(struct nl80211_sta_flag_update),
	},
	[NL80211_ATTR_CONTROL_PORT] = { .type = NLA_FLAG },
	[NL80211_ATTR_CONTROL_PORT_ETHERTYPE] = { .type = NLA_U16 },
	[NL80211_ATTR_CONTROL_PORT_NO_ENCRYPT] = { .type = NLA_FLAG },
	[NL80211_ATTR_PRIVACY] = { .type = NLA_FLAG },
	[NL80211_ATTR_STATUS_CODE] = { .type = NLA_U16 },
	[NL80211_ATTR_CIPHER_SUITE_GROUP] = { .type = NLA_U32 },
	[NL80211_ATTR_WPA_VERSIONS] = { .type = NLA_U32 },
	[NL80211_ATTR_PID] = { .type = NLA_U32 },
	[NL80211_ATTR_4ADDR] = { .type = NLA_U8 },
	[NL80211_ATTR_PMKID] = { .len = WLAN_PMKID_LEN },
	[NL80211_ATTR_DURATION] = { .type = NLA_U32 },
	[NL80211_ATTR_COOKIE] = { .type = NLA_U64 },
	[NL80211_ATTR_TX_RATES] = { .type = NLA_NESTED },
	[NL80211_ATTR_FRAME] = { .type = NLA_BINARY,
				 .len = IEEE80211_MAX_DATA_LEN },
	[NL80211_ATTR_FRAME_MATCH] = { .type = NLA_BINARY, },
	[NL80211_ATTR_PS_STATE] = { .type = NLA_U32 },
	[NL80211_ATTR_CQM] = { .type = NLA_NESTED, },
	[NL80211_ATTR_LOCAL_STATE_CHANGE] = { .type = NLA_FLAG },
	[NL80211_ATTR_AP_ISOLATE] = { .type = NLA_U8 },
	[NL80211_ATTR_WIPHY_TX_POWER_SETTING] = { .type = NLA_U32 },
	[NL80211_ATTR_WIPHY_TX_POWER_LEVEL] = { .type = NLA_U32 },
	[NL80211_ATTR_FRAME_TYPE] = { .type = NLA_U16 },
	[NL80211_ATTR_WIPHY_ANTENNA_TX] = { .type = NLA_U32 },
	[NL80211_ATTR_WIPHY_ANTENNA_RX] = { .type = NLA_U32 },
	[NL80211_ATTR_MCAST_RATE] = { .type = NLA_U32 },
	[NL80211_ATTR_OFFCHANNEL_TX_OK] = { .type = NLA_FLAG },
	[NL80211_ATTR_KEY_DEFAULT_TYPES] = { .type = NLA_NESTED },
	[NL80211_ATTR_WOWLAN_TRIGGERS] = { .type = NLA_NESTED },
	[NL80211_ATTR_STA_PLINK_STATE] = { .type = NLA_U8 },
	[NL80211_ATTR_MEASUREMENT_DURATION] = { .type = NLA_U16 },
	[NL80211_ATTR_MEASUREMENT_DURATION_MANDATORY] = { .type = NLA_FLAG },
	[NL80211_ATTR_SCHED_SCAN_INTERVAL] = { .type = NLA_U32 },
	[NL80211_ATTR_REKEY_DATA] = { .type = NLA_NESTED },
	[NL80211_ATTR_SCAN_SUPP_RATES] = { .type = NLA_NESTED },
	[NL80211_ATTR_HIDDEN_SSID] = { .type = NLA_U32 },
	[NL80211_ATTR_IE_PROBE_RESP] = { .type = NLA_BINARY,
					 .len = IEEE80211_MAX_DATA_LEN },
	[NL80211_ATTR_IE_ASSOC_RESP] = { .type = NLA_BINARY,
					 .len = IEEE80211_MAX_DATA_LEN },
	[NL80211_ATTR_ROAM_SUPPORT] = { .type = NLA_FLAG },
	[NL80211_ATTR_SCHED_SCAN_MATCH] = { .type = NLA_NESTED },
	[NL80211_ATTR_TX_NO_CCK_RATE] = { .type = NLA_FLAG },
	[NL80211_ATTR_TDLS_ACTION] = { .type = NLA_U8 },
	[NL80211_ATTR_TDLS_DIALOG_TOKEN] = { .type = NLA_U8 },
	[NL80211_ATTR_TDLS_OPERATION] = { .type = NLA_U8 },
	[NL80211_ATTR_TDLS_SUPPORT] = { .type = NLA_FLAG },
	[NL80211_ATTR_TDLS_EXTERNAL_SETUP] = { .type = NLA_FLAG },
	[NL80211_ATTR_TDLS_INITIATOR] = { .type = NLA_FLAG },
	[NL80211_ATTR_DONT_WAIT_FOR_ACK] = { .type = NLA_FLAG },
	[NL80211_ATTR_PROBE_RESP] = { .type = NLA_BINARY,
				      .len = IEEE80211_MAX_DATA_LEN },
	[NL80211_ATTR_DFS_REGION] = { .type = NLA_U8 },
	[NL80211_ATTR_DISABLE_HT] = { .type = NLA_FLAG },
	[NL80211_ATTR_HT_CAPABILITY_MASK] = {
		.len = NL80211_HT_CAPABILITY_LEN
	},
	[NL80211_ATTR_NOACK_MAP] = { .type = NLA_U16 },
	[NL80211_ATTR_INACTIVITY_TIMEOUT] = { .type = NLA_U16 },
	[NL80211_ATTR_BG_SCAN_PERIOD] = { .type = NLA_U16 },
	[NL80211_ATTR_WDEV] = { .type = NLA_U64 },
	[NL80211_ATTR_USER_REG_HINT_TYPE] = { .type = NLA_U32 },
	[NL80211_ATTR_AUTH_DATA] = { .type = NLA_BINARY, },
	[NL80211_ATTR_VHT_CAPABILITY] = { .len = NL80211_VHT_CAPABILITY_LEN },
	[NL80211_ATTR_SCAN_FLAGS] = { .type = NLA_U32 },
	[NL80211_ATTR_P2P_CTWINDOW] = { .type = NLA_U8 },
	[NL80211_ATTR_P2P_OPPPS] = { .type = NLA_U8 },
	[NL80211_ATTR_LOCAL_MESH_POWER_MODE] = {. type = NLA_U32 },
	[NL80211_ATTR_ACL_POLICY] = {. type = NLA_U32 },
	[NL80211_ATTR_MAC_ADDRS] = { .type = NLA_NESTED },
	[NL80211_ATTR_STA_CAPABILITY] = { .type = NLA_U16 },
	[NL80211_ATTR_STA_EXT_CAPABILITY] = { .type = NLA_BINARY, },
	[NL80211_ATTR_SPLIT_WIPHY_DUMP] = { .type = NLA_FLAG, },
	[NL80211_ATTR_DISABLE_VHT] = { .type = NLA_FLAG },
	[NL80211_ATTR_VHT_CAPABILITY_MASK] = {
		.len = NL80211_VHT_CAPABILITY_LEN,
	},
	[NL80211_ATTR_MDID] = { .type = NLA_U16 },
	[NL80211_ATTR_IE_RIC] = { .type = NLA_BINARY,
				  .len = IEEE80211_MAX_DATA_LEN },
	[NL80211_ATTR_CRIT_PROT_ID] = { .type = NLA_U16 },
	[NL80211_ATTR_MAX_CRIT_PROT_DURATION] = { .type = NLA_U16 },
	[NL80211_ATTR_PEER_AID] = { .type = NLA_U16 },
	[NL80211_ATTR_CH_SWITCH_COUNT] = { .type = NLA_U32 },
	[NL80211_ATTR_CH_SWITCH_BLOCK_TX] = { .type = NLA_FLAG },
	[NL80211_ATTR_CSA_IES] = { .type = NLA_NESTED },
	[NL80211_ATTR_CSA_C_OFF_BEACON] = { .type = NLA_BINARY },
	[NL80211_ATTR_CSA_C_OFF_PRESP] = { .type = NLA_BINARY },
	[NL80211_ATTR_STA_SUPPORTED_CHANNELS] = { .type = NLA_BINARY },
	[NL80211_ATTR_STA_SUPPORTED_OPER_CLASSES] = { .type = NLA_BINARY },
	[NL80211_ATTR_HANDLE_DFS] = { .type = NLA_FLAG },
	[NL80211_ATTR_OPMODE_NOTIF] = { .type = NLA_U8 },
	[NL80211_ATTR_VENDOR_ID] = { .type = NLA_U32 },
	[NL80211_ATTR_VENDOR_SUBCMD] = { .type = NLA_U32 },
	[NL80211_ATTR_VENDOR_DATA] = { .type = NLA_BINARY },
	[NL80211_ATTR_QOS_MAP] = { .type = NLA_BINARY,
				   .len = IEEE80211_QOS_MAP_LEN_MAX },
	[NL80211_ATTR_MAC_HINT] = { .len = ETH_ALEN },
	[NL80211_ATTR_WIPHY_FREQ_HINT] = { .type = NLA_U32 },
	[NL80211_ATTR_TDLS_PEER_CAPABILITY] = { .type = NLA_U32 },
	[NL80211_ATTR_SOCKET_OWNER] = { .type = NLA_FLAG },
	[NL80211_ATTR_CSA_C_OFFSETS_TX] = { .type = NLA_BINARY },
	[NL80211_ATTR_USE_RRM] = { .type = NLA_FLAG },
	[NL80211_ATTR_TSID] = { .type = NLA_U8 },
	[NL80211_ATTR_USER_PRIO] = { .type = NLA_U8 },
	[NL80211_ATTR_ADMITTED_TIME] = { .type = NLA_U16 },
	[NL80211_ATTR_SMPS_MODE] = { .type = NLA_U8 },
	[NL80211_ATTR_OPER_CLASS] = { .type = NLA_U8 },
	[NL80211_ATTR_MAC_MASK] = { .len = ETH_ALEN },
	[NL80211_ATTR_WIPHY_SELF_MANAGED_REG] = { .type = NLA_FLAG },
	[NL80211_ATTR_NETNS_FD] = { .type = NLA_U32 },
	[NL80211_ATTR_SCHED_SCAN_DELAY] = { .type = NLA_U32 },
	[NL80211_ATTR_REG_INDOOR] = { .type = NLA_FLAG },
	[NL80211_ATTR_PBSS] = { .type = NLA_FLAG },
	[NL80211_ATTR_BSS_SELECT] = { .type = NLA_NESTED },
	[NL80211_ATTR_STA_SUPPORT_P2P_PS] = { .type = NLA_U8 },
	[NL80211_ATTR_MU_MIMO_GROUP_DATA] = {
		.len = VHT_MUMIMO_GROUPS_DATA_LEN
	},
	[NL80211_ATTR_MU_MIMO_FOLLOW_MAC_ADDR] = { .len = ETH_ALEN },
	[NL80211_ATTR_NAN_MASTER_PREF] = { .type = NLA_U8 },
	[NL80211_ATTR_NAN_DUAL] = { .type = NLA_U8 },
	[NL80211_ATTR_NAN_FUNC] = { .type = NLA_NESTED },
<<<<<<< HEAD
	[NL80211_ATTR_BSSID] = { .len = ETH_ALEN },
=======
>>>>>>> 17a032b7
	[NL80211_ATTR_FILS_KEK] = { .type = NLA_BINARY,
				    .len = FILS_MAX_KEK_LEN },
	[NL80211_ATTR_FILS_NONCES] = { .len = 2 * FILS_NONCE_LEN },
	[NL80211_ATTR_MULTICAST_TO_UNICAST_ENABLED] = { .type = NLA_FLAG, },
};

/* policy for the key attributes */
static const struct nla_policy nl80211_key_policy[NL80211_KEY_MAX + 1] = {
	[NL80211_KEY_DATA] = { .type = NLA_BINARY, .len = WLAN_MAX_KEY_LEN },
	[NL80211_KEY_IDX] = { .type = NLA_U8 },
	[NL80211_KEY_CIPHER] = { .type = NLA_U32 },
	[NL80211_KEY_SEQ] = { .type = NLA_BINARY, .len = 16 },
	[NL80211_KEY_DEFAULT] = { .type = NLA_FLAG },
	[NL80211_KEY_DEFAULT_MGMT] = { .type = NLA_FLAG },
	[NL80211_KEY_TYPE] = { .type = NLA_U32 },
	[NL80211_KEY_DEFAULT_TYPES] = { .type = NLA_NESTED },
};

/* policy for the key default flags */
static const struct nla_policy
nl80211_key_default_policy[NUM_NL80211_KEY_DEFAULT_TYPES] = {
	[NL80211_KEY_DEFAULT_TYPE_UNICAST] = { .type = NLA_FLAG },
	[NL80211_KEY_DEFAULT_TYPE_MULTICAST] = { .type = NLA_FLAG },
};

#ifdef CONFIG_PM
/* policy for WoWLAN attributes */
static const struct nla_policy
nl80211_wowlan_policy[NUM_NL80211_WOWLAN_TRIG] = {
	[NL80211_WOWLAN_TRIG_ANY] = { .type = NLA_FLAG },
	[NL80211_WOWLAN_TRIG_DISCONNECT] = { .type = NLA_FLAG },
	[NL80211_WOWLAN_TRIG_MAGIC_PKT] = { .type = NLA_FLAG },
	[NL80211_WOWLAN_TRIG_PKT_PATTERN] = { .type = NLA_NESTED },
	[NL80211_WOWLAN_TRIG_GTK_REKEY_FAILURE] = { .type = NLA_FLAG },
	[NL80211_WOWLAN_TRIG_EAP_IDENT_REQUEST] = { .type = NLA_FLAG },
	[NL80211_WOWLAN_TRIG_4WAY_HANDSHAKE] = { .type = NLA_FLAG },
	[NL80211_WOWLAN_TRIG_RFKILL_RELEASE] = { .type = NLA_FLAG },
	[NL80211_WOWLAN_TRIG_TCP_CONNECTION] = { .type = NLA_NESTED },
	[NL80211_WOWLAN_TRIG_NET_DETECT] = { .type = NLA_NESTED },
};

static const struct nla_policy
nl80211_wowlan_tcp_policy[NUM_NL80211_WOWLAN_TCP] = {
	[NL80211_WOWLAN_TCP_SRC_IPV4] = { .type = NLA_U32 },
	[NL80211_WOWLAN_TCP_DST_IPV4] = { .type = NLA_U32 },
	[NL80211_WOWLAN_TCP_DST_MAC] = { .len = ETH_ALEN },
	[NL80211_WOWLAN_TCP_SRC_PORT] = { .type = NLA_U16 },
	[NL80211_WOWLAN_TCP_DST_PORT] = { .type = NLA_U16 },
	[NL80211_WOWLAN_TCP_DATA_PAYLOAD] = { .len = 1 },
	[NL80211_WOWLAN_TCP_DATA_PAYLOAD_SEQ] = {
		.len = sizeof(struct nl80211_wowlan_tcp_data_seq)
	},
	[NL80211_WOWLAN_TCP_DATA_PAYLOAD_TOKEN] = {
		.len = sizeof(struct nl80211_wowlan_tcp_data_token)
	},
	[NL80211_WOWLAN_TCP_DATA_INTERVAL] = { .type = NLA_U32 },
	[NL80211_WOWLAN_TCP_WAKE_PAYLOAD] = { .len = 1 },
	[NL80211_WOWLAN_TCP_WAKE_MASK] = { .len = 1 },
};
#endif /* CONFIG_PM */

/* policy for coalesce rule attributes */
static const struct nla_policy
nl80211_coalesce_policy[NUM_NL80211_ATTR_COALESCE_RULE] = {
	[NL80211_ATTR_COALESCE_RULE_DELAY] = { .type = NLA_U32 },
	[NL80211_ATTR_COALESCE_RULE_CONDITION] = { .type = NLA_U32 },
	[NL80211_ATTR_COALESCE_RULE_PKT_PATTERN] = { .type = NLA_NESTED },
};

/* policy for GTK rekey offload attributes */
static const struct nla_policy
nl80211_rekey_policy[NUM_NL80211_REKEY_DATA] = {
	[NL80211_REKEY_DATA_KEK] = { .len = NL80211_KEK_LEN },
	[NL80211_REKEY_DATA_KCK] = { .len = NL80211_KCK_LEN },
	[NL80211_REKEY_DATA_REPLAY_CTR] = { .len = NL80211_REPLAY_CTR_LEN },
};

static const struct nla_policy
nl80211_match_policy[NL80211_SCHED_SCAN_MATCH_ATTR_MAX + 1] = {
	[NL80211_SCHED_SCAN_MATCH_ATTR_SSID] = { .type = NLA_BINARY,
						 .len = IEEE80211_MAX_SSID_LEN },
	[NL80211_SCHED_SCAN_MATCH_ATTR_RSSI] = { .type = NLA_U32 },
};

static const struct nla_policy
nl80211_plan_policy[NL80211_SCHED_SCAN_PLAN_MAX + 1] = {
	[NL80211_SCHED_SCAN_PLAN_INTERVAL] = { .type = NLA_U32 },
	[NL80211_SCHED_SCAN_PLAN_ITERATIONS] = { .type = NLA_U32 },
};

static const struct nla_policy
nl80211_bss_select_policy[NL80211_BSS_SELECT_ATTR_MAX + 1] = {
	[NL80211_BSS_SELECT_ATTR_RSSI] = { .type = NLA_FLAG },
	[NL80211_BSS_SELECT_ATTR_BAND_PREF] = { .type = NLA_U32 },
	[NL80211_BSS_SELECT_ATTR_RSSI_ADJUST] = {
		.len = sizeof(struct nl80211_bss_select_rssi_adjust)
	},
};

/* policy for NAN function attributes */
static const struct nla_policy
nl80211_nan_func_policy[NL80211_NAN_FUNC_ATTR_MAX + 1] = {
	[NL80211_NAN_FUNC_TYPE] = { .type = NLA_U8 },
	[NL80211_NAN_FUNC_SERVICE_ID] = {
				    .len = NL80211_NAN_FUNC_SERVICE_ID_LEN },
	[NL80211_NAN_FUNC_PUBLISH_TYPE] = { .type = NLA_U8 },
	[NL80211_NAN_FUNC_PUBLISH_BCAST] = { .type = NLA_FLAG },
	[NL80211_NAN_FUNC_SUBSCRIBE_ACTIVE] = { .type = NLA_FLAG },
	[NL80211_NAN_FUNC_FOLLOW_UP_ID] = { .type = NLA_U8 },
	[NL80211_NAN_FUNC_FOLLOW_UP_REQ_ID] = { .type = NLA_U8 },
	[NL80211_NAN_FUNC_FOLLOW_UP_DEST] = { .len = ETH_ALEN },
	[NL80211_NAN_FUNC_CLOSE_RANGE] = { .type = NLA_FLAG },
	[NL80211_NAN_FUNC_TTL] = { .type = NLA_U32 },
	[NL80211_NAN_FUNC_SERVICE_INFO] = { .type = NLA_BINARY,
			.len = NL80211_NAN_FUNC_SERVICE_SPEC_INFO_MAX_LEN },
	[NL80211_NAN_FUNC_SRF] = { .type = NLA_NESTED },
	[NL80211_NAN_FUNC_RX_MATCH_FILTER] = { .type = NLA_NESTED },
	[NL80211_NAN_FUNC_TX_MATCH_FILTER] = { .type = NLA_NESTED },
	[NL80211_NAN_FUNC_INSTANCE_ID] = { .type = NLA_U8 },
	[NL80211_NAN_FUNC_TERM_REASON] = { .type = NLA_U8 },
};

/* policy for Service Response Filter attributes */
static const struct nla_policy
nl80211_nan_srf_policy[NL80211_NAN_SRF_ATTR_MAX + 1] = {
	[NL80211_NAN_SRF_INCLUDE] = { .type = NLA_FLAG },
	[NL80211_NAN_SRF_BF] = { .type = NLA_BINARY,
				 .len =  NL80211_NAN_FUNC_SRF_MAX_LEN },
	[NL80211_NAN_SRF_BF_IDX] = { .type = NLA_U8 },
	[NL80211_NAN_SRF_MAC_ADDRS] = { .type = NLA_NESTED },
};

/* policy for packet pattern attributes */
static const struct nla_policy
nl80211_packet_pattern_policy[MAX_NL80211_PKTPAT + 1] = {
	[NL80211_PKTPAT_MASK] = { .type = NLA_BINARY, },
	[NL80211_PKTPAT_PATTERN] = { .type = NLA_BINARY, },
	[NL80211_PKTPAT_OFFSET] = { .type = NLA_U32 },
};

static int nl80211_prepare_wdev_dump(struct sk_buff *skb,
				     struct netlink_callback *cb,
				     struct cfg80211_registered_device **rdev,
				     struct wireless_dev **wdev)
{
	int err;

	if (!cb->args[0]) {
		err = nlmsg_parse(cb->nlh, GENL_HDRLEN + nl80211_fam.hdrsize,
				  genl_family_attrbuf(&nl80211_fam),
				  nl80211_fam.maxattr, nl80211_policy);
		if (err)
			return err;

		*wdev = __cfg80211_wdev_from_attrs(
					sock_net(skb->sk),
					genl_family_attrbuf(&nl80211_fam));
<<<<<<< HEAD
		if (IS_ERR(*wdev))
			return PTR_ERR(*wdev);
=======
		if (IS_ERR(*wdev)) {
			err = PTR_ERR(*wdev);
			goto out_unlock;
		}
>>>>>>> 17a032b7
		*rdev = wiphy_to_rdev((*wdev)->wiphy);
		/* 0 is the first index - add 1 to parse only once */
		cb->args[0] = (*rdev)->wiphy_idx + 1;
		cb->args[1] = (*wdev)->identifier;
	} else {
		/* subtract the 1 again here */
		struct wiphy *wiphy = wiphy_idx_to_wiphy(cb->args[0] - 1);
		struct wireless_dev *tmp;

		if (!wiphy)
			return -ENODEV;
		*rdev = wiphy_to_rdev(wiphy);
		*wdev = NULL;

		list_for_each_entry(tmp, &(*rdev)->wiphy.wdev_list, list) {
			if (tmp->identifier == cb->args[1]) {
				*wdev = tmp;
				break;
			}
		}

		if (!*wdev)
			return -ENODEV;
	}

	return 0;
}

/* IE validation */
static bool is_valid_ie_attr(const struct nlattr *attr)
{
	const u8 *pos;
	int len;

	if (!attr)
		return true;

	pos = nla_data(attr);
	len = nla_len(attr);

	while (len) {
		u8 elemlen;

		if (len < 2)
			return false;
		len -= 2;

		elemlen = pos[1];
		if (elemlen > len)
			return false;

		len -= elemlen;
		pos += 2 + elemlen;
	}

	return true;
}

/* message building helper */
static inline void *nl80211hdr_put(struct sk_buff *skb, u32 portid, u32 seq,
				   int flags, u8 cmd)
{
	/* since there is no private header just add the generic one */
	return genlmsg_put(skb, portid, seq, &nl80211_fam, flags, cmd);
}

static int nl80211_msg_put_channel(struct sk_buff *msg,
				   struct ieee80211_channel *chan,
				   bool large)
{
	/* Some channels must be completely excluded from the
	 * list to protect old user-space tools from breaking
	 */
	if (!large && chan->flags &
	    (IEEE80211_CHAN_NO_10MHZ | IEEE80211_CHAN_NO_20MHZ))
		return 0;

	if (nla_put_u32(msg, NL80211_FREQUENCY_ATTR_FREQ,
			chan->center_freq))
		goto nla_put_failure;

	if ((chan->flags & IEEE80211_CHAN_DISABLED) &&
	    nla_put_flag(msg, NL80211_FREQUENCY_ATTR_DISABLED))
		goto nla_put_failure;
	if (chan->flags & IEEE80211_CHAN_NO_IR) {
		if (nla_put_flag(msg, NL80211_FREQUENCY_ATTR_NO_IR))
			goto nla_put_failure;
		if (nla_put_flag(msg, __NL80211_FREQUENCY_ATTR_NO_IBSS))
			goto nla_put_failure;
	}
	if (chan->flags & IEEE80211_CHAN_RADAR) {
		if (nla_put_flag(msg, NL80211_FREQUENCY_ATTR_RADAR))
			goto nla_put_failure;
		if (large) {
			u32 time;

			time = elapsed_jiffies_msecs(chan->dfs_state_entered);

			if (nla_put_u32(msg, NL80211_FREQUENCY_ATTR_DFS_STATE,
					chan->dfs_state))
				goto nla_put_failure;
			if (nla_put_u32(msg, NL80211_FREQUENCY_ATTR_DFS_TIME,
					time))
				goto nla_put_failure;
			if (nla_put_u32(msg,
					NL80211_FREQUENCY_ATTR_DFS_CAC_TIME,
					chan->dfs_cac_ms))
				goto nla_put_failure;
		}
	}

	if (large) {
		if ((chan->flags & IEEE80211_CHAN_NO_HT40MINUS) &&
		    nla_put_flag(msg, NL80211_FREQUENCY_ATTR_NO_HT40_MINUS))
			goto nla_put_failure;
		if ((chan->flags & IEEE80211_CHAN_NO_HT40PLUS) &&
		    nla_put_flag(msg, NL80211_FREQUENCY_ATTR_NO_HT40_PLUS))
			goto nla_put_failure;
		if ((chan->flags & IEEE80211_CHAN_NO_80MHZ) &&
		    nla_put_flag(msg, NL80211_FREQUENCY_ATTR_NO_80MHZ))
			goto nla_put_failure;
		if ((chan->flags & IEEE80211_CHAN_NO_160MHZ) &&
		    nla_put_flag(msg, NL80211_FREQUENCY_ATTR_NO_160MHZ))
			goto nla_put_failure;
		if ((chan->flags & IEEE80211_CHAN_INDOOR_ONLY) &&
		    nla_put_flag(msg, NL80211_FREQUENCY_ATTR_INDOOR_ONLY))
			goto nla_put_failure;
		if ((chan->flags & IEEE80211_CHAN_IR_CONCURRENT) &&
		    nla_put_flag(msg, NL80211_FREQUENCY_ATTR_IR_CONCURRENT))
			goto nla_put_failure;
		if ((chan->flags & IEEE80211_CHAN_NO_20MHZ) &&
		    nla_put_flag(msg, NL80211_FREQUENCY_ATTR_NO_20MHZ))
			goto nla_put_failure;
		if ((chan->flags & IEEE80211_CHAN_NO_10MHZ) &&
		    nla_put_flag(msg, NL80211_FREQUENCY_ATTR_NO_10MHZ))
			goto nla_put_failure;
	}

	if (nla_put_u32(msg, NL80211_FREQUENCY_ATTR_MAX_TX_POWER,
			DBM_TO_MBM(chan->max_power)))
		goto nla_put_failure;

	return 0;

 nla_put_failure:
	return -ENOBUFS;
}

/* netlink command implementations */

struct key_parse {
	struct key_params p;
	int idx;
	int type;
	bool def, defmgmt;
	bool def_uni, def_multi;
};

static int nl80211_parse_key_new(struct nlattr *key, struct key_parse *k)
{
	struct nlattr *tb[NL80211_KEY_MAX + 1];
	int err = nla_parse_nested(tb, NL80211_KEY_MAX, key,
				   nl80211_key_policy);
	if (err)
		return err;

	k->def = !!tb[NL80211_KEY_DEFAULT];
	k->defmgmt = !!tb[NL80211_KEY_DEFAULT_MGMT];

	if (k->def) {
		k->def_uni = true;
		k->def_multi = true;
	}
	if (k->defmgmt)
		k->def_multi = true;

	if (tb[NL80211_KEY_IDX])
		k->idx = nla_get_u8(tb[NL80211_KEY_IDX]);

	if (tb[NL80211_KEY_DATA]) {
		k->p.key = nla_data(tb[NL80211_KEY_DATA]);
		k->p.key_len = nla_len(tb[NL80211_KEY_DATA]);
	}

	if (tb[NL80211_KEY_SEQ]) {
		k->p.seq = nla_data(tb[NL80211_KEY_SEQ]);
		k->p.seq_len = nla_len(tb[NL80211_KEY_SEQ]);
	}

	if (tb[NL80211_KEY_CIPHER])
		k->p.cipher = nla_get_u32(tb[NL80211_KEY_CIPHER]);

	if (tb[NL80211_KEY_TYPE]) {
		k->type = nla_get_u32(tb[NL80211_KEY_TYPE]);
		if (k->type < 0 || k->type >= NUM_NL80211_KEYTYPES)
			return -EINVAL;
	}

	if (tb[NL80211_KEY_DEFAULT_TYPES]) {
		struct nlattr *kdt[NUM_NL80211_KEY_DEFAULT_TYPES];

		err = nla_parse_nested(kdt, NUM_NL80211_KEY_DEFAULT_TYPES - 1,
				       tb[NL80211_KEY_DEFAULT_TYPES],
				       nl80211_key_default_policy);
		if (err)
			return err;

		k->def_uni = kdt[NL80211_KEY_DEFAULT_TYPE_UNICAST];
		k->def_multi = kdt[NL80211_KEY_DEFAULT_TYPE_MULTICAST];
	}

	return 0;
}

static int nl80211_parse_key_old(struct genl_info *info, struct key_parse *k)
{
	if (info->attrs[NL80211_ATTR_KEY_DATA]) {
		k->p.key = nla_data(info->attrs[NL80211_ATTR_KEY_DATA]);
		k->p.key_len = nla_len(info->attrs[NL80211_ATTR_KEY_DATA]);
	}

	if (info->attrs[NL80211_ATTR_KEY_SEQ]) {
		k->p.seq = nla_data(info->attrs[NL80211_ATTR_KEY_SEQ]);
		k->p.seq_len = nla_len(info->attrs[NL80211_ATTR_KEY_SEQ]);
	}

	if (info->attrs[NL80211_ATTR_KEY_IDX])
		k->idx = nla_get_u8(info->attrs[NL80211_ATTR_KEY_IDX]);

	if (info->attrs[NL80211_ATTR_KEY_CIPHER])
		k->p.cipher = nla_get_u32(info->attrs[NL80211_ATTR_KEY_CIPHER]);

	k->def = !!info->attrs[NL80211_ATTR_KEY_DEFAULT];
	k->defmgmt = !!info->attrs[NL80211_ATTR_KEY_DEFAULT_MGMT];

	if (k->def) {
		k->def_uni = true;
		k->def_multi = true;
	}
	if (k->defmgmt)
		k->def_multi = true;

	if (info->attrs[NL80211_ATTR_KEY_TYPE]) {
		k->type = nla_get_u32(info->attrs[NL80211_ATTR_KEY_TYPE]);
		if (k->type < 0 || k->type >= NUM_NL80211_KEYTYPES)
			return -EINVAL;
	}

	if (info->attrs[NL80211_ATTR_KEY_DEFAULT_TYPES]) {
		struct nlattr *kdt[NUM_NL80211_KEY_DEFAULT_TYPES];
		int err = nla_parse_nested(
				kdt, NUM_NL80211_KEY_DEFAULT_TYPES - 1,
				info->attrs[NL80211_ATTR_KEY_DEFAULT_TYPES],
				nl80211_key_default_policy);
		if (err)
			return err;

		k->def_uni = kdt[NL80211_KEY_DEFAULT_TYPE_UNICAST];
		k->def_multi = kdt[NL80211_KEY_DEFAULT_TYPE_MULTICAST];
	}

	return 0;
}

static int nl80211_parse_key(struct genl_info *info, struct key_parse *k)
{
	int err;

	memset(k, 0, sizeof(*k));
	k->idx = -1;
	k->type = -1;

	if (info->attrs[NL80211_ATTR_KEY])
		err = nl80211_parse_key_new(info->attrs[NL80211_ATTR_KEY], k);
	else
		err = nl80211_parse_key_old(info, k);

	if (err)
		return err;

	if (k->def && k->defmgmt)
		return -EINVAL;

	if (k->defmgmt) {
		if (k->def_uni || !k->def_multi)
			return -EINVAL;
	}

	if (k->idx != -1) {
		if (k->defmgmt) {
			if (k->idx < 4 || k->idx > 5)
				return -EINVAL;
		} else if (k->def) {
			if (k->idx < 0 || k->idx > 3)
				return -EINVAL;
		} else {
			if (k->idx < 0 || k->idx > 5)
				return -EINVAL;
		}
	}

	return 0;
}

static struct cfg80211_cached_keys *
nl80211_parse_connkeys(struct cfg80211_registered_device *rdev,
		       struct nlattr *keys, bool *no_ht)
{
	struct key_parse parse;
	struct nlattr *key;
	struct cfg80211_cached_keys *result;
	int rem, err, def = 0;
	bool have_key = false;

	nla_for_each_nested(key, keys, rem) {
		have_key = true;
		break;
	}

	if (!have_key)
		return NULL;

	result = kzalloc(sizeof(*result), GFP_KERNEL);
	if (!result)
		return ERR_PTR(-ENOMEM);

	result->def = -1;

	nla_for_each_nested(key, keys, rem) {
		memset(&parse, 0, sizeof(parse));
		parse.idx = -1;

		err = nl80211_parse_key_new(key, &parse);
		if (err)
			goto error;
		err = -EINVAL;
		if (!parse.p.key)
			goto error;
		if (parse.idx < 0 || parse.idx > 3)
			goto error;
		if (parse.def) {
			if (def)
				goto error;
			def = 1;
			result->def = parse.idx;
			if (!parse.def_uni || !parse.def_multi)
				goto error;
		} else if (parse.defmgmt)
			goto error;
		err = cfg80211_validate_key_settings(rdev, &parse.p,
						     parse.idx, false, NULL);
		if (err)
			goto error;
		if (parse.p.cipher != WLAN_CIPHER_SUITE_WEP40 &&
		    parse.p.cipher != WLAN_CIPHER_SUITE_WEP104) {
			err = -EINVAL;
			goto error;
		}
		result->params[parse.idx].cipher = parse.p.cipher;
		result->params[parse.idx].key_len = parse.p.key_len;
		result->params[parse.idx].key = result->data[parse.idx];
		memcpy(result->data[parse.idx], parse.p.key, parse.p.key_len);

		/* must be WEP key if we got here */
		if (no_ht)
			*no_ht = true;
	}

	if (result->def < 0) {
		err = -EINVAL;
		goto error;
	}

	return result;
 error:
	kfree(result);
	return ERR_PTR(err);
}

static int nl80211_key_allowed(struct wireless_dev *wdev)
{
	ASSERT_WDEV_LOCK(wdev);

	switch (wdev->iftype) {
	case NL80211_IFTYPE_AP:
	case NL80211_IFTYPE_AP_VLAN:
	case NL80211_IFTYPE_P2P_GO:
	case NL80211_IFTYPE_MESH_POINT:
		break;
	case NL80211_IFTYPE_ADHOC:
	case NL80211_IFTYPE_STATION:
	case NL80211_IFTYPE_P2P_CLIENT:
		if (!wdev->current_bss)
			return -ENOLINK;
		break;
	case NL80211_IFTYPE_UNSPECIFIED:
	case NL80211_IFTYPE_OCB:
	case NL80211_IFTYPE_MONITOR:
	case NL80211_IFTYPE_NAN:
	case NL80211_IFTYPE_P2P_DEVICE:
	case NL80211_IFTYPE_WDS:
	case NUM_NL80211_IFTYPES:
		return -EINVAL;
	}

	return 0;
}

static struct ieee80211_channel *nl80211_get_valid_chan(struct wiphy *wiphy,
							struct nlattr *tb)
{
	struct ieee80211_channel *chan;

	if (tb == NULL)
		return NULL;
	chan = ieee80211_get_channel(wiphy, nla_get_u32(tb));
	if (!chan || chan->flags & IEEE80211_CHAN_DISABLED)
		return NULL;
	return chan;
}

static int nl80211_put_iftypes(struct sk_buff *msg, u32 attr, u16 ifmodes)
{
	struct nlattr *nl_modes = nla_nest_start(msg, attr);
	int i;

	if (!nl_modes)
		goto nla_put_failure;

	i = 0;
	while (ifmodes) {
		if ((ifmodes & 1) && nla_put_flag(msg, i))
			goto nla_put_failure;
		ifmodes >>= 1;
		i++;
	}

	nla_nest_end(msg, nl_modes);
	return 0;

nla_put_failure:
	return -ENOBUFS;
}

static int nl80211_put_iface_combinations(struct wiphy *wiphy,
					  struct sk_buff *msg,
					  bool large)
{
	struct nlattr *nl_combis;
	int i, j;

	nl_combis = nla_nest_start(msg,
				NL80211_ATTR_INTERFACE_COMBINATIONS);
	if (!nl_combis)
		goto nla_put_failure;

	for (i = 0; i < wiphy->n_iface_combinations; i++) {
		const struct ieee80211_iface_combination *c;
		struct nlattr *nl_combi, *nl_limits;

		c = &wiphy->iface_combinations[i];

		nl_combi = nla_nest_start(msg, i + 1);
		if (!nl_combi)
			goto nla_put_failure;

		nl_limits = nla_nest_start(msg, NL80211_IFACE_COMB_LIMITS);
		if (!nl_limits)
			goto nla_put_failure;

		for (j = 0; j < c->n_limits; j++) {
			struct nlattr *nl_limit;

			nl_limit = nla_nest_start(msg, j + 1);
			if (!nl_limit)
				goto nla_put_failure;
			if (nla_put_u32(msg, NL80211_IFACE_LIMIT_MAX,
					c->limits[j].max))
				goto nla_put_failure;
			if (nl80211_put_iftypes(msg, NL80211_IFACE_LIMIT_TYPES,
						c->limits[j].types))
				goto nla_put_failure;
			nla_nest_end(msg, nl_limit);
		}

		nla_nest_end(msg, nl_limits);

		if (c->beacon_int_infra_match &&
		    nla_put_flag(msg, NL80211_IFACE_COMB_STA_AP_BI_MATCH))
			goto nla_put_failure;
		if (nla_put_u32(msg, NL80211_IFACE_COMB_NUM_CHANNELS,
				c->num_different_channels) ||
		    nla_put_u32(msg, NL80211_IFACE_COMB_MAXNUM,
				c->max_interfaces))
			goto nla_put_failure;
		if (large &&
		    (nla_put_u32(msg, NL80211_IFACE_COMB_RADAR_DETECT_WIDTHS,
				c->radar_detect_widths) ||
		     nla_put_u32(msg, NL80211_IFACE_COMB_RADAR_DETECT_REGIONS,
				c->radar_detect_regions)))
			goto nla_put_failure;
		if (c->beacon_int_min_gcd &&
		    nla_put_u32(msg, NL80211_IFACE_COMB_BI_MIN_GCD,
				c->beacon_int_min_gcd))
			goto nla_put_failure;

		nla_nest_end(msg, nl_combi);
	}

	nla_nest_end(msg, nl_combis);

	return 0;
nla_put_failure:
	return -ENOBUFS;
}

#ifdef CONFIG_PM
static int nl80211_send_wowlan_tcp_caps(struct cfg80211_registered_device *rdev,
					struct sk_buff *msg)
{
	const struct wiphy_wowlan_tcp_support *tcp = rdev->wiphy.wowlan->tcp;
	struct nlattr *nl_tcp;

	if (!tcp)
		return 0;

	nl_tcp = nla_nest_start(msg, NL80211_WOWLAN_TRIG_TCP_CONNECTION);
	if (!nl_tcp)
		return -ENOBUFS;

	if (nla_put_u32(msg, NL80211_WOWLAN_TCP_DATA_PAYLOAD,
			tcp->data_payload_max))
		return -ENOBUFS;

	if (nla_put_u32(msg, NL80211_WOWLAN_TCP_DATA_PAYLOAD,
			tcp->data_payload_max))
		return -ENOBUFS;

	if (tcp->seq && nla_put_flag(msg, NL80211_WOWLAN_TCP_DATA_PAYLOAD_SEQ))
		return -ENOBUFS;

	if (tcp->tok && nla_put(msg, NL80211_WOWLAN_TCP_DATA_PAYLOAD_TOKEN,
				sizeof(*tcp->tok), tcp->tok))
		return -ENOBUFS;

	if (nla_put_u32(msg, NL80211_WOWLAN_TCP_DATA_INTERVAL,
			tcp->data_interval_max))
		return -ENOBUFS;

	if (nla_put_u32(msg, NL80211_WOWLAN_TCP_WAKE_PAYLOAD,
			tcp->wake_payload_max))
		return -ENOBUFS;

	nla_nest_end(msg, nl_tcp);
	return 0;
}

static int nl80211_send_wowlan(struct sk_buff *msg,
			       struct cfg80211_registered_device *rdev,
			       bool large)
{
	struct nlattr *nl_wowlan;

	if (!rdev->wiphy.wowlan)
		return 0;

	nl_wowlan = nla_nest_start(msg, NL80211_ATTR_WOWLAN_TRIGGERS_SUPPORTED);
	if (!nl_wowlan)
		return -ENOBUFS;

	if (((rdev->wiphy.wowlan->flags & WIPHY_WOWLAN_ANY) &&
	     nla_put_flag(msg, NL80211_WOWLAN_TRIG_ANY)) ||
	    ((rdev->wiphy.wowlan->flags & WIPHY_WOWLAN_DISCONNECT) &&
	     nla_put_flag(msg, NL80211_WOWLAN_TRIG_DISCONNECT)) ||
	    ((rdev->wiphy.wowlan->flags & WIPHY_WOWLAN_MAGIC_PKT) &&
	     nla_put_flag(msg, NL80211_WOWLAN_TRIG_MAGIC_PKT)) ||
	    ((rdev->wiphy.wowlan->flags & WIPHY_WOWLAN_SUPPORTS_GTK_REKEY) &&
	     nla_put_flag(msg, NL80211_WOWLAN_TRIG_GTK_REKEY_SUPPORTED)) ||
	    ((rdev->wiphy.wowlan->flags & WIPHY_WOWLAN_GTK_REKEY_FAILURE) &&
	     nla_put_flag(msg, NL80211_WOWLAN_TRIG_GTK_REKEY_FAILURE)) ||
	    ((rdev->wiphy.wowlan->flags & WIPHY_WOWLAN_EAP_IDENTITY_REQ) &&
	     nla_put_flag(msg, NL80211_WOWLAN_TRIG_EAP_IDENT_REQUEST)) ||
	    ((rdev->wiphy.wowlan->flags & WIPHY_WOWLAN_4WAY_HANDSHAKE) &&
	     nla_put_flag(msg, NL80211_WOWLAN_TRIG_4WAY_HANDSHAKE)) ||
	    ((rdev->wiphy.wowlan->flags & WIPHY_WOWLAN_RFKILL_RELEASE) &&
	     nla_put_flag(msg, NL80211_WOWLAN_TRIG_RFKILL_RELEASE)))
		return -ENOBUFS;

	if (rdev->wiphy.wowlan->n_patterns) {
		struct nl80211_pattern_support pat = {
			.max_patterns = rdev->wiphy.wowlan->n_patterns,
			.min_pattern_len = rdev->wiphy.wowlan->pattern_min_len,
			.max_pattern_len = rdev->wiphy.wowlan->pattern_max_len,
			.max_pkt_offset = rdev->wiphy.wowlan->max_pkt_offset,
		};

		if (nla_put(msg, NL80211_WOWLAN_TRIG_PKT_PATTERN,
			    sizeof(pat), &pat))
			return -ENOBUFS;
	}

	if ((rdev->wiphy.wowlan->flags & WIPHY_WOWLAN_NET_DETECT) &&
	    nla_put_u32(msg, NL80211_WOWLAN_TRIG_NET_DETECT,
			rdev->wiphy.wowlan->max_nd_match_sets))
		return -ENOBUFS;

	if (large && nl80211_send_wowlan_tcp_caps(rdev, msg))
		return -ENOBUFS;

	nla_nest_end(msg, nl_wowlan);

	return 0;
}
#endif

static int nl80211_send_coalesce(struct sk_buff *msg,
				 struct cfg80211_registered_device *rdev)
{
	struct nl80211_coalesce_rule_support rule;

	if (!rdev->wiphy.coalesce)
		return 0;

	rule.max_rules = rdev->wiphy.coalesce->n_rules;
	rule.max_delay = rdev->wiphy.coalesce->max_delay;
	rule.pat.max_patterns = rdev->wiphy.coalesce->n_patterns;
	rule.pat.min_pattern_len = rdev->wiphy.coalesce->pattern_min_len;
	rule.pat.max_pattern_len = rdev->wiphy.coalesce->pattern_max_len;
	rule.pat.max_pkt_offset = rdev->wiphy.coalesce->max_pkt_offset;

	if (nla_put(msg, NL80211_ATTR_COALESCE_RULE, sizeof(rule), &rule))
		return -ENOBUFS;

	return 0;
}

static int nl80211_send_band_rateinfo(struct sk_buff *msg,
				      struct ieee80211_supported_band *sband)
{
	struct nlattr *nl_rates, *nl_rate;
	struct ieee80211_rate *rate;
	int i;

	/* add HT info */
	if (sband->ht_cap.ht_supported &&
	    (nla_put(msg, NL80211_BAND_ATTR_HT_MCS_SET,
		     sizeof(sband->ht_cap.mcs),
		     &sband->ht_cap.mcs) ||
	     nla_put_u16(msg, NL80211_BAND_ATTR_HT_CAPA,
			 sband->ht_cap.cap) ||
	     nla_put_u8(msg, NL80211_BAND_ATTR_HT_AMPDU_FACTOR,
			sband->ht_cap.ampdu_factor) ||
	     nla_put_u8(msg, NL80211_BAND_ATTR_HT_AMPDU_DENSITY,
			sband->ht_cap.ampdu_density)))
		return -ENOBUFS;

	/* add VHT info */
	if (sband->vht_cap.vht_supported &&
	    (nla_put(msg, NL80211_BAND_ATTR_VHT_MCS_SET,
		     sizeof(sband->vht_cap.vht_mcs),
		     &sband->vht_cap.vht_mcs) ||
	     nla_put_u32(msg, NL80211_BAND_ATTR_VHT_CAPA,
			 sband->vht_cap.cap)))
		return -ENOBUFS;

	/* add bitrates */
	nl_rates = nla_nest_start(msg, NL80211_BAND_ATTR_RATES);
	if (!nl_rates)
		return -ENOBUFS;

	for (i = 0; i < sband->n_bitrates; i++) {
		nl_rate = nla_nest_start(msg, i);
		if (!nl_rate)
			return -ENOBUFS;

		rate = &sband->bitrates[i];
		if (nla_put_u32(msg, NL80211_BITRATE_ATTR_RATE,
				rate->bitrate))
			return -ENOBUFS;
		if ((rate->flags & IEEE80211_RATE_SHORT_PREAMBLE) &&
		    nla_put_flag(msg,
				 NL80211_BITRATE_ATTR_2GHZ_SHORTPREAMBLE))
			return -ENOBUFS;

		nla_nest_end(msg, nl_rate);
	}

	nla_nest_end(msg, nl_rates);

	return 0;
}

static int
nl80211_send_mgmt_stypes(struct sk_buff *msg,
			 const struct ieee80211_txrx_stypes *mgmt_stypes)
{
	u16 stypes;
	struct nlattr *nl_ftypes, *nl_ifs;
	enum nl80211_iftype ift;
	int i;

	if (!mgmt_stypes)
		return 0;

	nl_ifs = nla_nest_start(msg, NL80211_ATTR_TX_FRAME_TYPES);
	if (!nl_ifs)
		return -ENOBUFS;

	for (ift = 0; ift < NUM_NL80211_IFTYPES; ift++) {
		nl_ftypes = nla_nest_start(msg, ift);
		if (!nl_ftypes)
			return -ENOBUFS;
		i = 0;
		stypes = mgmt_stypes[ift].tx;
		while (stypes) {
			if ((stypes & 1) &&
			    nla_put_u16(msg, NL80211_ATTR_FRAME_TYPE,
					(i << 4) | IEEE80211_FTYPE_MGMT))
				return -ENOBUFS;
			stypes >>= 1;
			i++;
		}
		nla_nest_end(msg, nl_ftypes);
	}

	nla_nest_end(msg, nl_ifs);

	nl_ifs = nla_nest_start(msg, NL80211_ATTR_RX_FRAME_TYPES);
	if (!nl_ifs)
		return -ENOBUFS;

	for (ift = 0; ift < NUM_NL80211_IFTYPES; ift++) {
		nl_ftypes = nla_nest_start(msg, ift);
		if (!nl_ftypes)
			return -ENOBUFS;
		i = 0;
		stypes = mgmt_stypes[ift].rx;
		while (stypes) {
			if ((stypes & 1) &&
			    nla_put_u16(msg, NL80211_ATTR_FRAME_TYPE,
					(i << 4) | IEEE80211_FTYPE_MGMT))
				return -ENOBUFS;
			stypes >>= 1;
			i++;
		}
		nla_nest_end(msg, nl_ftypes);
	}
	nla_nest_end(msg, nl_ifs);

	return 0;
}

#define CMD(op, n)							\
	 do {								\
		if (rdev->ops->op) {					\
			i++;						\
			if (nla_put_u32(msg, i, NL80211_CMD_ ## n)) 	\
				goto nla_put_failure;			\
		}							\
	} while (0)

static int nl80211_add_commands_unsplit(struct cfg80211_registered_device *rdev,
					struct sk_buff *msg)
{
	int i = 0;

	/*
	 * do *NOT* add anything into this function, new things need to be
	 * advertised only to new versions of userspace that can deal with
	 * the split (and they can't possibly care about new features...
	 */
	CMD(add_virtual_intf, NEW_INTERFACE);
	CMD(change_virtual_intf, SET_INTERFACE);
	CMD(add_key, NEW_KEY);
	CMD(start_ap, START_AP);
	CMD(add_station, NEW_STATION);
	CMD(add_mpath, NEW_MPATH);
	CMD(update_mesh_config, SET_MESH_CONFIG);
	CMD(change_bss, SET_BSS);
	CMD(auth, AUTHENTICATE);
	CMD(assoc, ASSOCIATE);
	CMD(deauth, DEAUTHENTICATE);
	CMD(disassoc, DISASSOCIATE);
	CMD(join_ibss, JOIN_IBSS);
	CMD(join_mesh, JOIN_MESH);
	CMD(set_pmksa, SET_PMKSA);
	CMD(del_pmksa, DEL_PMKSA);
	CMD(flush_pmksa, FLUSH_PMKSA);
	if (rdev->wiphy.flags & WIPHY_FLAG_HAS_REMAIN_ON_CHANNEL)
		CMD(remain_on_channel, REMAIN_ON_CHANNEL);
	CMD(set_bitrate_mask, SET_TX_BITRATE_MASK);
	CMD(mgmt_tx, FRAME);
	CMD(mgmt_tx_cancel_wait, FRAME_WAIT_CANCEL);
	if (rdev->wiphy.flags & WIPHY_FLAG_NETNS_OK) {
		i++;
		if (nla_put_u32(msg, i, NL80211_CMD_SET_WIPHY_NETNS))
			goto nla_put_failure;
	}
	if (rdev->ops->set_monitor_channel || rdev->ops->start_ap ||
	    rdev->ops->join_mesh) {
		i++;
		if (nla_put_u32(msg, i, NL80211_CMD_SET_CHANNEL))
			goto nla_put_failure;
	}
	CMD(set_wds_peer, SET_WDS_PEER);
	if (rdev->wiphy.flags & WIPHY_FLAG_SUPPORTS_TDLS) {
		CMD(tdls_mgmt, TDLS_MGMT);
		CMD(tdls_oper, TDLS_OPER);
	}
	if (rdev->wiphy.flags & WIPHY_FLAG_SUPPORTS_SCHED_SCAN)
		CMD(sched_scan_start, START_SCHED_SCAN);
	CMD(probe_client, PROBE_CLIENT);
	CMD(set_noack_map, SET_NOACK_MAP);
	if (rdev->wiphy.flags & WIPHY_FLAG_REPORTS_OBSS) {
		i++;
		if (nla_put_u32(msg, i, NL80211_CMD_REGISTER_BEACONS))
			goto nla_put_failure;
	}
	CMD(start_p2p_device, START_P2P_DEVICE);
	CMD(set_mcast_rate, SET_MCAST_RATE);
#ifdef CONFIG_NL80211_TESTMODE
	CMD(testmode_cmd, TESTMODE);
#endif

	if (rdev->ops->connect || rdev->ops->auth) {
		i++;
		if (nla_put_u32(msg, i, NL80211_CMD_CONNECT))
			goto nla_put_failure;
	}

	if (rdev->ops->disconnect || rdev->ops->deauth) {
		i++;
		if (nla_put_u32(msg, i, NL80211_CMD_DISCONNECT))
			goto nla_put_failure;
	}

	return i;
 nla_put_failure:
	return -ENOBUFS;
}

struct nl80211_dump_wiphy_state {
	s64 filter_wiphy;
	long start;
	long split_start, band_start, chan_start, capa_start;
	bool split;
};

static int nl80211_send_wiphy(struct cfg80211_registered_device *rdev,
			      enum nl80211_commands cmd,
			      struct sk_buff *msg, u32 portid, u32 seq,
			      int flags, struct nl80211_dump_wiphy_state *state)
{
	void *hdr;
	struct nlattr *nl_bands, *nl_band;
	struct nlattr *nl_freqs, *nl_freq;
	struct nlattr *nl_cmds;
	enum nl80211_band band;
	struct ieee80211_channel *chan;
	int i;
	const struct ieee80211_txrx_stypes *mgmt_stypes =
				rdev->wiphy.mgmt_stypes;
	u32 features;

	hdr = nl80211hdr_put(msg, portid, seq, flags, cmd);
	if (!hdr)
		return -ENOBUFS;

	if (WARN_ON(!state))
		return -EINVAL;

	if (nla_put_u32(msg, NL80211_ATTR_WIPHY, rdev->wiphy_idx) ||
	    nla_put_string(msg, NL80211_ATTR_WIPHY_NAME,
			   wiphy_name(&rdev->wiphy)) ||
	    nla_put_u32(msg, NL80211_ATTR_GENERATION,
			cfg80211_rdev_list_generation))
		goto nla_put_failure;

	if (cmd != NL80211_CMD_NEW_WIPHY)
		goto finish;

	switch (state->split_start) {
	case 0:
		if (nla_put_u8(msg, NL80211_ATTR_WIPHY_RETRY_SHORT,
			       rdev->wiphy.retry_short) ||
		    nla_put_u8(msg, NL80211_ATTR_WIPHY_RETRY_LONG,
			       rdev->wiphy.retry_long) ||
		    nla_put_u32(msg, NL80211_ATTR_WIPHY_FRAG_THRESHOLD,
				rdev->wiphy.frag_threshold) ||
		    nla_put_u32(msg, NL80211_ATTR_WIPHY_RTS_THRESHOLD,
				rdev->wiphy.rts_threshold) ||
		    nla_put_u8(msg, NL80211_ATTR_WIPHY_COVERAGE_CLASS,
			       rdev->wiphy.coverage_class) ||
		    nla_put_u8(msg, NL80211_ATTR_MAX_NUM_SCAN_SSIDS,
			       rdev->wiphy.max_scan_ssids) ||
		    nla_put_u8(msg, NL80211_ATTR_MAX_NUM_SCHED_SCAN_SSIDS,
			       rdev->wiphy.max_sched_scan_ssids) ||
		    nla_put_u16(msg, NL80211_ATTR_MAX_SCAN_IE_LEN,
				rdev->wiphy.max_scan_ie_len) ||
		    nla_put_u16(msg, NL80211_ATTR_MAX_SCHED_SCAN_IE_LEN,
				rdev->wiphy.max_sched_scan_ie_len) ||
		    nla_put_u8(msg, NL80211_ATTR_MAX_MATCH_SETS,
			       rdev->wiphy.max_match_sets) ||
		    nla_put_u32(msg, NL80211_ATTR_MAX_NUM_SCHED_SCAN_PLANS,
				rdev->wiphy.max_sched_scan_plans) ||
		    nla_put_u32(msg, NL80211_ATTR_MAX_SCAN_PLAN_INTERVAL,
				rdev->wiphy.max_sched_scan_plan_interval) ||
		    nla_put_u32(msg, NL80211_ATTR_MAX_SCAN_PLAN_ITERATIONS,
				rdev->wiphy.max_sched_scan_plan_iterations))
			goto nla_put_failure;

		if ((rdev->wiphy.flags & WIPHY_FLAG_IBSS_RSN) &&
		    nla_put_flag(msg, NL80211_ATTR_SUPPORT_IBSS_RSN))
			goto nla_put_failure;
		if ((rdev->wiphy.flags & WIPHY_FLAG_MESH_AUTH) &&
		    nla_put_flag(msg, NL80211_ATTR_SUPPORT_MESH_AUTH))
			goto nla_put_failure;
		if ((rdev->wiphy.flags & WIPHY_FLAG_AP_UAPSD) &&
		    nla_put_flag(msg, NL80211_ATTR_SUPPORT_AP_UAPSD))
			goto nla_put_failure;
		if ((rdev->wiphy.flags & WIPHY_FLAG_SUPPORTS_FW_ROAM) &&
		    nla_put_flag(msg, NL80211_ATTR_ROAM_SUPPORT))
			goto nla_put_failure;
		if ((rdev->wiphy.flags & WIPHY_FLAG_SUPPORTS_TDLS) &&
		    nla_put_flag(msg, NL80211_ATTR_TDLS_SUPPORT))
			goto nla_put_failure;
		if ((rdev->wiphy.flags & WIPHY_FLAG_TDLS_EXTERNAL_SETUP) &&
		    nla_put_flag(msg, NL80211_ATTR_TDLS_EXTERNAL_SETUP))
			goto nla_put_failure;
		state->split_start++;
		if (state->split)
			break;
	case 1:
		if (nla_put(msg, NL80211_ATTR_CIPHER_SUITES,
			    sizeof(u32) * rdev->wiphy.n_cipher_suites,
			    rdev->wiphy.cipher_suites))
			goto nla_put_failure;

		if (nla_put_u8(msg, NL80211_ATTR_MAX_NUM_PMKIDS,
			       rdev->wiphy.max_num_pmkids))
			goto nla_put_failure;

		if ((rdev->wiphy.flags & WIPHY_FLAG_CONTROL_PORT_PROTOCOL) &&
		    nla_put_flag(msg, NL80211_ATTR_CONTROL_PORT_ETHERTYPE))
			goto nla_put_failure;

		if (nla_put_u32(msg, NL80211_ATTR_WIPHY_ANTENNA_AVAIL_TX,
				rdev->wiphy.available_antennas_tx) ||
		    nla_put_u32(msg, NL80211_ATTR_WIPHY_ANTENNA_AVAIL_RX,
				rdev->wiphy.available_antennas_rx))
			goto nla_put_failure;

		if ((rdev->wiphy.flags & WIPHY_FLAG_AP_PROBE_RESP_OFFLOAD) &&
		    nla_put_u32(msg, NL80211_ATTR_PROBE_RESP_OFFLOAD,
				rdev->wiphy.probe_resp_offload))
			goto nla_put_failure;

		if ((rdev->wiphy.available_antennas_tx ||
		     rdev->wiphy.available_antennas_rx) &&
		    rdev->ops->get_antenna) {
			u32 tx_ant = 0, rx_ant = 0;
			int res;

			res = rdev_get_antenna(rdev, &tx_ant, &rx_ant);
			if (!res) {
				if (nla_put_u32(msg,
						NL80211_ATTR_WIPHY_ANTENNA_TX,
						tx_ant) ||
				    nla_put_u32(msg,
						NL80211_ATTR_WIPHY_ANTENNA_RX,
						rx_ant))
					goto nla_put_failure;
			}
		}

		state->split_start++;
		if (state->split)
			break;
	case 2:
		if (nl80211_put_iftypes(msg, NL80211_ATTR_SUPPORTED_IFTYPES,
					rdev->wiphy.interface_modes))
				goto nla_put_failure;
		state->split_start++;
		if (state->split)
			break;
	case 3:
		nl_bands = nla_nest_start(msg, NL80211_ATTR_WIPHY_BANDS);
		if (!nl_bands)
			goto nla_put_failure;

		for (band = state->band_start;
		     band < NUM_NL80211_BANDS; band++) {
			struct ieee80211_supported_band *sband;

			sband = rdev->wiphy.bands[band];

			if (!sband)
				continue;

			nl_band = nla_nest_start(msg, band);
			if (!nl_band)
				goto nla_put_failure;

			switch (state->chan_start) {
			case 0:
				if (nl80211_send_band_rateinfo(msg, sband))
					goto nla_put_failure;
				state->chan_start++;
				if (state->split)
					break;
			default:
				/* add frequencies */
				nl_freqs = nla_nest_start(
					msg, NL80211_BAND_ATTR_FREQS);
				if (!nl_freqs)
					goto nla_put_failure;

				for (i = state->chan_start - 1;
				     i < sband->n_channels;
				     i++) {
					nl_freq = nla_nest_start(msg, i);
					if (!nl_freq)
						goto nla_put_failure;

					chan = &sband->channels[i];

					if (nl80211_msg_put_channel(
							msg, chan,
							state->split))
						goto nla_put_failure;

					nla_nest_end(msg, nl_freq);
					if (state->split)
						break;
				}
				if (i < sband->n_channels)
					state->chan_start = i + 2;
				else
					state->chan_start = 0;
				nla_nest_end(msg, nl_freqs);
			}

			nla_nest_end(msg, nl_band);

			if (state->split) {
				/* start again here */
				if (state->chan_start)
					band--;
				break;
			}
		}
		nla_nest_end(msg, nl_bands);

		if (band < NUM_NL80211_BANDS)
			state->band_start = band + 1;
		else
			state->band_start = 0;

		/* if bands & channels are done, continue outside */
		if (state->band_start == 0 && state->chan_start == 0)
			state->split_start++;
		if (state->split)
			break;
	case 4:
		nl_cmds = nla_nest_start(msg, NL80211_ATTR_SUPPORTED_COMMANDS);
		if (!nl_cmds)
			goto nla_put_failure;

		i = nl80211_add_commands_unsplit(rdev, msg);
		if (i < 0)
			goto nla_put_failure;
		if (state->split) {
			CMD(crit_proto_start, CRIT_PROTOCOL_START);
			CMD(crit_proto_stop, CRIT_PROTOCOL_STOP);
			if (rdev->wiphy.flags & WIPHY_FLAG_HAS_CHANNEL_SWITCH)
				CMD(channel_switch, CHANNEL_SWITCH);
			CMD(set_qos_map, SET_QOS_MAP);
			if (rdev->wiphy.features &
					NL80211_FEATURE_SUPPORTS_WMM_ADMISSION)
				CMD(add_tx_ts, ADD_TX_TS);
			CMD(set_multicast_to_unicast, SET_MULTICAST_TO_UNICAST);
			CMD(update_connect_params, UPDATE_CONNECT_PARAMS);
		}
#undef CMD

		nla_nest_end(msg, nl_cmds);
		state->split_start++;
		if (state->split)
			break;
	case 5:
		if (rdev->ops->remain_on_channel &&
		    (rdev->wiphy.flags & WIPHY_FLAG_HAS_REMAIN_ON_CHANNEL) &&
		    nla_put_u32(msg,
				NL80211_ATTR_MAX_REMAIN_ON_CHANNEL_DURATION,
				rdev->wiphy.max_remain_on_channel_duration))
			goto nla_put_failure;

		if ((rdev->wiphy.flags & WIPHY_FLAG_OFFCHAN_TX) &&
		    nla_put_flag(msg, NL80211_ATTR_OFFCHANNEL_TX_OK))
			goto nla_put_failure;

		if (nl80211_send_mgmt_stypes(msg, mgmt_stypes))
			goto nla_put_failure;
		state->split_start++;
		if (state->split)
			break;
	case 6:
#ifdef CONFIG_PM
		if (nl80211_send_wowlan(msg, rdev, state->split))
			goto nla_put_failure;
		state->split_start++;
		if (state->split)
			break;
#else
		state->split_start++;
#endif
	case 7:
		if (nl80211_put_iftypes(msg, NL80211_ATTR_SOFTWARE_IFTYPES,
					rdev->wiphy.software_iftypes))
			goto nla_put_failure;

		if (nl80211_put_iface_combinations(&rdev->wiphy, msg,
						   state->split))
			goto nla_put_failure;

		state->split_start++;
		if (state->split)
			break;
	case 8:
		if ((rdev->wiphy.flags & WIPHY_FLAG_HAVE_AP_SME) &&
		    nla_put_u32(msg, NL80211_ATTR_DEVICE_AP_SME,
				rdev->wiphy.ap_sme_capa))
			goto nla_put_failure;

		features = rdev->wiphy.features;
		/*
		 * We can only add the per-channel limit information if the
		 * dump is split, otherwise it makes it too big. Therefore
		 * only advertise it in that case.
		 */
		if (state->split)
			features |= NL80211_FEATURE_ADVERTISE_CHAN_LIMITS;
		if (nla_put_u32(msg, NL80211_ATTR_FEATURE_FLAGS, features))
			goto nla_put_failure;

		if (rdev->wiphy.ht_capa_mod_mask &&
		    nla_put(msg, NL80211_ATTR_HT_CAPABILITY_MASK,
			    sizeof(*rdev->wiphy.ht_capa_mod_mask),
			    rdev->wiphy.ht_capa_mod_mask))
			goto nla_put_failure;

		if (rdev->wiphy.flags & WIPHY_FLAG_HAVE_AP_SME &&
		    rdev->wiphy.max_acl_mac_addrs &&
		    nla_put_u32(msg, NL80211_ATTR_MAC_ACL_MAX,
				rdev->wiphy.max_acl_mac_addrs))
			goto nla_put_failure;

		/*
		 * Any information below this point is only available to
		 * applications that can deal with it being split. This
		 * helps ensure that newly added capabilities don't break
		 * older tools by overrunning their buffers.
		 *
		 * We still increment split_start so that in the split
		 * case we'll continue with more data in the next round,
		 * but break unconditionally so unsplit data stops here.
		 */
		if (state->split)
			state->split_start++;
		else
			state->split_start = 0;
		break;
	case 9:
		if (rdev->wiphy.extended_capabilities &&
		    (nla_put(msg, NL80211_ATTR_EXT_CAPA,
			     rdev->wiphy.extended_capabilities_len,
			     rdev->wiphy.extended_capabilities) ||
		     nla_put(msg, NL80211_ATTR_EXT_CAPA_MASK,
			     rdev->wiphy.extended_capabilities_len,
			     rdev->wiphy.extended_capabilities_mask)))
			goto nla_put_failure;

		if (rdev->wiphy.vht_capa_mod_mask &&
		    nla_put(msg, NL80211_ATTR_VHT_CAPABILITY_MASK,
			    sizeof(*rdev->wiphy.vht_capa_mod_mask),
			    rdev->wiphy.vht_capa_mod_mask))
			goto nla_put_failure;

		state->split_start++;
		break;
	case 10:
		if (nl80211_send_coalesce(msg, rdev))
			goto nla_put_failure;

		if ((rdev->wiphy.flags & WIPHY_FLAG_SUPPORTS_5_10_MHZ) &&
		    (nla_put_flag(msg, NL80211_ATTR_SUPPORT_5_MHZ) ||
		     nla_put_flag(msg, NL80211_ATTR_SUPPORT_10_MHZ)))
			goto nla_put_failure;

		if (rdev->wiphy.max_ap_assoc_sta &&
		    nla_put_u32(msg, NL80211_ATTR_MAX_AP_ASSOC_STA,
				rdev->wiphy.max_ap_assoc_sta))
			goto nla_put_failure;

		state->split_start++;
		break;
	case 11:
		if (rdev->wiphy.n_vendor_commands) {
			const struct nl80211_vendor_cmd_info *info;
			struct nlattr *nested;

			nested = nla_nest_start(msg, NL80211_ATTR_VENDOR_DATA);
			if (!nested)
				goto nla_put_failure;

			for (i = 0; i < rdev->wiphy.n_vendor_commands; i++) {
				info = &rdev->wiphy.vendor_commands[i].info;
				if (nla_put(msg, i + 1, sizeof(*info), info))
					goto nla_put_failure;
			}
			nla_nest_end(msg, nested);
		}

		if (rdev->wiphy.n_vendor_events) {
			const struct nl80211_vendor_cmd_info *info;
			struct nlattr *nested;

			nested = nla_nest_start(msg,
						NL80211_ATTR_VENDOR_EVENTS);
			if (!nested)
				goto nla_put_failure;

			for (i = 0; i < rdev->wiphy.n_vendor_events; i++) {
				info = &rdev->wiphy.vendor_events[i];
				if (nla_put(msg, i + 1, sizeof(*info), info))
					goto nla_put_failure;
			}
			nla_nest_end(msg, nested);
		}
		state->split_start++;
		break;
	case 12:
		if (rdev->wiphy.flags & WIPHY_FLAG_HAS_CHANNEL_SWITCH &&
		    nla_put_u8(msg, NL80211_ATTR_MAX_CSA_COUNTERS,
			       rdev->wiphy.max_num_csa_counters))
			goto nla_put_failure;

		if (rdev->wiphy.regulatory_flags & REGULATORY_WIPHY_SELF_MANAGED &&
		    nla_put_flag(msg, NL80211_ATTR_WIPHY_SELF_MANAGED_REG))
			goto nla_put_failure;

		if (nla_put(msg, NL80211_ATTR_EXT_FEATURES,
			    sizeof(rdev->wiphy.ext_features),
			    rdev->wiphy.ext_features))
			goto nla_put_failure;

		if (rdev->wiphy.bss_select_support) {
			struct nlattr *nested;
			u32 bss_select_support = rdev->wiphy.bss_select_support;

			nested = nla_nest_start(msg, NL80211_ATTR_BSS_SELECT);
			if (!nested)
				goto nla_put_failure;

			i = 0;
			while (bss_select_support) {
				if ((bss_select_support & 1) &&
				    nla_put_flag(msg, i))
					goto nla_put_failure;
				i++;
				bss_select_support >>= 1;
			}
			nla_nest_end(msg, nested);
		}

		state->split_start++;
		break;
	case 13:
		if (rdev->wiphy.num_iftype_ext_capab &&
		    rdev->wiphy.iftype_ext_capab) {
			struct nlattr *nested_ext_capab, *nested;

			nested = nla_nest_start(msg,
						NL80211_ATTR_IFTYPE_EXT_CAPA);
			if (!nested)
				goto nla_put_failure;

			for (i = state->capa_start;
			     i < rdev->wiphy.num_iftype_ext_capab; i++) {
				const struct wiphy_iftype_ext_capab *capab;

				capab = &rdev->wiphy.iftype_ext_capab[i];

				nested_ext_capab = nla_nest_start(msg, i);
				if (!nested_ext_capab ||
				    nla_put_u32(msg, NL80211_ATTR_IFTYPE,
						capab->iftype) ||
				    nla_put(msg, NL80211_ATTR_EXT_CAPA,
					    capab->extended_capabilities_len,
					    capab->extended_capabilities) ||
				    nla_put(msg, NL80211_ATTR_EXT_CAPA_MASK,
					    capab->extended_capabilities_len,
					    capab->extended_capabilities_mask))
					goto nla_put_failure;

				nla_nest_end(msg, nested_ext_capab);
				if (state->split)
					break;
			}
			nla_nest_end(msg, nested);
			if (i < rdev->wiphy.num_iftype_ext_capab) {
				state->capa_start = i + 1;
				break;
			}
		}

		/* done */
		state->split_start = 0;
		break;
	}
 finish:
	genlmsg_end(msg, hdr);
	return 0;

 nla_put_failure:
	genlmsg_cancel(msg, hdr);
	return -EMSGSIZE;
}

static int nl80211_dump_wiphy_parse(struct sk_buff *skb,
				    struct netlink_callback *cb,
				    struct nl80211_dump_wiphy_state *state)
{
	struct nlattr **tb = genl_family_attrbuf(&nl80211_fam);
	int ret = nlmsg_parse(cb->nlh, GENL_HDRLEN + nl80211_fam.hdrsize,
			      tb, nl80211_fam.maxattr, nl80211_policy);
	/* ignore parse errors for backward compatibility */
	if (ret)
		return 0;

	state->split = tb[NL80211_ATTR_SPLIT_WIPHY_DUMP];
	if (tb[NL80211_ATTR_WIPHY])
		state->filter_wiphy = nla_get_u32(tb[NL80211_ATTR_WIPHY]);
	if (tb[NL80211_ATTR_WDEV])
		state->filter_wiphy = nla_get_u64(tb[NL80211_ATTR_WDEV]) >> 32;
	if (tb[NL80211_ATTR_IFINDEX]) {
		struct net_device *netdev;
		struct cfg80211_registered_device *rdev;
		int ifidx = nla_get_u32(tb[NL80211_ATTR_IFINDEX]);

		netdev = __dev_get_by_index(sock_net(skb->sk), ifidx);
		if (!netdev)
			return -ENODEV;
		if (netdev->ieee80211_ptr) {
			rdev = wiphy_to_rdev(
				netdev->ieee80211_ptr->wiphy);
			state->filter_wiphy = rdev->wiphy_idx;
		}
	}

	return 0;
}

static int nl80211_dump_wiphy(struct sk_buff *skb, struct netlink_callback *cb)
{
	int idx = 0, ret;
	struct nl80211_dump_wiphy_state *state = (void *)cb->args[0];
	struct cfg80211_registered_device *rdev;

	rtnl_lock();
	if (!state) {
		state = kzalloc(sizeof(*state), GFP_KERNEL);
		if (!state) {
			rtnl_unlock();
			return -ENOMEM;
		}
		state->filter_wiphy = -1;
		ret = nl80211_dump_wiphy_parse(skb, cb, state);
		if (ret) {
			kfree(state);
			rtnl_unlock();
			return ret;
		}
		cb->args[0] = (long)state;
	}

	list_for_each_entry(rdev, &cfg80211_rdev_list, list) {
		if (!net_eq(wiphy_net(&rdev->wiphy), sock_net(skb->sk)))
			continue;
		if (++idx <= state->start)
			continue;
		if (state->filter_wiphy != -1 &&
		    state->filter_wiphy != rdev->wiphy_idx)
			continue;
		/* attempt to fit multiple wiphy data chunks into the skb */
		do {
			ret = nl80211_send_wiphy(rdev, NL80211_CMD_NEW_WIPHY,
						 skb,
						 NETLINK_CB(cb->skb).portid,
						 cb->nlh->nlmsg_seq,
						 NLM_F_MULTI, state);
			if (ret < 0) {
				/*
				 * If sending the wiphy data didn't fit (ENOBUFS
				 * or EMSGSIZE returned), this SKB is still
				 * empty (so it's not too big because another
				 * wiphy dataset is already in the skb) and
				 * we've not tried to adjust the dump allocation
				 * yet ... then adjust the alloc size to be
				 * bigger, and return 1 but with the empty skb.
				 * This results in an empty message being RX'ed
				 * in userspace, but that is ignored.
				 *
				 * We can then retry with the larger buffer.
				 */
				if ((ret == -ENOBUFS || ret == -EMSGSIZE) &&
				    !skb->len && !state->split &&
				    cb->min_dump_alloc < 4096) {
					cb->min_dump_alloc = 4096;
					state->split_start = 0;
					rtnl_unlock();
					return 1;
				}
				idx--;
				break;
			}
		} while (state->split_start > 0);
		break;
	}
	rtnl_unlock();

	state->start = idx;

	return skb->len;
}

static int nl80211_dump_wiphy_done(struct netlink_callback *cb)
{
	kfree((void *)cb->args[0]);
	return 0;
}

static int nl80211_get_wiphy(struct sk_buff *skb, struct genl_info *info)
{
	struct sk_buff *msg;
	struct cfg80211_registered_device *rdev = info->user_ptr[0];
	struct nl80211_dump_wiphy_state state = {};

	msg = nlmsg_new(4096, GFP_KERNEL);
	if (!msg)
		return -ENOMEM;

	if (nl80211_send_wiphy(rdev, NL80211_CMD_NEW_WIPHY, msg,
			       info->snd_portid, info->snd_seq, 0,
			       &state) < 0) {
		nlmsg_free(msg);
		return -ENOBUFS;
	}

	return genlmsg_reply(msg, info);
}

static const struct nla_policy txq_params_policy[NL80211_TXQ_ATTR_MAX + 1] = {
	[NL80211_TXQ_ATTR_QUEUE]		= { .type = NLA_U8 },
	[NL80211_TXQ_ATTR_TXOP]			= { .type = NLA_U16 },
	[NL80211_TXQ_ATTR_CWMIN]		= { .type = NLA_U16 },
	[NL80211_TXQ_ATTR_CWMAX]		= { .type = NLA_U16 },
	[NL80211_TXQ_ATTR_AIFS]			= { .type = NLA_U8 },
};

static int parse_txq_params(struct nlattr *tb[],
			    struct ieee80211_txq_params *txq_params)
{
	u8 ac;

	if (!tb[NL80211_TXQ_ATTR_AC] || !tb[NL80211_TXQ_ATTR_TXOP] ||
	    !tb[NL80211_TXQ_ATTR_CWMIN] || !tb[NL80211_TXQ_ATTR_CWMAX] ||
	    !tb[NL80211_TXQ_ATTR_AIFS])
		return -EINVAL;

	ac = nla_get_u8(tb[NL80211_TXQ_ATTR_AC]);
	txq_params->txop = nla_get_u16(tb[NL80211_TXQ_ATTR_TXOP]);
	txq_params->cwmin = nla_get_u16(tb[NL80211_TXQ_ATTR_CWMIN]);
	txq_params->cwmax = nla_get_u16(tb[NL80211_TXQ_ATTR_CWMAX]);
	txq_params->aifs = nla_get_u8(tb[NL80211_TXQ_ATTR_AIFS]);

	if (ac >= NL80211_NUM_ACS)
		return -EINVAL;
	txq_params->ac = array_index_nospec(ac, NL80211_NUM_ACS);
	return 0;
}

static bool nl80211_can_set_dev_channel(struct wireless_dev *wdev)
{
	/*
	 * You can only set the channel explicitly for WDS interfaces,
	 * all others have their channel managed via their respective
	 * "establish a connection" command (connect, join, ...)
	 *
	 * For AP/GO and mesh mode, the channel can be set with the
	 * channel userspace API, but is only stored and passed to the
	 * low-level driver when the AP starts or the mesh is joined.
	 * This is for backward compatibility, userspace can also give
	 * the channel in the start-ap or join-mesh commands instead.
	 *
	 * Monitors are special as they are normally slaved to
	 * whatever else is going on, so they have their own special
	 * operation to set the monitor channel if possible.
	 */
	return !wdev ||
		wdev->iftype == NL80211_IFTYPE_AP ||
		wdev->iftype == NL80211_IFTYPE_MESH_POINT ||
		wdev->iftype == NL80211_IFTYPE_MONITOR ||
		wdev->iftype == NL80211_IFTYPE_P2P_GO;
}

static int nl80211_parse_chandef(struct cfg80211_registered_device *rdev,
				 struct genl_info *info,
				 struct cfg80211_chan_def *chandef)
{
	u32 control_freq;

	if (!info->attrs[NL80211_ATTR_WIPHY_FREQ])
		return -EINVAL;

	control_freq = nla_get_u32(info->attrs[NL80211_ATTR_WIPHY_FREQ]);

	memset(chandef, 0, sizeof(*chandef));

	chandef->chan = ieee80211_get_channel(&rdev->wiphy, control_freq);
	chandef->width = NL80211_CHAN_WIDTH_20_NOHT;
	chandef->center_freq1 = control_freq;
	chandef->center_freq2 = 0;

	/* Primary channel not allowed */
	if (!chandef->chan || chandef->chan->flags & IEEE80211_CHAN_DISABLED)
		return -EINVAL;

	if (info->attrs[NL80211_ATTR_WIPHY_CHANNEL_TYPE]) {
		enum nl80211_channel_type chantype;

		chantype = nla_get_u32(
				info->attrs[NL80211_ATTR_WIPHY_CHANNEL_TYPE]);

		switch (chantype) {
		case NL80211_CHAN_NO_HT:
		case NL80211_CHAN_HT20:
		case NL80211_CHAN_HT40PLUS:
		case NL80211_CHAN_HT40MINUS:
			cfg80211_chandef_create(chandef, chandef->chan,
						chantype);
			break;
		default:
			return -EINVAL;
		}
	} else if (info->attrs[NL80211_ATTR_CHANNEL_WIDTH]) {
		chandef->width =
			nla_get_u32(info->attrs[NL80211_ATTR_CHANNEL_WIDTH]);
		if (info->attrs[NL80211_ATTR_CENTER_FREQ1])
			chandef->center_freq1 =
				nla_get_u32(
					info->attrs[NL80211_ATTR_CENTER_FREQ1]);
		if (info->attrs[NL80211_ATTR_CENTER_FREQ2])
			chandef->center_freq2 =
				nla_get_u32(
					info->attrs[NL80211_ATTR_CENTER_FREQ2]);
	}

	if (!cfg80211_chandef_valid(chandef))
		return -EINVAL;

	if (!cfg80211_chandef_usable(&rdev->wiphy, chandef,
				     IEEE80211_CHAN_DISABLED))
		return -EINVAL;

	if ((chandef->width == NL80211_CHAN_WIDTH_5 ||
	     chandef->width == NL80211_CHAN_WIDTH_10) &&
	    !(rdev->wiphy.flags & WIPHY_FLAG_SUPPORTS_5_10_MHZ))
		return -EINVAL;

	return 0;
}

static int __nl80211_set_channel(struct cfg80211_registered_device *rdev,
				 struct net_device *dev,
				 struct genl_info *info)
{
	struct cfg80211_chan_def chandef;
	int result;
	enum nl80211_iftype iftype = NL80211_IFTYPE_MONITOR;
	struct wireless_dev *wdev = NULL;

	if (dev)
		wdev = dev->ieee80211_ptr;
	if (!nl80211_can_set_dev_channel(wdev))
		return -EOPNOTSUPP;
	if (wdev)
		iftype = wdev->iftype;

	result = nl80211_parse_chandef(rdev, info, &chandef);
	if (result)
		return result;

	switch (iftype) {
	case NL80211_IFTYPE_AP:
	case NL80211_IFTYPE_P2P_GO:
		if (!cfg80211_reg_can_beacon_relax(&rdev->wiphy, &chandef,
						   iftype)) {
			result = -EINVAL;
			break;
		}
		if (wdev->beacon_interval) {
			if (!dev || !rdev->ops->set_ap_chanwidth ||
			    !(rdev->wiphy.features &
			      NL80211_FEATURE_AP_MODE_CHAN_WIDTH_CHANGE)) {
				result = -EBUSY;
				break;
			}

			/* Only allow dynamic channel width changes */
			if (chandef.chan != wdev->preset_chandef.chan) {
				result = -EBUSY;
				break;
			}
			result = rdev_set_ap_chanwidth(rdev, dev, &chandef);
			if (result)
				break;
		}
		wdev->preset_chandef = chandef;
		result = 0;
		break;
	case NL80211_IFTYPE_MESH_POINT:
		result = cfg80211_set_mesh_channel(rdev, wdev, &chandef);
		break;
	case NL80211_IFTYPE_MONITOR:
		result = cfg80211_set_monitor_channel(rdev, &chandef);
		break;
	default:
		result = -EINVAL;
	}

	return result;
}

static int nl80211_set_channel(struct sk_buff *skb, struct genl_info *info)
{
	struct cfg80211_registered_device *rdev = info->user_ptr[0];
	struct net_device *netdev = info->user_ptr[1];

	return __nl80211_set_channel(rdev, netdev, info);
}

static int nl80211_set_wds_peer(struct sk_buff *skb, struct genl_info *info)
{
	struct cfg80211_registered_device *rdev = info->user_ptr[0];
	struct net_device *dev = info->user_ptr[1];
	struct wireless_dev *wdev = dev->ieee80211_ptr;
	const u8 *bssid;

	if (!info->attrs[NL80211_ATTR_MAC])
		return -EINVAL;

	if (netif_running(dev))
		return -EBUSY;

	if (!rdev->ops->set_wds_peer)
		return -EOPNOTSUPP;

	if (wdev->iftype != NL80211_IFTYPE_WDS)
		return -EOPNOTSUPP;

	bssid = nla_data(info->attrs[NL80211_ATTR_MAC]);
	return rdev_set_wds_peer(rdev, dev, bssid);
}

static int nl80211_set_wiphy(struct sk_buff *skb, struct genl_info *info)
{
	struct cfg80211_registered_device *rdev;
	struct net_device *netdev = NULL;
	struct wireless_dev *wdev;
	int result = 0, rem_txq_params = 0;
	struct nlattr *nl_txq_params;
	u32 changed;
	u8 retry_short = 0, retry_long = 0;
	u32 frag_threshold = 0, rts_threshold = 0;
	u8 coverage_class = 0;

	ASSERT_RTNL();

	/*
	 * Try to find the wiphy and netdev. Normally this
	 * function shouldn't need the netdev, but this is
	 * done for backward compatibility -- previously
	 * setting the channel was done per wiphy, but now
	 * it is per netdev. Previous userland like hostapd
	 * also passed a netdev to set_wiphy, so that it is
	 * possible to let that go to the right netdev!
	 */

	if (info->attrs[NL80211_ATTR_IFINDEX]) {
		int ifindex = nla_get_u32(info->attrs[NL80211_ATTR_IFINDEX]);

		netdev = __dev_get_by_index(genl_info_net(info), ifindex);
		if (netdev && netdev->ieee80211_ptr)
			rdev = wiphy_to_rdev(netdev->ieee80211_ptr->wiphy);
		else
			netdev = NULL;
	}

	if (!netdev) {
		rdev = __cfg80211_rdev_from_attrs(genl_info_net(info),
						  info->attrs);
		if (IS_ERR(rdev))
			return PTR_ERR(rdev);
		wdev = NULL;
		netdev = NULL;
		result = 0;
	} else
		wdev = netdev->ieee80211_ptr;

	/*
	 * end workaround code, by now the rdev is available
	 * and locked, and wdev may or may not be NULL.
	 */

	if (info->attrs[NL80211_ATTR_WIPHY_NAME])
		result = cfg80211_dev_rename(
			rdev, nla_data(info->attrs[NL80211_ATTR_WIPHY_NAME]));

	if (result)
		return result;

	if (info->attrs[NL80211_ATTR_WIPHY_TXQ_PARAMS]) {
		struct ieee80211_txq_params txq_params;
		struct nlattr *tb[NL80211_TXQ_ATTR_MAX + 1];

		if (!rdev->ops->set_txq_params)
			return -EOPNOTSUPP;

		if (!netdev)
			return -EINVAL;

		if (netdev->ieee80211_ptr->iftype != NL80211_IFTYPE_AP &&
		    netdev->ieee80211_ptr->iftype != NL80211_IFTYPE_P2P_GO)
			return -EINVAL;

		if (!netif_running(netdev))
			return -ENETDOWN;

		nla_for_each_nested(nl_txq_params,
				    info->attrs[NL80211_ATTR_WIPHY_TXQ_PARAMS],
				    rem_txq_params) {
			result = nla_parse_nested(tb, NL80211_TXQ_ATTR_MAX,
						  nl_txq_params,
						  txq_params_policy);
			if (result)
				return result;
			result = parse_txq_params(tb, &txq_params);
			if (result)
				return result;

			result = rdev_set_txq_params(rdev, netdev,
						     &txq_params);
			if (result)
				return result;
		}
	}

	if (info->attrs[NL80211_ATTR_WIPHY_FREQ]) {
		result = __nl80211_set_channel(
			rdev,
			nl80211_can_set_dev_channel(wdev) ? netdev : NULL,
			info);
		if (result)
			return result;
	}

	if (info->attrs[NL80211_ATTR_WIPHY_TX_POWER_SETTING]) {
		struct wireless_dev *txp_wdev = wdev;
		enum nl80211_tx_power_setting type;
		int idx, mbm = 0;

		if (!(rdev->wiphy.features & NL80211_FEATURE_VIF_TXPOWER))
			txp_wdev = NULL;

		if (!rdev->ops->set_tx_power)
			return -EOPNOTSUPP;

		idx = NL80211_ATTR_WIPHY_TX_POWER_SETTING;
		type = nla_get_u32(info->attrs[idx]);

		if (!info->attrs[NL80211_ATTR_WIPHY_TX_POWER_LEVEL] &&
		    (type != NL80211_TX_POWER_AUTOMATIC))
			return -EINVAL;

		if (type != NL80211_TX_POWER_AUTOMATIC) {
			idx = NL80211_ATTR_WIPHY_TX_POWER_LEVEL;
			mbm = nla_get_u32(info->attrs[idx]);
		}

		result = rdev_set_tx_power(rdev, txp_wdev, type, mbm);
		if (result)
			return result;
	}

	if (info->attrs[NL80211_ATTR_WIPHY_ANTENNA_TX] &&
	    info->attrs[NL80211_ATTR_WIPHY_ANTENNA_RX]) {
		u32 tx_ant, rx_ant;

		if ((!rdev->wiphy.available_antennas_tx &&
		     !rdev->wiphy.available_antennas_rx) ||
		    !rdev->ops->set_antenna)
			return -EOPNOTSUPP;

		tx_ant = nla_get_u32(info->attrs[NL80211_ATTR_WIPHY_ANTENNA_TX]);
		rx_ant = nla_get_u32(info->attrs[NL80211_ATTR_WIPHY_ANTENNA_RX]);

		/* reject antenna configurations which don't match the
		 * available antenna masks, except for the "all" mask */
		if ((~tx_ant && (tx_ant & ~rdev->wiphy.available_antennas_tx)) ||
		    (~rx_ant && (rx_ant & ~rdev->wiphy.available_antennas_rx)))
			return -EINVAL;

		tx_ant = tx_ant & rdev->wiphy.available_antennas_tx;
		rx_ant = rx_ant & rdev->wiphy.available_antennas_rx;

		result = rdev_set_antenna(rdev, tx_ant, rx_ant);
		if (result)
			return result;
	}

	changed = 0;

	if (info->attrs[NL80211_ATTR_WIPHY_RETRY_SHORT]) {
		retry_short = nla_get_u8(
			info->attrs[NL80211_ATTR_WIPHY_RETRY_SHORT]);
		if (retry_short == 0)
			return -EINVAL;

		changed |= WIPHY_PARAM_RETRY_SHORT;
	}

	if (info->attrs[NL80211_ATTR_WIPHY_RETRY_LONG]) {
		retry_long = nla_get_u8(
			info->attrs[NL80211_ATTR_WIPHY_RETRY_LONG]);
		if (retry_long == 0)
			return -EINVAL;

		changed |= WIPHY_PARAM_RETRY_LONG;
	}

	if (info->attrs[NL80211_ATTR_WIPHY_FRAG_THRESHOLD]) {
		frag_threshold = nla_get_u32(
			info->attrs[NL80211_ATTR_WIPHY_FRAG_THRESHOLD]);
		if (frag_threshold < 256)
			return -EINVAL;

		if (frag_threshold != (u32) -1) {
			/*
			 * Fragments (apart from the last one) are required to
			 * have even length. Make the fragmentation code
			 * simpler by stripping LSB should someone try to use
			 * odd threshold value.
			 */
			frag_threshold &= ~0x1;
		}
		changed |= WIPHY_PARAM_FRAG_THRESHOLD;
	}

	if (info->attrs[NL80211_ATTR_WIPHY_RTS_THRESHOLD]) {
		rts_threshold = nla_get_u32(
			info->attrs[NL80211_ATTR_WIPHY_RTS_THRESHOLD]);
		changed |= WIPHY_PARAM_RTS_THRESHOLD;
	}

	if (info->attrs[NL80211_ATTR_WIPHY_COVERAGE_CLASS]) {
		if (info->attrs[NL80211_ATTR_WIPHY_DYN_ACK])
			return -EINVAL;

		coverage_class = nla_get_u8(
			info->attrs[NL80211_ATTR_WIPHY_COVERAGE_CLASS]);
		changed |= WIPHY_PARAM_COVERAGE_CLASS;
	}

	if (info->attrs[NL80211_ATTR_WIPHY_DYN_ACK]) {
		if (!(rdev->wiphy.features & NL80211_FEATURE_ACKTO_ESTIMATION))
			return -EOPNOTSUPP;

		changed |= WIPHY_PARAM_DYN_ACK;
	}

	if (changed) {
		u8 old_retry_short, old_retry_long;
		u32 old_frag_threshold, old_rts_threshold;
		u8 old_coverage_class;

		if (!rdev->ops->set_wiphy_params)
			return -EOPNOTSUPP;

		old_retry_short = rdev->wiphy.retry_short;
		old_retry_long = rdev->wiphy.retry_long;
		old_frag_threshold = rdev->wiphy.frag_threshold;
		old_rts_threshold = rdev->wiphy.rts_threshold;
		old_coverage_class = rdev->wiphy.coverage_class;

		if (changed & WIPHY_PARAM_RETRY_SHORT)
			rdev->wiphy.retry_short = retry_short;
		if (changed & WIPHY_PARAM_RETRY_LONG)
			rdev->wiphy.retry_long = retry_long;
		if (changed & WIPHY_PARAM_FRAG_THRESHOLD)
			rdev->wiphy.frag_threshold = frag_threshold;
		if (changed & WIPHY_PARAM_RTS_THRESHOLD)
			rdev->wiphy.rts_threshold = rts_threshold;
		if (changed & WIPHY_PARAM_COVERAGE_CLASS)
			rdev->wiphy.coverage_class = coverage_class;

		result = rdev_set_wiphy_params(rdev, changed);
		if (result) {
			rdev->wiphy.retry_short = old_retry_short;
			rdev->wiphy.retry_long = old_retry_long;
			rdev->wiphy.frag_threshold = old_frag_threshold;
			rdev->wiphy.rts_threshold = old_rts_threshold;
			rdev->wiphy.coverage_class = old_coverage_class;
			return result;
		}
	}
	return 0;
}

static inline u64 wdev_id(struct wireless_dev *wdev)
{
	return (u64)wdev->identifier |
	       ((u64)wiphy_to_rdev(wdev->wiphy)->wiphy_idx << 32);
}

static int nl80211_send_chandef(struct sk_buff *msg,
				const struct cfg80211_chan_def *chandef)
{
	if (WARN_ON(!cfg80211_chandef_valid(chandef)))
		return -EINVAL;

	if (nla_put_u32(msg, NL80211_ATTR_WIPHY_FREQ,
			chandef->chan->center_freq))
		return -ENOBUFS;
	switch (chandef->width) {
	case NL80211_CHAN_WIDTH_20_NOHT:
	case NL80211_CHAN_WIDTH_20:
	case NL80211_CHAN_WIDTH_40:
		if (nla_put_u32(msg, NL80211_ATTR_WIPHY_CHANNEL_TYPE,
				cfg80211_get_chandef_type(chandef)))
			return -ENOBUFS;
		break;
	default:
		break;
	}
	if (nla_put_u32(msg, NL80211_ATTR_CHANNEL_WIDTH, chandef->width))
		return -ENOBUFS;
	if (nla_put_u32(msg, NL80211_ATTR_CENTER_FREQ1, chandef->center_freq1))
		return -ENOBUFS;
	if (chandef->center_freq2 &&
	    nla_put_u32(msg, NL80211_ATTR_CENTER_FREQ2, chandef->center_freq2))
		return -ENOBUFS;
	return 0;
}

static int nl80211_send_iface(struct sk_buff *msg, u32 portid, u32 seq, int flags,
			      struct cfg80211_registered_device *rdev,
			      struct wireless_dev *wdev, bool removal)
{
	struct net_device *dev = wdev->netdev;
	u8 cmd = NL80211_CMD_NEW_INTERFACE;
	void *hdr;

	if (removal)
		cmd = NL80211_CMD_DEL_INTERFACE;

	hdr = nl80211hdr_put(msg, portid, seq, flags, cmd);
	if (!hdr)
		return -1;

	if (dev &&
	    (nla_put_u32(msg, NL80211_ATTR_IFINDEX, dev->ifindex) ||
	     nla_put_string(msg, NL80211_ATTR_IFNAME, dev->name)))
		goto nla_put_failure;

	if (nla_put_u32(msg, NL80211_ATTR_WIPHY, rdev->wiphy_idx) ||
	    nla_put_u32(msg, NL80211_ATTR_IFTYPE, wdev->iftype) ||
	    nla_put_u64_64bit(msg, NL80211_ATTR_WDEV, wdev_id(wdev),
			      NL80211_ATTR_PAD) ||
	    nla_put(msg, NL80211_ATTR_MAC, ETH_ALEN, wdev_address(wdev)) ||
	    nla_put_u32(msg, NL80211_ATTR_GENERATION,
			rdev->devlist_generation ^
			(cfg80211_rdev_list_generation << 2)))
		goto nla_put_failure;

	if (rdev->ops->get_channel) {
		int ret;
		struct cfg80211_chan_def chandef = {};

		ret = rdev_get_channel(rdev, wdev, &chandef);
		if (ret == 0) {
			if (nl80211_send_chandef(msg, &chandef))
				goto nla_put_failure;
		}
	}

	if (rdev->ops->get_tx_power) {
		int dbm, ret;

		ret = rdev_get_tx_power(rdev, wdev, &dbm);
		if (ret == 0 &&
		    nla_put_u32(msg, NL80211_ATTR_WIPHY_TX_POWER_LEVEL,
				DBM_TO_MBM(dbm)))
			goto nla_put_failure;
	}

	if (wdev->ssid_len) {
		if (nla_put(msg, NL80211_ATTR_SSID, wdev->ssid_len, wdev->ssid))
			goto nla_put_failure;
	}

	genlmsg_end(msg, hdr);
	return 0;

 nla_put_failure:
	genlmsg_cancel(msg, hdr);
	return -EMSGSIZE;
}

static int nl80211_dump_interface(struct sk_buff *skb, struct netlink_callback *cb)
{
	int wp_idx = 0;
	int if_idx = 0;
	int wp_start = cb->args[0];
	int if_start = cb->args[1];
	int filter_wiphy = -1;
	struct cfg80211_registered_device *rdev;
	struct wireless_dev *wdev;
	int ret;

	rtnl_lock();
	if (!cb->args[2]) {
		struct nl80211_dump_wiphy_state state = {
			.filter_wiphy = -1,
		};

		ret = nl80211_dump_wiphy_parse(skb, cb, &state);
		if (ret)
			goto out_unlock;

		filter_wiphy = state.filter_wiphy;

		/*
		 * if filtering, set cb->args[2] to +1 since 0 is the default
		 * value needed to determine that parsing is necessary.
		 */
		if (filter_wiphy >= 0)
			cb->args[2] = filter_wiphy + 1;
		else
			cb->args[2] = -1;
	} else if (cb->args[2] > 0) {
		filter_wiphy = cb->args[2] - 1;
	}

	list_for_each_entry(rdev, &cfg80211_rdev_list, list) {
		if (!net_eq(wiphy_net(&rdev->wiphy), sock_net(skb->sk)))
			continue;
		if (wp_idx < wp_start) {
			wp_idx++;
			continue;
		}

		if (filter_wiphy >= 0 && filter_wiphy != rdev->wiphy_idx)
			continue;

		if_idx = 0;

		list_for_each_entry(wdev, &rdev->wiphy.wdev_list, list) {
			if (if_idx < if_start) {
				if_idx++;
				continue;
			}
			if (nl80211_send_iface(skb, NETLINK_CB(cb->skb).portid,
					       cb->nlh->nlmsg_seq, NLM_F_MULTI,
					       rdev, wdev, false) < 0) {
				goto out;
			}
			if_idx++;
		}

		wp_idx++;
	}
 out:
	cb->args[0] = wp_idx;
	cb->args[1] = if_idx;

	ret = skb->len;
 out_unlock:
	rtnl_unlock();

	return ret;
}

static int nl80211_get_interface(struct sk_buff *skb, struct genl_info *info)
{
	struct sk_buff *msg;
	struct cfg80211_registered_device *rdev = info->user_ptr[0];
	struct wireless_dev *wdev = info->user_ptr[1];

	msg = nlmsg_new(NLMSG_DEFAULT_SIZE, GFP_KERNEL);
	if (!msg)
		return -ENOMEM;

	if (nl80211_send_iface(msg, info->snd_portid, info->snd_seq, 0,
			       rdev, wdev, false) < 0) {
		nlmsg_free(msg);
		return -ENOBUFS;
	}

	return genlmsg_reply(msg, info);
}

static const struct nla_policy mntr_flags_policy[NL80211_MNTR_FLAG_MAX + 1] = {
	[NL80211_MNTR_FLAG_FCSFAIL] = { .type = NLA_FLAG },
	[NL80211_MNTR_FLAG_PLCPFAIL] = { .type = NLA_FLAG },
	[NL80211_MNTR_FLAG_CONTROL] = { .type = NLA_FLAG },
	[NL80211_MNTR_FLAG_OTHER_BSS] = { .type = NLA_FLAG },
	[NL80211_MNTR_FLAG_COOK_FRAMES] = { .type = NLA_FLAG },
	[NL80211_MNTR_FLAG_ACTIVE] = { .type = NLA_FLAG },
};

static int parse_monitor_flags(struct nlattr *nla, u32 *mntrflags)
{
	struct nlattr *flags[NL80211_MNTR_FLAG_MAX + 1];
	int flag;

	*mntrflags = 0;

	if (!nla)
		return -EINVAL;

	if (nla_parse_nested(flags, NL80211_MNTR_FLAG_MAX,
			     nla, mntr_flags_policy))
		return -EINVAL;

	for (flag = 1; flag <= NL80211_MNTR_FLAG_MAX; flag++)
		if (flags[flag])
			*mntrflags |= (1<<flag);

	return 0;
}

static int nl80211_valid_4addr(struct cfg80211_registered_device *rdev,
			       struct net_device *netdev, u8 use_4addr,
			       enum nl80211_iftype iftype)
{
	if (!use_4addr) {
		if (netdev && (netdev->priv_flags & IFF_BRIDGE_PORT))
			return -EBUSY;
		return 0;
	}

	switch (iftype) {
	case NL80211_IFTYPE_AP_VLAN:
		if (rdev->wiphy.flags & WIPHY_FLAG_4ADDR_AP)
			return 0;
		break;
	case NL80211_IFTYPE_STATION:
		if (rdev->wiphy.flags & WIPHY_FLAG_4ADDR_STATION)
			return 0;
		break;
	default:
		break;
	}

	return -EOPNOTSUPP;
}

static int nl80211_set_interface(struct sk_buff *skb, struct genl_info *info)
{
	struct cfg80211_registered_device *rdev = info->user_ptr[0];
	struct vif_params params;
	int err;
	enum nl80211_iftype otype, ntype;
	struct net_device *dev = info->user_ptr[1];
	u32 _flags, *flags = NULL;
	bool change = false;

	memset(&params, 0, sizeof(params));

	otype = ntype = dev->ieee80211_ptr->iftype;

	if (info->attrs[NL80211_ATTR_IFTYPE]) {
		ntype = nla_get_u32(info->attrs[NL80211_ATTR_IFTYPE]);
		if (otype != ntype)
			change = true;
		if (ntype > NL80211_IFTYPE_MAX)
			return -EINVAL;
	}

	if (info->attrs[NL80211_ATTR_MESH_ID]) {
		struct wireless_dev *wdev = dev->ieee80211_ptr;

		if (ntype != NL80211_IFTYPE_MESH_POINT)
			return -EINVAL;
		if (netif_running(dev))
			return -EBUSY;

		wdev_lock(wdev);
		BUILD_BUG_ON(IEEE80211_MAX_SSID_LEN !=
			     IEEE80211_MAX_MESH_ID_LEN);
		wdev->mesh_id_up_len =
			nla_len(info->attrs[NL80211_ATTR_MESH_ID]);
		memcpy(wdev->ssid, nla_data(info->attrs[NL80211_ATTR_MESH_ID]),
		       wdev->mesh_id_up_len);
		wdev_unlock(wdev);
	}

	if (info->attrs[NL80211_ATTR_4ADDR]) {
		params.use_4addr = !!nla_get_u8(info->attrs[NL80211_ATTR_4ADDR]);
		change = true;
		err = nl80211_valid_4addr(rdev, dev, params.use_4addr, ntype);
		if (err)
			return err;
	} else {
		params.use_4addr = -1;
	}

	if (info->attrs[NL80211_ATTR_MNTR_FLAGS]) {
		if (ntype != NL80211_IFTYPE_MONITOR)
			return -EINVAL;
		err = parse_monitor_flags(info->attrs[NL80211_ATTR_MNTR_FLAGS],
					  &_flags);
		if (err)
			return err;

		flags = &_flags;
		change = true;
	}

	if (info->attrs[NL80211_ATTR_MU_MIMO_GROUP_DATA]) {
		const u8 *mumimo_groups;
		u32 cap_flag = NL80211_EXT_FEATURE_MU_MIMO_AIR_SNIFFER;

		if (!wiphy_ext_feature_isset(&rdev->wiphy, cap_flag))
			return -EOPNOTSUPP;

		mumimo_groups =
			nla_data(info->attrs[NL80211_ATTR_MU_MIMO_GROUP_DATA]);

		/* bits 0 and 63 are reserved and must be zero */
		if ((mumimo_groups[0] & BIT(7)) ||
		    (mumimo_groups[VHT_MUMIMO_GROUPS_DATA_LEN - 1] & BIT(0)))
			return -EINVAL;

		memcpy(params.vht_mumimo_groups, mumimo_groups,
		       VHT_MUMIMO_GROUPS_DATA_LEN);
		change = true;
	}

	if (info->attrs[NL80211_ATTR_MU_MIMO_FOLLOW_MAC_ADDR]) {
		u32 cap_flag = NL80211_EXT_FEATURE_MU_MIMO_AIR_SNIFFER;

		if (!wiphy_ext_feature_isset(&rdev->wiphy, cap_flag))
			return -EOPNOTSUPP;

		nla_memcpy(params.macaddr,
			   info->attrs[NL80211_ATTR_MU_MIMO_FOLLOW_MAC_ADDR],
			   ETH_ALEN);
		change = true;
	}

	if (flags && (*flags & MONITOR_FLAG_ACTIVE) &&
	    !(rdev->wiphy.features & NL80211_FEATURE_ACTIVE_MONITOR))
		return -EOPNOTSUPP;

	if (change)
		err = cfg80211_change_iface(rdev, dev, ntype, flags, &params);
	else
		err = 0;

	if (!err && params.use_4addr != -1)
		dev->ieee80211_ptr->use_4addr = params.use_4addr;

	return err;
}

static int nl80211_new_interface(struct sk_buff *skb, struct genl_info *info)
{
	struct cfg80211_registered_device *rdev = info->user_ptr[0];
	struct vif_params params;
	struct wireless_dev *wdev;
	struct sk_buff *msg;
	int err;
	enum nl80211_iftype type = NL80211_IFTYPE_UNSPECIFIED;
	u32 flags;

	/* to avoid failing a new interface creation due to pending removal */
	cfg80211_destroy_ifaces(rdev);

	memset(&params, 0, sizeof(params));

	if (!info->attrs[NL80211_ATTR_IFNAME])
		return -EINVAL;

	if (info->attrs[NL80211_ATTR_IFTYPE]) {
		type = nla_get_u32(info->attrs[NL80211_ATTR_IFTYPE]);
		if (type > NL80211_IFTYPE_MAX)
			return -EINVAL;
	}

	if (!rdev->ops->add_virtual_intf ||
	    !(rdev->wiphy.interface_modes & (1 << type)))
		return -EOPNOTSUPP;

	if ((type == NL80211_IFTYPE_P2P_DEVICE || type == NL80211_IFTYPE_NAN ||
	     rdev->wiphy.features & NL80211_FEATURE_MAC_ON_CREATE) &&
	    info->attrs[NL80211_ATTR_MAC]) {
		nla_memcpy(params.macaddr, info->attrs[NL80211_ATTR_MAC],
			   ETH_ALEN);
		if (!is_valid_ether_addr(params.macaddr))
			return -EADDRNOTAVAIL;
	}

	if (info->attrs[NL80211_ATTR_4ADDR]) {
		params.use_4addr = !!nla_get_u8(info->attrs[NL80211_ATTR_4ADDR]);
		err = nl80211_valid_4addr(rdev, NULL, params.use_4addr, type);
		if (err)
			return err;
	}

	err = parse_monitor_flags(type == NL80211_IFTYPE_MONITOR ?
				  info->attrs[NL80211_ATTR_MNTR_FLAGS] : NULL,
				  &flags);

	if (!err && (flags & MONITOR_FLAG_ACTIVE) &&
	    !(rdev->wiphy.features & NL80211_FEATURE_ACTIVE_MONITOR))
		return -EOPNOTSUPP;

	msg = nlmsg_new(NLMSG_DEFAULT_SIZE, GFP_KERNEL);
	if (!msg)
		return -ENOMEM;

	wdev = rdev_add_virtual_intf(rdev,
				nla_data(info->attrs[NL80211_ATTR_IFNAME]),
				NET_NAME_USER, type, err ? NULL : &flags,
				&params);
	if (WARN_ON(!wdev)) {
		nlmsg_free(msg);
		return -EPROTO;
	} else if (IS_ERR(wdev)) {
		nlmsg_free(msg);
		return PTR_ERR(wdev);
	}

	if (info->attrs[NL80211_ATTR_SOCKET_OWNER])
		wdev->owner_nlportid = info->snd_portid;

	switch (type) {
	case NL80211_IFTYPE_MESH_POINT:
		if (!info->attrs[NL80211_ATTR_MESH_ID])
			break;
		wdev_lock(wdev);
		BUILD_BUG_ON(IEEE80211_MAX_SSID_LEN !=
			     IEEE80211_MAX_MESH_ID_LEN);
		wdev->mesh_id_up_len =
			nla_len(info->attrs[NL80211_ATTR_MESH_ID]);
		memcpy(wdev->ssid, nla_data(info->attrs[NL80211_ATTR_MESH_ID]),
		       wdev->mesh_id_up_len);
		wdev_unlock(wdev);
		break;
	case NL80211_IFTYPE_NAN:
	case NL80211_IFTYPE_P2P_DEVICE:
		/*
		 * P2P Device and NAN do not have a netdev, so don't go
		 * through the netdev notifier and must be added here
		 */
		mutex_init(&wdev->mtx);
		INIT_LIST_HEAD(&wdev->event_list);
		spin_lock_init(&wdev->event_lock);
		INIT_LIST_HEAD(&wdev->mgmt_registrations);
		spin_lock_init(&wdev->mgmt_registrations_lock);

		wdev->identifier = ++rdev->wdev_id;
		list_add_rcu(&wdev->list, &rdev->wiphy.wdev_list);
		rdev->devlist_generation++;
		break;
	default:
		break;
	}

	if (nl80211_send_iface(msg, info->snd_portid, info->snd_seq, 0,
			       rdev, wdev, false) < 0) {
		nlmsg_free(msg);
		return -ENOBUFS;
	}

	/*
	 * For wdevs which have no associated netdev object (e.g. of type
	 * NL80211_IFTYPE_P2P_DEVICE), emit the NEW_INTERFACE event here.
	 * For all other types, the event will be generated from the
	 * netdev notifier
	 */
	if (!wdev->netdev)
		nl80211_notify_iface(rdev, wdev, NL80211_CMD_NEW_INTERFACE);

	return genlmsg_reply(msg, info);
}

static int nl80211_del_interface(struct sk_buff *skb, struct genl_info *info)
{
	struct cfg80211_registered_device *rdev = info->user_ptr[0];
	struct wireless_dev *wdev = info->user_ptr[1];

	if (!rdev->ops->del_virtual_intf)
		return -EOPNOTSUPP;

	/*
	 * If we remove a wireless device without a netdev then clear
	 * user_ptr[1] so that nl80211_post_doit won't dereference it
	 * to check if it needs to do dev_put(). Otherwise it crashes
	 * since the wdev has been freed, unlike with a netdev where
	 * we need the dev_put() for the netdev to really be freed.
	 */
	if (!wdev->netdev)
		info->user_ptr[1] = NULL;

	return rdev_del_virtual_intf(rdev, wdev);
}

static int nl80211_set_noack_map(struct sk_buff *skb, struct genl_info *info)
{
	struct cfg80211_registered_device *rdev = info->user_ptr[0];
	struct net_device *dev = info->user_ptr[1];
	u16 noack_map;

	if (!info->attrs[NL80211_ATTR_NOACK_MAP])
		return -EINVAL;

	if (!rdev->ops->set_noack_map)
		return -EOPNOTSUPP;

	noack_map = nla_get_u16(info->attrs[NL80211_ATTR_NOACK_MAP]);

	return rdev_set_noack_map(rdev, dev, noack_map);
}

struct get_key_cookie {
	struct sk_buff *msg;
	int error;
	int idx;
};

static void get_key_callback(void *c, struct key_params *params)
{
	struct nlattr *key;
	struct get_key_cookie *cookie = c;

	if ((params->key &&
	     nla_put(cookie->msg, NL80211_ATTR_KEY_DATA,
		     params->key_len, params->key)) ||
	    (params->seq &&
	     nla_put(cookie->msg, NL80211_ATTR_KEY_SEQ,
		     params->seq_len, params->seq)) ||
	    (params->cipher &&
	     nla_put_u32(cookie->msg, NL80211_ATTR_KEY_CIPHER,
			 params->cipher)))
		goto nla_put_failure;

	key = nla_nest_start(cookie->msg, NL80211_ATTR_KEY);
	if (!key)
		goto nla_put_failure;

	if ((params->key &&
	     nla_put(cookie->msg, NL80211_KEY_DATA,
		     params->key_len, params->key)) ||
	    (params->seq &&
	     nla_put(cookie->msg, NL80211_KEY_SEQ,
		     params->seq_len, params->seq)) ||
	    (params->cipher &&
	     nla_put_u32(cookie->msg, NL80211_KEY_CIPHER,
			 params->cipher)))
		goto nla_put_failure;

	if (nla_put_u8(cookie->msg, NL80211_KEY_IDX, cookie->idx))
		goto nla_put_failure;

	nla_nest_end(cookie->msg, key);

	return;
 nla_put_failure:
	cookie->error = 1;
}

static int nl80211_get_key(struct sk_buff *skb, struct genl_info *info)
{
	struct cfg80211_registered_device *rdev = info->user_ptr[0];
	int err;
	struct net_device *dev = info->user_ptr[1];
	u8 key_idx = 0;
	const u8 *mac_addr = NULL;
	bool pairwise;
	struct get_key_cookie cookie = {
		.error = 0,
	};
	void *hdr;
	struct sk_buff *msg;

	if (info->attrs[NL80211_ATTR_KEY_IDX])
		key_idx = nla_get_u8(info->attrs[NL80211_ATTR_KEY_IDX]);

	if (key_idx > 5)
		return -EINVAL;

	if (info->attrs[NL80211_ATTR_MAC])
		mac_addr = nla_data(info->attrs[NL80211_ATTR_MAC]);

	pairwise = !!mac_addr;
	if (info->attrs[NL80211_ATTR_KEY_TYPE]) {
		u32 kt = nla_get_u32(info->attrs[NL80211_ATTR_KEY_TYPE]);

		if (kt >= NUM_NL80211_KEYTYPES)
			return -EINVAL;
		if (kt != NL80211_KEYTYPE_GROUP &&
		    kt != NL80211_KEYTYPE_PAIRWISE)
			return -EINVAL;
		pairwise = kt == NL80211_KEYTYPE_PAIRWISE;
	}

	if (!rdev->ops->get_key)
		return -EOPNOTSUPP;

	if (!pairwise && mac_addr && !(rdev->wiphy.flags & WIPHY_FLAG_IBSS_RSN))
		return -ENOENT;

	msg = nlmsg_new(NLMSG_DEFAULT_SIZE, GFP_KERNEL);
	if (!msg)
		return -ENOMEM;

	hdr = nl80211hdr_put(msg, info->snd_portid, info->snd_seq, 0,
			     NL80211_CMD_NEW_KEY);
	if (!hdr)
		goto nla_put_failure;

	cookie.msg = msg;
	cookie.idx = key_idx;

	if (nla_put_u32(msg, NL80211_ATTR_IFINDEX, dev->ifindex) ||
	    nla_put_u8(msg, NL80211_ATTR_KEY_IDX, key_idx))
		goto nla_put_failure;
	if (mac_addr &&
	    nla_put(msg, NL80211_ATTR_MAC, ETH_ALEN, mac_addr))
		goto nla_put_failure;

	err = rdev_get_key(rdev, dev, key_idx, pairwise, mac_addr, &cookie,
			   get_key_callback);

	if (err)
		goto free_msg;

	if (cookie.error)
		goto nla_put_failure;

	genlmsg_end(msg, hdr);
	return genlmsg_reply(msg, info);

 nla_put_failure:
	err = -ENOBUFS;
 free_msg:
	nlmsg_free(msg);
	return err;
}

static int nl80211_set_key(struct sk_buff *skb, struct genl_info *info)
{
	struct cfg80211_registered_device *rdev = info->user_ptr[0];
	struct key_parse key;
	int err;
	struct net_device *dev = info->user_ptr[1];

	err = nl80211_parse_key(info, &key);
	if (err)
		return err;

	if (key.idx < 0)
		return -EINVAL;

	/* only support setting default key */
	if (!key.def && !key.defmgmt)
		return -EINVAL;

	wdev_lock(dev->ieee80211_ptr);

	if (key.def) {
		if (!rdev->ops->set_default_key) {
			err = -EOPNOTSUPP;
			goto out;
		}

		err = nl80211_key_allowed(dev->ieee80211_ptr);
		if (err)
			goto out;

		err = rdev_set_default_key(rdev, dev, key.idx,
						 key.def_uni, key.def_multi);

		if (err)
			goto out;

#ifdef CONFIG_CFG80211_WEXT
		dev->ieee80211_ptr->wext.default_key = key.idx;
#endif
	} else {
		if (key.def_uni || !key.def_multi) {
			err = -EINVAL;
			goto out;
		}

		if (!rdev->ops->set_default_mgmt_key) {
			err = -EOPNOTSUPP;
			goto out;
		}

		err = nl80211_key_allowed(dev->ieee80211_ptr);
		if (err)
			goto out;

		err = rdev_set_default_mgmt_key(rdev, dev, key.idx);
		if (err)
			goto out;

#ifdef CONFIG_CFG80211_WEXT
		dev->ieee80211_ptr->wext.default_mgmt_key = key.idx;
#endif
	}

 out:
	wdev_unlock(dev->ieee80211_ptr);

	return err;
}

static int nl80211_new_key(struct sk_buff *skb, struct genl_info *info)
{
	struct cfg80211_registered_device *rdev = info->user_ptr[0];
	int err;
	struct net_device *dev = info->user_ptr[1];
	struct key_parse key;
	const u8 *mac_addr = NULL;

	err = nl80211_parse_key(info, &key);
	if (err)
		return err;

	if (!key.p.key)
		return -EINVAL;

	if (info->attrs[NL80211_ATTR_MAC])
		mac_addr = nla_data(info->attrs[NL80211_ATTR_MAC]);

	if (key.type == -1) {
		if (mac_addr)
			key.type = NL80211_KEYTYPE_PAIRWISE;
		else
			key.type = NL80211_KEYTYPE_GROUP;
	}

	/* for now */
	if (key.type != NL80211_KEYTYPE_PAIRWISE &&
	    key.type != NL80211_KEYTYPE_GROUP)
		return -EINVAL;

	if (!rdev->ops->add_key)
		return -EOPNOTSUPP;

	if (cfg80211_validate_key_settings(rdev, &key.p, key.idx,
					   key.type == NL80211_KEYTYPE_PAIRWISE,
					   mac_addr))
		return -EINVAL;

	wdev_lock(dev->ieee80211_ptr);
	err = nl80211_key_allowed(dev->ieee80211_ptr);
	if (!err)
		err = rdev_add_key(rdev, dev, key.idx,
				   key.type == NL80211_KEYTYPE_PAIRWISE,
				    mac_addr, &key.p);
	wdev_unlock(dev->ieee80211_ptr);

	return err;
}

static int nl80211_del_key(struct sk_buff *skb, struct genl_info *info)
{
	struct cfg80211_registered_device *rdev = info->user_ptr[0];
	int err;
	struct net_device *dev = info->user_ptr[1];
	u8 *mac_addr = NULL;
	struct key_parse key;

	err = nl80211_parse_key(info, &key);
	if (err)
		return err;

	if (key.idx < 0)
		return -EINVAL;

	if (info->attrs[NL80211_ATTR_MAC])
		mac_addr = nla_data(info->attrs[NL80211_ATTR_MAC]);

	if (key.type == -1) {
		if (mac_addr)
			key.type = NL80211_KEYTYPE_PAIRWISE;
		else
			key.type = NL80211_KEYTYPE_GROUP;
	}

	/* for now */
	if (key.type != NL80211_KEYTYPE_PAIRWISE &&
	    key.type != NL80211_KEYTYPE_GROUP)
		return -EINVAL;

	if (!rdev->ops->del_key)
		return -EOPNOTSUPP;

	wdev_lock(dev->ieee80211_ptr);
	err = nl80211_key_allowed(dev->ieee80211_ptr);

	if (key.type == NL80211_KEYTYPE_GROUP && mac_addr &&
	    !(rdev->wiphy.flags & WIPHY_FLAG_IBSS_RSN))
		err = -ENOENT;

	if (!err)
		err = rdev_del_key(rdev, dev, key.idx,
				   key.type == NL80211_KEYTYPE_PAIRWISE,
				   mac_addr);

#ifdef CONFIG_CFG80211_WEXT
	if (!err) {
		if (key.idx == dev->ieee80211_ptr->wext.default_key)
			dev->ieee80211_ptr->wext.default_key = -1;
		else if (key.idx == dev->ieee80211_ptr->wext.default_mgmt_key)
			dev->ieee80211_ptr->wext.default_mgmt_key = -1;
	}
#endif
	wdev_unlock(dev->ieee80211_ptr);

	return err;
}

/* This function returns an error or the number of nested attributes */
static int validate_acl_mac_addrs(struct nlattr *nl_attr)
{
	struct nlattr *attr;
	int n_entries = 0, tmp;

	nla_for_each_nested(attr, nl_attr, tmp) {
		if (nla_len(attr) != ETH_ALEN)
			return -EINVAL;

		n_entries++;
	}

	return n_entries;
}

/*
 * This function parses ACL information and allocates memory for ACL data.
 * On successful return, the calling function is responsible to free the
 * ACL buffer returned by this function.
 */
static struct cfg80211_acl_data *parse_acl_data(struct wiphy *wiphy,
						struct genl_info *info)
{
	enum nl80211_acl_policy acl_policy;
	struct nlattr *attr;
	struct cfg80211_acl_data *acl;
	int i = 0, n_entries, tmp;

	if (!wiphy->max_acl_mac_addrs)
		return ERR_PTR(-EOPNOTSUPP);

	if (!info->attrs[NL80211_ATTR_ACL_POLICY])
		return ERR_PTR(-EINVAL);

	acl_policy = nla_get_u32(info->attrs[NL80211_ATTR_ACL_POLICY]);
	if (acl_policy != NL80211_ACL_POLICY_ACCEPT_UNLESS_LISTED &&
	    acl_policy != NL80211_ACL_POLICY_DENY_UNLESS_LISTED)
		return ERR_PTR(-EINVAL);

	if (!info->attrs[NL80211_ATTR_MAC_ADDRS])
		return ERR_PTR(-EINVAL);

	n_entries = validate_acl_mac_addrs(info->attrs[NL80211_ATTR_MAC_ADDRS]);
	if (n_entries < 0)
		return ERR_PTR(n_entries);

	if (n_entries > wiphy->max_acl_mac_addrs)
		return ERR_PTR(-ENOTSUPP);

	acl = kzalloc(sizeof(*acl) + (sizeof(struct mac_address) * n_entries),
		      GFP_KERNEL);
	if (!acl)
		return ERR_PTR(-ENOMEM);

	nla_for_each_nested(attr, info->attrs[NL80211_ATTR_MAC_ADDRS], tmp) {
		memcpy(acl->mac_addrs[i].addr, nla_data(attr), ETH_ALEN);
		i++;
	}

	acl->n_acl_entries = n_entries;
	acl->acl_policy = acl_policy;

	return acl;
}

static int nl80211_set_mac_acl(struct sk_buff *skb, struct genl_info *info)
{
	struct cfg80211_registered_device *rdev = info->user_ptr[0];
	struct net_device *dev = info->user_ptr[1];
	struct cfg80211_acl_data *acl;
	int err;

	if (dev->ieee80211_ptr->iftype != NL80211_IFTYPE_AP &&
	    dev->ieee80211_ptr->iftype != NL80211_IFTYPE_P2P_GO)
		return -EOPNOTSUPP;

	if (!dev->ieee80211_ptr->beacon_interval)
		return -EINVAL;

	acl = parse_acl_data(&rdev->wiphy, info);
	if (IS_ERR(acl))
		return PTR_ERR(acl);

	err = rdev_set_mac_acl(rdev, dev, acl);

	kfree(acl);

	return err;
}

static u32 rateset_to_mask(struct ieee80211_supported_band *sband,
			   u8 *rates, u8 rates_len)
{
	u8 i;
	u32 mask = 0;

	for (i = 0; i < rates_len; i++) {
		int rate = (rates[i] & 0x7f) * 5;
		int ridx;

		for (ridx = 0; ridx < sband->n_bitrates; ridx++) {
			struct ieee80211_rate *srate =
				&sband->bitrates[ridx];
			if (rate == srate->bitrate) {
				mask |= 1 << ridx;
				break;
			}
		}
		if (ridx == sband->n_bitrates)
			return 0; /* rate not found */
	}

	return mask;
}

static bool ht_rateset_to_mask(struct ieee80211_supported_band *sband,
			       u8 *rates, u8 rates_len,
			       u8 mcs[IEEE80211_HT_MCS_MASK_LEN])
{
	u8 i;

	memset(mcs, 0, IEEE80211_HT_MCS_MASK_LEN);

	for (i = 0; i < rates_len; i++) {
		int ridx, rbit;

		ridx = rates[i] / 8;
		rbit = BIT(rates[i] % 8);

		/* check validity */
		if ((ridx < 0) || (ridx >= IEEE80211_HT_MCS_MASK_LEN))
			return false;

		/* check availability */
		ridx = array_index_nospec(ridx, IEEE80211_HT_MCS_MASK_LEN);
		if (sband->ht_cap.mcs.rx_mask[ridx] & rbit)
			mcs[ridx] |= rbit;
		else
			return false;
	}

	return true;
}

static u16 vht_mcs_map_to_mcs_mask(u8 vht_mcs_map)
{
	u16 mcs_mask = 0;

	switch (vht_mcs_map) {
	case IEEE80211_VHT_MCS_NOT_SUPPORTED:
		break;
	case IEEE80211_VHT_MCS_SUPPORT_0_7:
		mcs_mask = 0x00FF;
		break;
	case IEEE80211_VHT_MCS_SUPPORT_0_8:
		mcs_mask = 0x01FF;
		break;
	case IEEE80211_VHT_MCS_SUPPORT_0_9:
		mcs_mask = 0x03FF;
		break;
	default:
		break;
	}

	return mcs_mask;
}

static void vht_build_mcs_mask(u16 vht_mcs_map,
			       u16 vht_mcs_mask[NL80211_VHT_NSS_MAX])
{
	u8 nss;

	for (nss = 0; nss < NL80211_VHT_NSS_MAX; nss++) {
		vht_mcs_mask[nss] = vht_mcs_map_to_mcs_mask(vht_mcs_map & 0x03);
		vht_mcs_map >>= 2;
	}
}

static bool vht_set_mcs_mask(struct ieee80211_supported_band *sband,
			     struct nl80211_txrate_vht *txrate,
			     u16 mcs[NL80211_VHT_NSS_MAX])
{
	u16 tx_mcs_map = le16_to_cpu(sband->vht_cap.vht_mcs.tx_mcs_map);
	u16 tx_mcs_mask[NL80211_VHT_NSS_MAX] = {};
	u8 i;

	if (!sband->vht_cap.vht_supported)
		return false;

	memset(mcs, 0, sizeof(u16) * NL80211_VHT_NSS_MAX);

	/* Build vht_mcs_mask from VHT capabilities */
	vht_build_mcs_mask(tx_mcs_map, tx_mcs_mask);

	for (i = 0; i < NL80211_VHT_NSS_MAX; i++) {
		if ((tx_mcs_mask[i] & txrate->mcs[i]) == txrate->mcs[i])
			mcs[i] = txrate->mcs[i];
		else
			return false;
	}

	return true;
}

static const struct nla_policy nl80211_txattr_policy[NL80211_TXRATE_MAX + 1] = {
	[NL80211_TXRATE_LEGACY] = { .type = NLA_BINARY,
				    .len = NL80211_MAX_SUPP_RATES },
	[NL80211_TXRATE_HT] = { .type = NLA_BINARY,
				.len = NL80211_MAX_SUPP_HT_RATES },
	[NL80211_TXRATE_VHT] = { .len = sizeof(struct nl80211_txrate_vht)},
	[NL80211_TXRATE_GI] = { .type = NLA_U8 },
};

static int nl80211_parse_tx_bitrate_mask(struct genl_info *info,
					 struct cfg80211_bitrate_mask *mask)
{
	struct nlattr *tb[NL80211_TXRATE_MAX + 1];
	struct cfg80211_registered_device *rdev = info->user_ptr[0];
	int rem, i;
	struct nlattr *tx_rates;
	struct ieee80211_supported_band *sband;
	u16 vht_tx_mcs_map;

	memset(mask, 0, sizeof(*mask));
	/* Default to all rates enabled */
	for (i = 0; i < NUM_NL80211_BANDS; i++) {
		sband = rdev->wiphy.bands[i];

		if (!sband)
			continue;

		mask->control[i].legacy = (1 << sband->n_bitrates) - 1;
		memcpy(mask->control[i].ht_mcs,
		       sband->ht_cap.mcs.rx_mask,
		       sizeof(mask->control[i].ht_mcs));

		if (!sband->vht_cap.vht_supported)
			continue;

		vht_tx_mcs_map = le16_to_cpu(sband->vht_cap.vht_mcs.tx_mcs_map);
		vht_build_mcs_mask(vht_tx_mcs_map, mask->control[i].vht_mcs);
	}

	/* if no rates are given set it back to the defaults */
	if (!info->attrs[NL80211_ATTR_TX_RATES])
		goto out;

	/* The nested attribute uses enum nl80211_band as the index. This maps
	 * directly to the enum nl80211_band values used in cfg80211.
	 */
	BUILD_BUG_ON(NL80211_MAX_SUPP_HT_RATES > IEEE80211_HT_MCS_MASK_LEN * 8);
	nla_for_each_nested(tx_rates, info->attrs[NL80211_ATTR_TX_RATES], rem) {
		enum nl80211_band band = nla_type(tx_rates);
		int err;

		if (band < 0 || band >= NUM_NL80211_BANDS)
			return -EINVAL;
		sband = rdev->wiphy.bands[band];
		if (sband == NULL)
			return -EINVAL;
		err = nla_parse_nested(tb, NL80211_TXRATE_MAX, tx_rates,
				       nl80211_txattr_policy);
		if (err)
			return err;
		if (tb[NL80211_TXRATE_LEGACY]) {
			mask->control[band].legacy = rateset_to_mask(
				sband,
				nla_data(tb[NL80211_TXRATE_LEGACY]),
				nla_len(tb[NL80211_TXRATE_LEGACY]));
			if ((mask->control[band].legacy == 0) &&
			    nla_len(tb[NL80211_TXRATE_LEGACY]))
				return -EINVAL;
		}
		if (tb[NL80211_TXRATE_HT]) {
			if (!ht_rateset_to_mask(
					sband,
					nla_data(tb[NL80211_TXRATE_HT]),
					nla_len(tb[NL80211_TXRATE_HT]),
					mask->control[band].ht_mcs))
				return -EINVAL;
		}
		if (tb[NL80211_TXRATE_VHT]) {
			if (!vht_set_mcs_mask(
					sband,
					nla_data(tb[NL80211_TXRATE_VHT]),
					mask->control[band].vht_mcs))
				return -EINVAL;
		}
		if (tb[NL80211_TXRATE_GI]) {
			mask->control[band].gi =
				nla_get_u8(tb[NL80211_TXRATE_GI]);
			if (mask->control[band].gi > NL80211_TXRATE_FORCE_LGI)
				return -EINVAL;
		}

		if (mask->control[band].legacy == 0) {
			/* don't allow empty legacy rates if HT or VHT
			 * are not even supported.
			 */
			if (!(rdev->wiphy.bands[band]->ht_cap.ht_supported ||
			      rdev->wiphy.bands[band]->vht_cap.vht_supported))
				return -EINVAL;

			for (i = 0; i < IEEE80211_HT_MCS_MASK_LEN; i++)
				if (mask->control[band].ht_mcs[i])
					goto out;

			for (i = 0; i < NL80211_VHT_NSS_MAX; i++)
				if (mask->control[band].vht_mcs[i])
					goto out;

			/* legacy and mcs rates may not be both empty */
			return -EINVAL;
		}
	}

out:
	return 0;
}

static int validate_beacon_tx_rate(struct cfg80211_registered_device *rdev,
				   enum nl80211_band band,
				   struct cfg80211_bitrate_mask *beacon_rate)
{
	u32 count_ht, count_vht, i;
	u32 rate = beacon_rate->control[band].legacy;

	/* Allow only one rate */
	if (hweight32(rate) > 1)
		return -EINVAL;

	count_ht = 0;
	for (i = 0; i < IEEE80211_HT_MCS_MASK_LEN; i++) {
		if (hweight8(beacon_rate->control[band].ht_mcs[i]) > 1) {
			return -EINVAL;
		} else if (beacon_rate->control[band].ht_mcs[i]) {
			count_ht++;
			if (count_ht > 1)
				return -EINVAL;
		}
		if (count_ht && rate)
			return -EINVAL;
	}

	count_vht = 0;
	for (i = 0; i < NL80211_VHT_NSS_MAX; i++) {
		if (hweight16(beacon_rate->control[band].vht_mcs[i]) > 1) {
			return -EINVAL;
		} else if (beacon_rate->control[band].vht_mcs[i]) {
			count_vht++;
			if (count_vht > 1)
				return -EINVAL;
		}
		if (count_vht && rate)
			return -EINVAL;
	}

	if ((count_ht && count_vht) || (!rate && !count_ht && !count_vht))
		return -EINVAL;

	if (rate &&
	    !wiphy_ext_feature_isset(&rdev->wiphy,
				     NL80211_EXT_FEATURE_BEACON_RATE_LEGACY))
		return -EINVAL;
	if (count_ht &&
	    !wiphy_ext_feature_isset(&rdev->wiphy,
				     NL80211_EXT_FEATURE_BEACON_RATE_HT))
		return -EINVAL;
	if (count_vht &&
	    !wiphy_ext_feature_isset(&rdev->wiphy,
				     NL80211_EXT_FEATURE_BEACON_RATE_VHT))
		return -EINVAL;

	return 0;
}

static int nl80211_parse_beacon(struct nlattr *attrs[],
				struct cfg80211_beacon_data *bcn)
{
	bool haveinfo = false;

	if (!is_valid_ie_attr(attrs[NL80211_ATTR_BEACON_TAIL]) ||
	    !is_valid_ie_attr(attrs[NL80211_ATTR_IE]) ||
	    !is_valid_ie_attr(attrs[NL80211_ATTR_IE_PROBE_RESP]) ||
	    !is_valid_ie_attr(attrs[NL80211_ATTR_IE_ASSOC_RESP]))
		return -EINVAL;

	memset(bcn, 0, sizeof(*bcn));

	if (attrs[NL80211_ATTR_BEACON_HEAD]) {
		int ret = validate_beacon_head(attrs[NL80211_ATTR_BEACON_HEAD]);

		if (ret)
			return ret;

		bcn->head = nla_data(attrs[NL80211_ATTR_BEACON_HEAD]);
		bcn->head_len = nla_len(attrs[NL80211_ATTR_BEACON_HEAD]);
		if (!bcn->head_len)
			return -EINVAL;
		haveinfo = true;
	}

	if (attrs[NL80211_ATTR_BEACON_TAIL]) {
		bcn->tail = nla_data(attrs[NL80211_ATTR_BEACON_TAIL]);
		bcn->tail_len = nla_len(attrs[NL80211_ATTR_BEACON_TAIL]);
		haveinfo = true;
	}

	if (!haveinfo)
		return -EINVAL;

	if (attrs[NL80211_ATTR_IE]) {
		bcn->beacon_ies = nla_data(attrs[NL80211_ATTR_IE]);
		bcn->beacon_ies_len = nla_len(attrs[NL80211_ATTR_IE]);
	}

	if (attrs[NL80211_ATTR_IE_PROBE_RESP]) {
		bcn->proberesp_ies =
			nla_data(attrs[NL80211_ATTR_IE_PROBE_RESP]);
		bcn->proberesp_ies_len =
			nla_len(attrs[NL80211_ATTR_IE_PROBE_RESP]);
	}

	if (attrs[NL80211_ATTR_IE_ASSOC_RESP]) {
		bcn->assocresp_ies =
			nla_data(attrs[NL80211_ATTR_IE_ASSOC_RESP]);
		bcn->assocresp_ies_len =
			nla_len(attrs[NL80211_ATTR_IE_ASSOC_RESP]);
	}

	if (attrs[NL80211_ATTR_PROBE_RESP]) {
		bcn->probe_resp = nla_data(attrs[NL80211_ATTR_PROBE_RESP]);
		bcn->probe_resp_len = nla_len(attrs[NL80211_ATTR_PROBE_RESP]);
	}

	return 0;
}

static bool nl80211_get_ap_channel(struct cfg80211_registered_device *rdev,
				   struct cfg80211_ap_settings *params)
{
	struct wireless_dev *wdev;
	bool ret = false;

	list_for_each_entry(wdev, &rdev->wiphy.wdev_list, list) {
		if (wdev->iftype != NL80211_IFTYPE_AP &&
		    wdev->iftype != NL80211_IFTYPE_P2P_GO)
			continue;

		if (!wdev->preset_chandef.chan)
			continue;

		params->chandef = wdev->preset_chandef;
		ret = true;
		break;
	}

	return ret;
}

static bool nl80211_valid_auth_type(struct cfg80211_registered_device *rdev,
				    enum nl80211_auth_type auth_type,
				    enum nl80211_commands cmd)
{
	if (auth_type > NL80211_AUTHTYPE_MAX)
		return false;

	switch (cmd) {
	case NL80211_CMD_AUTHENTICATE:
		if (!(rdev->wiphy.features & NL80211_FEATURE_SAE) &&
		    auth_type == NL80211_AUTHTYPE_SAE)
			return false;
		if (!wiphy_ext_feature_isset(&rdev->wiphy,
					     NL80211_EXT_FEATURE_FILS_STA) &&
		    (auth_type == NL80211_AUTHTYPE_FILS_SK ||
		     auth_type == NL80211_AUTHTYPE_FILS_SK_PFS ||
		     auth_type == NL80211_AUTHTYPE_FILS_PK))
			return false;
		return true;
	case NL80211_CMD_CONNECT:
	case NL80211_CMD_START_AP:
		/* SAE not supported yet */
		if (auth_type == NL80211_AUTHTYPE_SAE)
			return false;
		/* FILS not supported yet */
		if (auth_type == NL80211_AUTHTYPE_FILS_SK ||
		    auth_type == NL80211_AUTHTYPE_FILS_SK_PFS ||
		    auth_type == NL80211_AUTHTYPE_FILS_PK)
			return false;
		return true;
	default:
		return false;
	}
}

static int nl80211_start_ap(struct sk_buff *skb, struct genl_info *info)
{
	struct cfg80211_registered_device *rdev = info->user_ptr[0];
	struct net_device *dev = info->user_ptr[1];
	struct wireless_dev *wdev = dev->ieee80211_ptr;
	struct cfg80211_ap_settings params;
	int err;

	if (dev->ieee80211_ptr->iftype != NL80211_IFTYPE_AP &&
	    dev->ieee80211_ptr->iftype != NL80211_IFTYPE_P2P_GO)
		return -EOPNOTSUPP;

	if (!rdev->ops->start_ap)
		return -EOPNOTSUPP;

	if (wdev->beacon_interval)
		return -EALREADY;

	memset(&params, 0, sizeof(params));

	/* these are required for START_AP */
	if (!info->attrs[NL80211_ATTR_BEACON_INTERVAL] ||
	    !info->attrs[NL80211_ATTR_DTIM_PERIOD] ||
	    !info->attrs[NL80211_ATTR_BEACON_HEAD])
		return -EINVAL;

	err = nl80211_parse_beacon(info->attrs, &params.beacon);
	if (err)
		return err;

	params.beacon_interval =
		nla_get_u32(info->attrs[NL80211_ATTR_BEACON_INTERVAL]);
	params.dtim_period =
		nla_get_u32(info->attrs[NL80211_ATTR_DTIM_PERIOD]);

	err = cfg80211_validate_beacon_int(rdev, dev->ieee80211_ptr->iftype,
					   params.beacon_interval);
	if (err)
		return err;

	/*
	 * In theory, some of these attributes should be required here
	 * but since they were not used when the command was originally
	 * added, keep them optional for old user space programs to let
	 * them continue to work with drivers that do not need the
	 * additional information -- drivers must check!
	 */
	if (info->attrs[NL80211_ATTR_SSID]) {
		params.ssid = nla_data(info->attrs[NL80211_ATTR_SSID]);
		params.ssid_len =
			nla_len(info->attrs[NL80211_ATTR_SSID]);
		if (params.ssid_len == 0 ||
		    params.ssid_len > IEEE80211_MAX_SSID_LEN)
			return -EINVAL;
	}

	if (info->attrs[NL80211_ATTR_HIDDEN_SSID]) {
		params.hidden_ssid = nla_get_u32(
			info->attrs[NL80211_ATTR_HIDDEN_SSID]);
		if (params.hidden_ssid != NL80211_HIDDEN_SSID_NOT_IN_USE &&
		    params.hidden_ssid != NL80211_HIDDEN_SSID_ZERO_LEN &&
		    params.hidden_ssid != NL80211_HIDDEN_SSID_ZERO_CONTENTS)
			return -EINVAL;
	}

	params.privacy = !!info->attrs[NL80211_ATTR_PRIVACY];

	if (info->attrs[NL80211_ATTR_AUTH_TYPE]) {
		params.auth_type = nla_get_u32(
			info->attrs[NL80211_ATTR_AUTH_TYPE]);
		if (!nl80211_valid_auth_type(rdev, params.auth_type,
					     NL80211_CMD_START_AP))
			return -EINVAL;
	} else
		params.auth_type = NL80211_AUTHTYPE_AUTOMATIC;

	err = nl80211_crypto_settings(rdev, info, &params.crypto,
				      NL80211_MAX_NR_CIPHER_SUITES);
	if (err)
		return err;

	if (info->attrs[NL80211_ATTR_INACTIVITY_TIMEOUT]) {
		if (!(rdev->wiphy.features & NL80211_FEATURE_INACTIVITY_TIMER))
			return -EOPNOTSUPP;
		params.inactivity_timeout = nla_get_u16(
			info->attrs[NL80211_ATTR_INACTIVITY_TIMEOUT]);
	}

	if (info->attrs[NL80211_ATTR_P2P_CTWINDOW]) {
		if (dev->ieee80211_ptr->iftype != NL80211_IFTYPE_P2P_GO)
			return -EINVAL;
		params.p2p_ctwindow =
			nla_get_u8(info->attrs[NL80211_ATTR_P2P_CTWINDOW]);
		if (params.p2p_ctwindow > 127)
			return -EINVAL;
		if (params.p2p_ctwindow != 0 &&
		    !(rdev->wiphy.features & NL80211_FEATURE_P2P_GO_CTWIN))
			return -EINVAL;
	}

	if (info->attrs[NL80211_ATTR_P2P_OPPPS]) {
		u8 tmp;

		if (dev->ieee80211_ptr->iftype != NL80211_IFTYPE_P2P_GO)
			return -EINVAL;
		tmp = nla_get_u8(info->attrs[NL80211_ATTR_P2P_OPPPS]);
		if (tmp > 1)
			return -EINVAL;
		params.p2p_opp_ps = tmp;
		if (params.p2p_opp_ps != 0 &&
		    !(rdev->wiphy.features & NL80211_FEATURE_P2P_GO_OPPPS))
			return -EINVAL;
	}

	if (info->attrs[NL80211_ATTR_WIPHY_FREQ]) {
		err = nl80211_parse_chandef(rdev, info, &params.chandef);
		if (err)
			return err;
	} else if (wdev->preset_chandef.chan) {
		params.chandef = wdev->preset_chandef;
	} else if (!nl80211_get_ap_channel(rdev, &params))
		return -EINVAL;

	if (!cfg80211_reg_can_beacon_relax(&rdev->wiphy, &params.chandef,
					   wdev->iftype))
		return -EINVAL;

	if (info->attrs[NL80211_ATTR_TX_RATES]) {
		err = nl80211_parse_tx_bitrate_mask(info, &params.beacon_rate);
		if (err)
			return err;

		err = validate_beacon_tx_rate(rdev, params.chandef.chan->band,
					      &params.beacon_rate);
		if (err)
			return err;
	}

	if (info->attrs[NL80211_ATTR_SMPS_MODE]) {
		params.smps_mode =
			nla_get_u8(info->attrs[NL80211_ATTR_SMPS_MODE]);
		switch (params.smps_mode) {
		case NL80211_SMPS_OFF:
			break;
		case NL80211_SMPS_STATIC:
			if (!(rdev->wiphy.features &
			      NL80211_FEATURE_STATIC_SMPS))
				return -EINVAL;
			break;
		case NL80211_SMPS_DYNAMIC:
			if (!(rdev->wiphy.features &
			      NL80211_FEATURE_DYNAMIC_SMPS))
				return -EINVAL;
			break;
		default:
			return -EINVAL;
		}
	} else {
		params.smps_mode = NL80211_SMPS_OFF;
	}

	params.pbss = nla_get_flag(info->attrs[NL80211_ATTR_PBSS]);
	if (params.pbss && !rdev->wiphy.bands[NL80211_BAND_60GHZ])
		return -EOPNOTSUPP;

	if (info->attrs[NL80211_ATTR_ACL_POLICY]) {
		params.acl = parse_acl_data(&rdev->wiphy, info);
		if (IS_ERR(params.acl))
			return PTR_ERR(params.acl);
	}

	wdev_lock(wdev);
	err = rdev_start_ap(rdev, dev, &params);
	if (!err) {
		wdev->preset_chandef = params.chandef;
		wdev->beacon_interval = params.beacon_interval;
		wdev->chandef = params.chandef;
		wdev->ssid_len = params.ssid_len;
		memcpy(wdev->ssid, params.ssid, wdev->ssid_len);
	}
	wdev_unlock(wdev);

	kfree(params.acl);

	return err;
}

static int nl80211_set_beacon(struct sk_buff *skb, struct genl_info *info)
{
	struct cfg80211_registered_device *rdev = info->user_ptr[0];
	struct net_device *dev = info->user_ptr[1];
	struct wireless_dev *wdev = dev->ieee80211_ptr;
	struct cfg80211_beacon_data params;
	int err;

	if (dev->ieee80211_ptr->iftype != NL80211_IFTYPE_AP &&
	    dev->ieee80211_ptr->iftype != NL80211_IFTYPE_P2P_GO)
		return -EOPNOTSUPP;

	if (!rdev->ops->change_beacon)
		return -EOPNOTSUPP;

	if (!wdev->beacon_interval)
		return -EINVAL;

	err = nl80211_parse_beacon(info->attrs, &params);
	if (err)
		return err;

	wdev_lock(wdev);
	err = rdev_change_beacon(rdev, dev, &params);
	wdev_unlock(wdev);

	return err;
}

static int nl80211_stop_ap(struct sk_buff *skb, struct genl_info *info)
{
	struct cfg80211_registered_device *rdev = info->user_ptr[0];
	struct net_device *dev = info->user_ptr[1];

	return cfg80211_stop_ap(rdev, dev, false);
}

static const struct nla_policy sta_flags_policy[NL80211_STA_FLAG_MAX + 1] = {
	[NL80211_STA_FLAG_AUTHORIZED] = { .type = NLA_FLAG },
	[NL80211_STA_FLAG_SHORT_PREAMBLE] = { .type = NLA_FLAG },
	[NL80211_STA_FLAG_WME] = { .type = NLA_FLAG },
	[NL80211_STA_FLAG_MFP] = { .type = NLA_FLAG },
	[NL80211_STA_FLAG_AUTHENTICATED] = { .type = NLA_FLAG },
	[NL80211_STA_FLAG_TDLS_PEER] = { .type = NLA_FLAG },
};

static int parse_station_flags(struct genl_info *info,
			       enum nl80211_iftype iftype,
			       struct station_parameters *params)
{
	struct nlattr *flags[NL80211_STA_FLAG_MAX + 1];
	struct nlattr *nla;
	int flag;

	/*
	 * Try parsing the new attribute first so userspace
	 * can specify both for older kernels.
	 */
	nla = info->attrs[NL80211_ATTR_STA_FLAGS2];
	if (nla) {
		struct nl80211_sta_flag_update *sta_flags;

		sta_flags = nla_data(nla);
		params->sta_flags_mask = sta_flags->mask;
		params->sta_flags_set = sta_flags->set;
		params->sta_flags_set &= params->sta_flags_mask;
		if ((params->sta_flags_mask |
		     params->sta_flags_set) & BIT(__NL80211_STA_FLAG_INVALID))
			return -EINVAL;
		return 0;
	}

	/* if present, parse the old attribute */

	nla = info->attrs[NL80211_ATTR_STA_FLAGS];
	if (!nla)
		return 0;

	if (nla_parse_nested(flags, NL80211_STA_FLAG_MAX,
			     nla, sta_flags_policy))
		return -EINVAL;

	/*
	 * Only allow certain flags for interface types so that
	 * other attributes are silently ignored. Remember that
	 * this is backward compatibility code with old userspace
	 * and shouldn't be hit in other cases anyway.
	 */
	switch (iftype) {
	case NL80211_IFTYPE_AP:
	case NL80211_IFTYPE_AP_VLAN:
	case NL80211_IFTYPE_P2P_GO:
		params->sta_flags_mask = BIT(NL80211_STA_FLAG_AUTHORIZED) |
					 BIT(NL80211_STA_FLAG_SHORT_PREAMBLE) |
					 BIT(NL80211_STA_FLAG_WME) |
					 BIT(NL80211_STA_FLAG_MFP);
		break;
	case NL80211_IFTYPE_P2P_CLIENT:
	case NL80211_IFTYPE_STATION:
		params->sta_flags_mask = BIT(NL80211_STA_FLAG_AUTHORIZED) |
					 BIT(NL80211_STA_FLAG_TDLS_PEER);
		break;
	case NL80211_IFTYPE_MESH_POINT:
		params->sta_flags_mask = BIT(NL80211_STA_FLAG_AUTHENTICATED) |
					 BIT(NL80211_STA_FLAG_MFP) |
					 BIT(NL80211_STA_FLAG_AUTHORIZED);
		break;
	default:
		return -EINVAL;
	}

	for (flag = 1; flag <= NL80211_STA_FLAG_MAX; flag++) {
		if (flags[flag]) {
			params->sta_flags_set |= (1<<flag);

			/* no longer support new API additions in old API */
			if (flag > NL80211_STA_FLAG_MAX_OLD_API)
				return -EINVAL;
		}
	}

	return 0;
}

static bool nl80211_put_sta_rate(struct sk_buff *msg, struct rate_info *info,
				 int attr)
{
	struct nlattr *rate;
	u32 bitrate;
	u16 bitrate_compat;
	enum nl80211_rate_info rate_flg;

	rate = nla_nest_start(msg, attr);
	if (!rate)
		return false;

	/* cfg80211_calculate_bitrate will return 0 for mcs >= 32 */
	bitrate = cfg80211_calculate_bitrate(info);
	/* report 16-bit bitrate only if we can */
	bitrate_compat = bitrate < (1UL << 16) ? bitrate : 0;
	if (bitrate > 0 &&
	    nla_put_u32(msg, NL80211_RATE_INFO_BITRATE32, bitrate))
		return false;
	if (bitrate_compat > 0 &&
	    nla_put_u16(msg, NL80211_RATE_INFO_BITRATE, bitrate_compat))
		return false;

	switch (info->bw) {
	case RATE_INFO_BW_5:
		rate_flg = NL80211_RATE_INFO_5_MHZ_WIDTH;
		break;
	case RATE_INFO_BW_10:
		rate_flg = NL80211_RATE_INFO_10_MHZ_WIDTH;
		break;
	default:
		WARN_ON(1);
		/* fall through */
	case RATE_INFO_BW_20:
		rate_flg = 0;
		break;
	case RATE_INFO_BW_40:
		rate_flg = NL80211_RATE_INFO_40_MHZ_WIDTH;
		break;
	case RATE_INFO_BW_80:
		rate_flg = NL80211_RATE_INFO_80_MHZ_WIDTH;
		break;
	case RATE_INFO_BW_160:
		rate_flg = NL80211_RATE_INFO_160_MHZ_WIDTH;
		break;
	}

	if (rate_flg && nla_put_flag(msg, rate_flg))
		return false;

	if (info->flags & RATE_INFO_FLAGS_MCS) {
		if (nla_put_u8(msg, NL80211_RATE_INFO_MCS, info->mcs))
			return false;
		if (info->flags & RATE_INFO_FLAGS_SHORT_GI &&
		    nla_put_flag(msg, NL80211_RATE_INFO_SHORT_GI))
			return false;
	} else if (info->flags & RATE_INFO_FLAGS_VHT_MCS) {
		if (nla_put_u8(msg, NL80211_RATE_INFO_VHT_MCS, info->mcs))
			return false;
		if (nla_put_u8(msg, NL80211_RATE_INFO_VHT_NSS, info->nss))
			return false;
		if (info->flags & RATE_INFO_FLAGS_SHORT_GI &&
		    nla_put_flag(msg, NL80211_RATE_INFO_SHORT_GI))
			return false;
	}

	nla_nest_end(msg, rate);
	return true;
}

static bool nl80211_put_signal(struct sk_buff *msg, u8 mask, s8 *signal,
			       int id)
{
	void *attr;
	int i = 0;

	if (!mask)
		return true;

	attr = nla_nest_start(msg, id);
	if (!attr)
		return false;

	for (i = 0; i < IEEE80211_MAX_CHAINS; i++) {
		if (!(mask & BIT(i)))
			continue;

		if (nla_put_u8(msg, i, signal[i]))
			return false;
	}

	nla_nest_end(msg, attr);

	return true;
}

static int nl80211_send_station(struct sk_buff *msg, u32 cmd, u32 portid,
				u32 seq, int flags,
				struct cfg80211_registered_device *rdev,
				struct net_device *dev,
				const u8 *mac_addr, struct station_info *sinfo)
{
	void *hdr;
	struct nlattr *sinfoattr, *bss_param;

	hdr = nl80211hdr_put(msg, portid, seq, flags, cmd);
	if (!hdr)
		return -1;

	if (nla_put_u32(msg, NL80211_ATTR_IFINDEX, dev->ifindex) ||
	    nla_put(msg, NL80211_ATTR_MAC, ETH_ALEN, mac_addr) ||
	    nla_put_u32(msg, NL80211_ATTR_GENERATION, sinfo->generation))
		goto nla_put_failure;

	sinfoattr = nla_nest_start(msg, NL80211_ATTR_STA_INFO);
	if (!sinfoattr)
		goto nla_put_failure;

#define PUT_SINFO(attr, memb, type) do {				\
	BUILD_BUG_ON(sizeof(type) == sizeof(u64));			\
	if (sinfo->filled & (1ULL << NL80211_STA_INFO_ ## attr) &&	\
	    nla_put_ ## type(msg, NL80211_STA_INFO_ ## attr,		\
			     sinfo->memb))				\
		goto nla_put_failure;					\
	} while (0)
#define PUT_SINFO_U64(attr, memb) do {					\
	if (sinfo->filled & (1ULL << NL80211_STA_INFO_ ## attr) &&	\
	    nla_put_u64_64bit(msg, NL80211_STA_INFO_ ## attr,		\
			      sinfo->memb, NL80211_STA_INFO_PAD))	\
		goto nla_put_failure;					\
	} while (0)

	PUT_SINFO(CONNECTED_TIME, connected_time, u32);
	PUT_SINFO(INACTIVE_TIME, inactive_time, u32);

	if (sinfo->filled & (BIT(NL80211_STA_INFO_RX_BYTES) |
			     BIT(NL80211_STA_INFO_RX_BYTES64)) &&
	    nla_put_u32(msg, NL80211_STA_INFO_RX_BYTES,
			(u32)sinfo->rx_bytes))
		goto nla_put_failure;

	if (sinfo->filled & (BIT(NL80211_STA_INFO_TX_BYTES) |
			     BIT(NL80211_STA_INFO_TX_BYTES64)) &&
	    nla_put_u32(msg, NL80211_STA_INFO_TX_BYTES,
			(u32)sinfo->tx_bytes))
		goto nla_put_failure;

	PUT_SINFO_U64(RX_BYTES64, rx_bytes);
	PUT_SINFO_U64(TX_BYTES64, tx_bytes);
	PUT_SINFO(LLID, llid, u16);
	PUT_SINFO(PLID, plid, u16);
	PUT_SINFO(PLINK_STATE, plink_state, u8);
	PUT_SINFO_U64(RX_DURATION, rx_duration);

	switch (rdev->wiphy.signal_type) {
	case CFG80211_SIGNAL_TYPE_MBM:
		PUT_SINFO(SIGNAL, signal, u8);
		PUT_SINFO(SIGNAL_AVG, signal_avg, u8);
		break;
	default:
		break;
	}
	if (sinfo->filled & BIT(NL80211_STA_INFO_CHAIN_SIGNAL)) {
		if (!nl80211_put_signal(msg, sinfo->chains,
					sinfo->chain_signal,
					NL80211_STA_INFO_CHAIN_SIGNAL))
			goto nla_put_failure;
	}
	if (sinfo->filled & BIT(NL80211_STA_INFO_CHAIN_SIGNAL_AVG)) {
		if (!nl80211_put_signal(msg, sinfo->chains,
					sinfo->chain_signal_avg,
					NL80211_STA_INFO_CHAIN_SIGNAL_AVG))
			goto nla_put_failure;
	}
	if (sinfo->filled & BIT(NL80211_STA_INFO_TX_BITRATE)) {
		if (!nl80211_put_sta_rate(msg, &sinfo->txrate,
					  NL80211_STA_INFO_TX_BITRATE))
			goto nla_put_failure;
	}
	if (sinfo->filled & BIT(NL80211_STA_INFO_RX_BITRATE)) {
		if (!nl80211_put_sta_rate(msg, &sinfo->rxrate,
					  NL80211_STA_INFO_RX_BITRATE))
			goto nla_put_failure;
	}

	PUT_SINFO(RX_PACKETS, rx_packets, u32);
	PUT_SINFO(TX_PACKETS, tx_packets, u32);
	PUT_SINFO(TX_RETRIES, tx_retries, u32);
	PUT_SINFO(TX_FAILED, tx_failed, u32);
	PUT_SINFO(EXPECTED_THROUGHPUT, expected_throughput, u32);
	PUT_SINFO(BEACON_LOSS, beacon_loss_count, u32);
	PUT_SINFO(LOCAL_PM, local_pm, u32);
	PUT_SINFO(PEER_PM, peer_pm, u32);
	PUT_SINFO(NONPEER_PM, nonpeer_pm, u32);

	if (sinfo->filled & BIT(NL80211_STA_INFO_BSS_PARAM)) {
		bss_param = nla_nest_start(msg, NL80211_STA_INFO_BSS_PARAM);
		if (!bss_param)
			goto nla_put_failure;

		if (((sinfo->bss_param.flags & BSS_PARAM_FLAGS_CTS_PROT) &&
		     nla_put_flag(msg, NL80211_STA_BSS_PARAM_CTS_PROT)) ||
		    ((sinfo->bss_param.flags & BSS_PARAM_FLAGS_SHORT_PREAMBLE) &&
		     nla_put_flag(msg, NL80211_STA_BSS_PARAM_SHORT_PREAMBLE)) ||
		    ((sinfo->bss_param.flags & BSS_PARAM_FLAGS_SHORT_SLOT_TIME) &&
		     nla_put_flag(msg, NL80211_STA_BSS_PARAM_SHORT_SLOT_TIME)) ||
		    nla_put_u8(msg, NL80211_STA_BSS_PARAM_DTIM_PERIOD,
			       sinfo->bss_param.dtim_period) ||
		    nla_put_u16(msg, NL80211_STA_BSS_PARAM_BEACON_INTERVAL,
				sinfo->bss_param.beacon_interval))
			goto nla_put_failure;

		nla_nest_end(msg, bss_param);
	}
	if ((sinfo->filled & BIT(NL80211_STA_INFO_STA_FLAGS)) &&
	    nla_put(msg, NL80211_STA_INFO_STA_FLAGS,
		    sizeof(struct nl80211_sta_flag_update),
		    &sinfo->sta_flags))
		goto nla_put_failure;

	PUT_SINFO_U64(T_OFFSET, t_offset);
	PUT_SINFO_U64(RX_DROP_MISC, rx_dropped_misc);
	PUT_SINFO_U64(BEACON_RX, rx_beacon);
	PUT_SINFO(BEACON_SIGNAL_AVG, rx_beacon_signal_avg, u8);

#undef PUT_SINFO
#undef PUT_SINFO_U64

	if (sinfo->filled & BIT(NL80211_STA_INFO_TID_STATS)) {
		struct nlattr *tidsattr;
		int tid;

		tidsattr = nla_nest_start(msg, NL80211_STA_INFO_TID_STATS);
		if (!tidsattr)
			goto nla_put_failure;

		for (tid = 0; tid < IEEE80211_NUM_TIDS + 1; tid++) {
			struct cfg80211_tid_stats *tidstats;
			struct nlattr *tidattr;

			tidstats = &sinfo->pertid[tid];

			if (!tidstats->filled)
				continue;

			tidattr = nla_nest_start(msg, tid + 1);
			if (!tidattr)
				goto nla_put_failure;

#define PUT_TIDVAL_U64(attr, memb) do {					\
	if (tidstats->filled & BIT(NL80211_TID_STATS_ ## attr) &&	\
	    nla_put_u64_64bit(msg, NL80211_TID_STATS_ ## attr,		\
			      tidstats->memb, NL80211_TID_STATS_PAD))	\
		goto nla_put_failure;					\
	} while (0)

			PUT_TIDVAL_U64(RX_MSDU, rx_msdu);
			PUT_TIDVAL_U64(TX_MSDU, tx_msdu);
			PUT_TIDVAL_U64(TX_MSDU_RETRIES, tx_msdu_retries);
			PUT_TIDVAL_U64(TX_MSDU_FAILED, tx_msdu_failed);

#undef PUT_TIDVAL_U64
			nla_nest_end(msg, tidattr);
		}

		nla_nest_end(msg, tidsattr);
	}

	nla_nest_end(msg, sinfoattr);

	if (sinfo->assoc_req_ies_len &&
	    nla_put(msg, NL80211_ATTR_IE, sinfo->assoc_req_ies_len,
		    sinfo->assoc_req_ies))
		goto nla_put_failure;

	genlmsg_end(msg, hdr);
	return 0;

 nla_put_failure:
	genlmsg_cancel(msg, hdr);
	return -EMSGSIZE;
}

static int nl80211_dump_station(struct sk_buff *skb,
				struct netlink_callback *cb)
{
	struct station_info sinfo;
	struct cfg80211_registered_device *rdev;
	struct wireless_dev *wdev;
	u8 mac_addr[ETH_ALEN];
	int sta_idx = cb->args[2];
	int err;

	rtnl_lock();
	err = nl80211_prepare_wdev_dump(skb, cb, &rdev, &wdev);
	if (err)
		goto out_err;

	if (!wdev->netdev) {
		err = -EINVAL;
		goto out_err;
	}

	if (!rdev->ops->dump_station) {
		err = -EOPNOTSUPP;
		goto out_err;
	}

	while (1) {
		memset(&sinfo, 0, sizeof(sinfo));
		err = rdev_dump_station(rdev, wdev->netdev, sta_idx,
					mac_addr, &sinfo);
		if (err == -ENOENT)
			break;
		if (err)
			goto out_err;

		if (nl80211_send_station(skb, NL80211_CMD_NEW_STATION,
				NETLINK_CB(cb->skb).portid,
				cb->nlh->nlmsg_seq, NLM_F_MULTI,
				rdev, wdev->netdev, mac_addr,
				&sinfo) < 0)
			goto out;

		sta_idx++;
	}

 out:
	cb->args[2] = sta_idx;
	err = skb->len;
 out_err:
	rtnl_unlock();

	return err;
}

static int nl80211_get_station(struct sk_buff *skb, struct genl_info *info)
{
	struct cfg80211_registered_device *rdev = info->user_ptr[0];
	struct net_device *dev = info->user_ptr[1];
	struct station_info sinfo;
	struct sk_buff *msg;
	u8 *mac_addr = NULL;
	int err;

	memset(&sinfo, 0, sizeof(sinfo));

	if (!info->attrs[NL80211_ATTR_MAC])
		return -EINVAL;

	mac_addr = nla_data(info->attrs[NL80211_ATTR_MAC]);

	if (!rdev->ops->get_station)
		return -EOPNOTSUPP;

	err = rdev_get_station(rdev, dev, mac_addr, &sinfo);
	if (err)
		return err;

	msg = nlmsg_new(NLMSG_DEFAULT_SIZE, GFP_KERNEL);
	if (!msg)
		return -ENOMEM;

	if (nl80211_send_station(msg, NL80211_CMD_NEW_STATION,
				 info->snd_portid, info->snd_seq, 0,
				 rdev, dev, mac_addr, &sinfo) < 0) {
		nlmsg_free(msg);
		return -ENOBUFS;
	}

	return genlmsg_reply(msg, info);
}

int cfg80211_check_station_change(struct wiphy *wiphy,
				  struct station_parameters *params,
				  enum cfg80211_station_type statype)
{
	if (params->listen_interval != -1 &&
	    statype != CFG80211_STA_AP_CLIENT_UNASSOC)
		return -EINVAL;

	if (params->support_p2p_ps != -1 &&
	    statype != CFG80211_STA_AP_CLIENT_UNASSOC)
		return -EINVAL;

	if (params->aid &&
	    !(params->sta_flags_set & BIT(NL80211_STA_FLAG_TDLS_PEER)) &&
	    statype != CFG80211_STA_AP_CLIENT_UNASSOC)
		return -EINVAL;

	/* When you run into this, adjust the code below for the new flag */
	BUILD_BUG_ON(NL80211_STA_FLAG_MAX != 7);

	switch (statype) {
	case CFG80211_STA_MESH_PEER_KERNEL:
	case CFG80211_STA_MESH_PEER_USER:
		/*
		 * No ignoring the TDLS flag here -- the userspace mesh
		 * code doesn't have the bug of including TDLS in the
		 * mask everywhere.
		 */
		if (params->sta_flags_mask &
				~(BIT(NL80211_STA_FLAG_AUTHENTICATED) |
				  BIT(NL80211_STA_FLAG_MFP) |
				  BIT(NL80211_STA_FLAG_AUTHORIZED)))
			return -EINVAL;
		break;
	case CFG80211_STA_TDLS_PEER_SETUP:
	case CFG80211_STA_TDLS_PEER_ACTIVE:
		if (!(params->sta_flags_set & BIT(NL80211_STA_FLAG_TDLS_PEER)))
			return -EINVAL;
		/* ignore since it can't change */
		params->sta_flags_mask &= ~BIT(NL80211_STA_FLAG_TDLS_PEER);
		break;
	default:
		/* disallow mesh-specific things */
		if (params->plink_action != NL80211_PLINK_ACTION_NO_ACTION)
			return -EINVAL;
		if (params->local_pm)
			return -EINVAL;
		if (params->sta_modify_mask & STATION_PARAM_APPLY_PLINK_STATE)
			return -EINVAL;
	}

	if (statype != CFG80211_STA_TDLS_PEER_SETUP &&
	    statype != CFG80211_STA_TDLS_PEER_ACTIVE) {
		/* TDLS can't be set, ... */
		if (params->sta_flags_set & BIT(NL80211_STA_FLAG_TDLS_PEER))
			return -EINVAL;
		/*
		 * ... but don't bother the driver with it. This works around
		 * a hostapd/wpa_supplicant issue -- it always includes the
		 * TLDS_PEER flag in the mask even for AP mode.
		 */
		params->sta_flags_mask &= ~BIT(NL80211_STA_FLAG_TDLS_PEER);
	}

	if (statype != CFG80211_STA_TDLS_PEER_SETUP &&
	    statype != CFG80211_STA_AP_CLIENT_UNASSOC) {
		/* reject other things that can't change */
		if (params->sta_modify_mask & STATION_PARAM_APPLY_UAPSD)
			return -EINVAL;
		if (params->sta_modify_mask & STATION_PARAM_APPLY_CAPABILITY)
			return -EINVAL;
		if (params->supported_rates)
			return -EINVAL;
		if (params->ext_capab || params->ht_capa || params->vht_capa)
			return -EINVAL;
	}

	if (statype != CFG80211_STA_AP_CLIENT &&
	    statype != CFG80211_STA_AP_CLIENT_UNASSOC) {
		if (params->vlan)
			return -EINVAL;
	}

	switch (statype) {
	case CFG80211_STA_AP_MLME_CLIENT:
		/* Use this only for authorizing/unauthorizing a station */
		if (!(params->sta_flags_mask & BIT(NL80211_STA_FLAG_AUTHORIZED)))
			return -EOPNOTSUPP;
		break;
	case CFG80211_STA_AP_CLIENT:
	case CFG80211_STA_AP_CLIENT_UNASSOC:
		/* accept only the listed bits */
		if (params->sta_flags_mask &
				~(BIT(NL80211_STA_FLAG_AUTHORIZED) |
				  BIT(NL80211_STA_FLAG_AUTHENTICATED) |
				  BIT(NL80211_STA_FLAG_ASSOCIATED) |
				  BIT(NL80211_STA_FLAG_SHORT_PREAMBLE) |
				  BIT(NL80211_STA_FLAG_WME) |
				  BIT(NL80211_STA_FLAG_MFP)))
			return -EINVAL;

		/* but authenticated/associated only if driver handles it */
		if (!(wiphy->features & NL80211_FEATURE_FULL_AP_CLIENT_STATE) &&
		    params->sta_flags_mask &
				(BIT(NL80211_STA_FLAG_AUTHENTICATED) |
				 BIT(NL80211_STA_FLAG_ASSOCIATED)))
			return -EINVAL;
		break;
	case CFG80211_STA_IBSS:
	case CFG80211_STA_AP_STA:
		/* reject any changes other than AUTHORIZED */
		if (params->sta_flags_mask & ~BIT(NL80211_STA_FLAG_AUTHORIZED))
			return -EINVAL;
		break;
	case CFG80211_STA_TDLS_PEER_SETUP:
		/* reject any changes other than AUTHORIZED or WME */
		if (params->sta_flags_mask & ~(BIT(NL80211_STA_FLAG_AUTHORIZED) |
					       BIT(NL80211_STA_FLAG_WME)))
			return -EINVAL;
		/* force (at least) rates when authorizing */
		if (params->sta_flags_set & BIT(NL80211_STA_FLAG_AUTHORIZED) &&
		    !params->supported_rates)
			return -EINVAL;
		break;
	case CFG80211_STA_TDLS_PEER_ACTIVE:
		/* reject any changes */
		return -EINVAL;
	case CFG80211_STA_MESH_PEER_KERNEL:
		if (params->sta_modify_mask & STATION_PARAM_APPLY_PLINK_STATE)
			return -EINVAL;
		break;
	case CFG80211_STA_MESH_PEER_USER:
		if (params->plink_action != NL80211_PLINK_ACTION_NO_ACTION &&
		    params->plink_action != NL80211_PLINK_ACTION_BLOCK)
			return -EINVAL;
		break;
	}

	return 0;
}
EXPORT_SYMBOL(cfg80211_check_station_change);

/*
 * Get vlan interface making sure it is running and on the right wiphy.
 */
static struct net_device *get_vlan(struct genl_info *info,
				   struct cfg80211_registered_device *rdev)
{
	struct nlattr *vlanattr = info->attrs[NL80211_ATTR_STA_VLAN];
	struct net_device *v;
	int ret;

	if (!vlanattr)
		return NULL;

	v = dev_get_by_index(genl_info_net(info), nla_get_u32(vlanattr));
	if (!v)
		return ERR_PTR(-ENODEV);

	if (!v->ieee80211_ptr || v->ieee80211_ptr->wiphy != &rdev->wiphy) {
		ret = -EINVAL;
		goto error;
	}

	if (v->ieee80211_ptr->iftype != NL80211_IFTYPE_AP_VLAN &&
	    v->ieee80211_ptr->iftype != NL80211_IFTYPE_AP &&
	    v->ieee80211_ptr->iftype != NL80211_IFTYPE_P2P_GO) {
		ret = -EINVAL;
		goto error;
	}

	if (!netif_running(v)) {
		ret = -ENETDOWN;
		goto error;
	}

	return v;
 error:
	dev_put(v);
	return ERR_PTR(ret);
}

static const struct nla_policy
nl80211_sta_wme_policy[NL80211_STA_WME_MAX + 1] = {
	[NL80211_STA_WME_UAPSD_QUEUES] = { .type = NLA_U8 },
	[NL80211_STA_WME_MAX_SP] = { .type = NLA_U8 },
};

static int nl80211_parse_sta_wme(struct genl_info *info,
				 struct station_parameters *params)
{
	struct nlattr *tb[NL80211_STA_WME_MAX + 1];
	struct nlattr *nla;
	int err;

	/* parse WME attributes if present */
	if (!info->attrs[NL80211_ATTR_STA_WME])
		return 0;

	nla = info->attrs[NL80211_ATTR_STA_WME];
	err = nla_parse_nested(tb, NL80211_STA_WME_MAX, nla,
			       nl80211_sta_wme_policy);
	if (err)
		return err;

	if (tb[NL80211_STA_WME_UAPSD_QUEUES])
		params->uapsd_queues = nla_get_u8(
			tb[NL80211_STA_WME_UAPSD_QUEUES]);
	if (params->uapsd_queues & ~IEEE80211_WMM_IE_STA_QOSINFO_AC_MASK)
		return -EINVAL;

	if (tb[NL80211_STA_WME_MAX_SP])
		params->max_sp = nla_get_u8(tb[NL80211_STA_WME_MAX_SP]);

	if (params->max_sp & ~IEEE80211_WMM_IE_STA_QOSINFO_SP_MASK)
		return -EINVAL;

	params->sta_modify_mask |= STATION_PARAM_APPLY_UAPSD;

	return 0;
}

static int nl80211_parse_sta_channel_info(struct genl_info *info,
				      struct station_parameters *params)
{
	if (info->attrs[NL80211_ATTR_STA_SUPPORTED_CHANNELS]) {
		params->supported_channels =
		     nla_data(info->attrs[NL80211_ATTR_STA_SUPPORTED_CHANNELS]);
		params->supported_channels_len =
		     nla_len(info->attrs[NL80211_ATTR_STA_SUPPORTED_CHANNELS]);
		/*
		 * Need to include at least one (first channel, number of
		 * channels) tuple for each subband, and must have proper
		 * tuples for the rest of the data as well.
		 */
		if (params->supported_channels_len < 2)
			return -EINVAL;
		if (params->supported_channels_len % 2)
			return -EINVAL;
	}

	if (info->attrs[NL80211_ATTR_STA_SUPPORTED_OPER_CLASSES]) {
		params->supported_oper_classes =
		 nla_data(info->attrs[NL80211_ATTR_STA_SUPPORTED_OPER_CLASSES]);
		params->supported_oper_classes_len =
		  nla_len(info->attrs[NL80211_ATTR_STA_SUPPORTED_OPER_CLASSES]);
		/*
		 * The value of the Length field of the Supported Operating
		 * Classes element is between 2 and 253.
		 */
		if (params->supported_oper_classes_len < 2 ||
		    params->supported_oper_classes_len > 253)
			return -EINVAL;
	}
	return 0;
}

static int nl80211_set_station_tdls(struct genl_info *info,
				    struct station_parameters *params)
{
	int err;
	/* Dummy STA entry gets updated once the peer capabilities are known */
	if (info->attrs[NL80211_ATTR_PEER_AID])
		params->aid = nla_get_u16(info->attrs[NL80211_ATTR_PEER_AID]);
	if (info->attrs[NL80211_ATTR_HT_CAPABILITY])
		params->ht_capa =
			nla_data(info->attrs[NL80211_ATTR_HT_CAPABILITY]);
	if (info->attrs[NL80211_ATTR_VHT_CAPABILITY])
		params->vht_capa =
			nla_data(info->attrs[NL80211_ATTR_VHT_CAPABILITY]);

	err = nl80211_parse_sta_channel_info(info, params);
	if (err)
		return err;

	return nl80211_parse_sta_wme(info, params);
}

static int nl80211_set_station(struct sk_buff *skb, struct genl_info *info)
{
	struct cfg80211_registered_device *rdev = info->user_ptr[0];
	struct net_device *dev = info->user_ptr[1];
	struct station_parameters params;
	u8 *mac_addr;
	int err;

	memset(&params, 0, sizeof(params));

	if (!rdev->ops->change_station)
		return -EOPNOTSUPP;

	/*
	 * AID and listen_interval properties can be set only for unassociated
	 * station. Include these parameters here and will check them in
	 * cfg80211_check_station_change().
	 */
	if (info->attrs[NL80211_ATTR_STA_AID])
		params.aid = nla_get_u16(info->attrs[NL80211_ATTR_STA_AID]);

	if (info->attrs[NL80211_ATTR_STA_LISTEN_INTERVAL])
		params.listen_interval =
		     nla_get_u16(info->attrs[NL80211_ATTR_STA_LISTEN_INTERVAL]);
	else
		params.listen_interval = -1;

	if (info->attrs[NL80211_ATTR_STA_SUPPORT_P2P_PS]) {
		u8 tmp;

		tmp = nla_get_u8(info->attrs[NL80211_ATTR_STA_SUPPORT_P2P_PS]);
		if (tmp >= NUM_NL80211_P2P_PS_STATUS)
			return -EINVAL;

		params.support_p2p_ps = tmp;
	} else {
		params.support_p2p_ps = -1;
	}

	if (!info->attrs[NL80211_ATTR_MAC])
		return -EINVAL;

	mac_addr = nla_data(info->attrs[NL80211_ATTR_MAC]);

	if (info->attrs[NL80211_ATTR_STA_SUPPORTED_RATES]) {
		params.supported_rates =
			nla_data(info->attrs[NL80211_ATTR_STA_SUPPORTED_RATES]);
		params.supported_rates_len =
			nla_len(info->attrs[NL80211_ATTR_STA_SUPPORTED_RATES]);
	}

	if (info->attrs[NL80211_ATTR_STA_CAPABILITY]) {
		params.capability =
			nla_get_u16(info->attrs[NL80211_ATTR_STA_CAPABILITY]);
		params.sta_modify_mask |= STATION_PARAM_APPLY_CAPABILITY;
	}

	if (info->attrs[NL80211_ATTR_STA_EXT_CAPABILITY]) {
		params.ext_capab =
			nla_data(info->attrs[NL80211_ATTR_STA_EXT_CAPABILITY]);
		params.ext_capab_len =
			nla_len(info->attrs[NL80211_ATTR_STA_EXT_CAPABILITY]);
	}

	if (parse_station_flags(info, dev->ieee80211_ptr->iftype, &params))
		return -EINVAL;

	if (info->attrs[NL80211_ATTR_STA_PLINK_ACTION]) {
		params.plink_action =
			nla_get_u8(info->attrs[NL80211_ATTR_STA_PLINK_ACTION]);
		if (params.plink_action >= NUM_NL80211_PLINK_ACTIONS)
			return -EINVAL;
	}

	if (info->attrs[NL80211_ATTR_STA_PLINK_STATE]) {
		params.plink_state =
			nla_get_u8(info->attrs[NL80211_ATTR_STA_PLINK_STATE]);
		if (params.plink_state >= NUM_NL80211_PLINK_STATES)
			return -EINVAL;
		if (info->attrs[NL80211_ATTR_MESH_PEER_AID]) {
			params.peer_aid = nla_get_u16(
				info->attrs[NL80211_ATTR_MESH_PEER_AID]);
			if (params.peer_aid > IEEE80211_MAX_AID)
				return -EINVAL;
		}
		params.sta_modify_mask |= STATION_PARAM_APPLY_PLINK_STATE;
	}

	if (info->attrs[NL80211_ATTR_LOCAL_MESH_POWER_MODE]) {
		enum nl80211_mesh_power_mode pm = nla_get_u32(
			info->attrs[NL80211_ATTR_LOCAL_MESH_POWER_MODE]);

		if (pm <= NL80211_MESH_POWER_UNKNOWN ||
		    pm > NL80211_MESH_POWER_MAX)
			return -EINVAL;

		params.local_pm = pm;
	}

	/* Include parameters for TDLS peer (will check later) */
	err = nl80211_set_station_tdls(info, &params);
	if (err)
		return err;

	params.vlan = get_vlan(info, rdev);
	if (IS_ERR(params.vlan))
		return PTR_ERR(params.vlan);

	switch (dev->ieee80211_ptr->iftype) {
	case NL80211_IFTYPE_AP:
	case NL80211_IFTYPE_AP_VLAN:
	case NL80211_IFTYPE_P2P_GO:
	case NL80211_IFTYPE_P2P_CLIENT:
	case NL80211_IFTYPE_STATION:
	case NL80211_IFTYPE_ADHOC:
	case NL80211_IFTYPE_MESH_POINT:
		break;
	default:
		err = -EOPNOTSUPP;
		goto out_put_vlan;
	}

	/* driver will call cfg80211_check_station_change() */
	err = rdev_change_station(rdev, dev, mac_addr, &params);

 out_put_vlan:
	if (params.vlan)
		dev_put(params.vlan);

	return err;
}

static int nl80211_new_station(struct sk_buff *skb, struct genl_info *info)
{
	struct cfg80211_registered_device *rdev = info->user_ptr[0];
	int err;
	struct net_device *dev = info->user_ptr[1];
	struct station_parameters params;
	u8 *mac_addr = NULL;
	u32 auth_assoc = BIT(NL80211_STA_FLAG_AUTHENTICATED) |
			 BIT(NL80211_STA_FLAG_ASSOCIATED);

	memset(&params, 0, sizeof(params));

	if (!rdev->ops->add_station)
		return -EOPNOTSUPP;

	if (!info->attrs[NL80211_ATTR_MAC])
		return -EINVAL;

	if (!info->attrs[NL80211_ATTR_STA_LISTEN_INTERVAL])
		return -EINVAL;

	if (!info->attrs[NL80211_ATTR_STA_SUPPORTED_RATES])
		return -EINVAL;

	if (!info->attrs[NL80211_ATTR_STA_AID] &&
	    !info->attrs[NL80211_ATTR_PEER_AID])
		return -EINVAL;

	mac_addr = nla_data(info->attrs[NL80211_ATTR_MAC]);
	params.supported_rates =
		nla_data(info->attrs[NL80211_ATTR_STA_SUPPORTED_RATES]);
	params.supported_rates_len =
		nla_len(info->attrs[NL80211_ATTR_STA_SUPPORTED_RATES]);
	params.listen_interval =
		nla_get_u16(info->attrs[NL80211_ATTR_STA_LISTEN_INTERVAL]);

	if (info->attrs[NL80211_ATTR_STA_SUPPORT_P2P_PS]) {
		u8 tmp;

		tmp = nla_get_u8(info->attrs[NL80211_ATTR_STA_SUPPORT_P2P_PS]);
		if (tmp >= NUM_NL80211_P2P_PS_STATUS)
			return -EINVAL;

		params.support_p2p_ps = tmp;
	} else {
		/*
		 * if not specified, assume it's supported for P2P GO interface,
		 * and is NOT supported for AP interface
		 */
		params.support_p2p_ps =
			dev->ieee80211_ptr->iftype == NL80211_IFTYPE_P2P_GO;
	}

	if (info->attrs[NL80211_ATTR_PEER_AID])
		params.aid = nla_get_u16(info->attrs[NL80211_ATTR_PEER_AID]);
	else
		params.aid = nla_get_u16(info->attrs[NL80211_ATTR_STA_AID]);
	if (!params.aid || params.aid > IEEE80211_MAX_AID)
		return -EINVAL;

	if (info->attrs[NL80211_ATTR_STA_CAPABILITY]) {
		params.capability =
			nla_get_u16(info->attrs[NL80211_ATTR_STA_CAPABILITY]);
		params.sta_modify_mask |= STATION_PARAM_APPLY_CAPABILITY;
	}

	if (info->attrs[NL80211_ATTR_STA_EXT_CAPABILITY]) {
		params.ext_capab =
			nla_data(info->attrs[NL80211_ATTR_STA_EXT_CAPABILITY]);
		params.ext_capab_len =
			nla_len(info->attrs[NL80211_ATTR_STA_EXT_CAPABILITY]);
	}

	if (info->attrs[NL80211_ATTR_HT_CAPABILITY])
		params.ht_capa =
			nla_data(info->attrs[NL80211_ATTR_HT_CAPABILITY]);

	if (info->attrs[NL80211_ATTR_VHT_CAPABILITY])
		params.vht_capa =
			nla_data(info->attrs[NL80211_ATTR_VHT_CAPABILITY]);

	if (info->attrs[NL80211_ATTR_OPMODE_NOTIF]) {
		params.opmode_notif_used = true;
		params.opmode_notif =
			nla_get_u8(info->attrs[NL80211_ATTR_OPMODE_NOTIF]);
	}

	if (info->attrs[NL80211_ATTR_STA_PLINK_ACTION]) {
		params.plink_action =
			nla_get_u8(info->attrs[NL80211_ATTR_STA_PLINK_ACTION]);
		if (params.plink_action >= NUM_NL80211_PLINK_ACTIONS)
			return -EINVAL;
	}

	err = nl80211_parse_sta_channel_info(info, &params);
	if (err)
		return err;

	err = nl80211_parse_sta_wme(info, &params);
	if (err)
		return err;

	if (parse_station_flags(info, dev->ieee80211_ptr->iftype, &params))
		return -EINVAL;

	/* HT/VHT requires QoS, but if we don't have that just ignore HT/VHT
	 * as userspace might just pass through the capabilities from the IEs
	 * directly, rather than enforcing this restriction and returning an
	 * error in this case.
	 */
	if (!(params.sta_flags_set & BIT(NL80211_STA_FLAG_WME))) {
		params.ht_capa = NULL;
		params.vht_capa = NULL;
	}

	/* When you run into this, adjust the code below for the new flag */
	BUILD_BUG_ON(NL80211_STA_FLAG_MAX != 7);

	switch (dev->ieee80211_ptr->iftype) {
	case NL80211_IFTYPE_AP:
	case NL80211_IFTYPE_AP_VLAN:
	case NL80211_IFTYPE_P2P_GO:
		/* ignore WME attributes if iface/sta is not capable */
		if (!(rdev->wiphy.flags & WIPHY_FLAG_AP_UAPSD) ||
		    !(params.sta_flags_set & BIT(NL80211_STA_FLAG_WME)))
			params.sta_modify_mask &= ~STATION_PARAM_APPLY_UAPSD;

		/* TDLS peers cannot be added */
		if ((params.sta_flags_set & BIT(NL80211_STA_FLAG_TDLS_PEER)) ||
		    info->attrs[NL80211_ATTR_PEER_AID])
			return -EINVAL;
		/* but don't bother the driver with it */
		params.sta_flags_mask &= ~BIT(NL80211_STA_FLAG_TDLS_PEER);

		/* allow authenticated/associated only if driver handles it */
		if (!(rdev->wiphy.features &
				NL80211_FEATURE_FULL_AP_CLIENT_STATE) &&
		    params.sta_flags_mask & auth_assoc)
			return -EINVAL;

		/* Older userspace, or userspace wanting to be compatible with
		 * !NL80211_FEATURE_FULL_AP_CLIENT_STATE, will not set the auth
		 * and assoc flags in the mask, but assumes the station will be
		 * added as associated anyway since this was the required driver
		 * behaviour before NL80211_FEATURE_FULL_AP_CLIENT_STATE was
		 * introduced.
		 * In order to not bother drivers with this quirk in the API
		 * set the flags in both the mask and set for new stations in
		 * this case.
		 */
		if (!(params.sta_flags_mask & auth_assoc)) {
			params.sta_flags_mask |= auth_assoc;
			params.sta_flags_set |= auth_assoc;
		}

		/* must be last in here for error handling */
		params.vlan = get_vlan(info, rdev);
		if (IS_ERR(params.vlan))
			return PTR_ERR(params.vlan);
		break;
	case NL80211_IFTYPE_MESH_POINT:
		/* ignore uAPSD data */
		params.sta_modify_mask &= ~STATION_PARAM_APPLY_UAPSD;

		/* associated is disallowed */
		if (params.sta_flags_mask & BIT(NL80211_STA_FLAG_ASSOCIATED))
			return -EINVAL;
		/* TDLS peers cannot be added */
		if ((params.sta_flags_set & BIT(NL80211_STA_FLAG_TDLS_PEER)) ||
		    info->attrs[NL80211_ATTR_PEER_AID])
			return -EINVAL;
		break;
	case NL80211_IFTYPE_STATION:
	case NL80211_IFTYPE_P2P_CLIENT:
		/* ignore uAPSD data */
		params.sta_modify_mask &= ~STATION_PARAM_APPLY_UAPSD;

		/* these are disallowed */
		if (params.sta_flags_mask &
				(BIT(NL80211_STA_FLAG_ASSOCIATED) |
				 BIT(NL80211_STA_FLAG_AUTHENTICATED)))
			return -EINVAL;
		/* Only TDLS peers can be added */
		if (!(params.sta_flags_set & BIT(NL80211_STA_FLAG_TDLS_PEER)))
			return -EINVAL;
		/* Can only add if TDLS ... */
		if (!(rdev->wiphy.flags & WIPHY_FLAG_SUPPORTS_TDLS))
			return -EOPNOTSUPP;
		/* ... with external setup is supported */
		if (!(rdev->wiphy.flags & WIPHY_FLAG_TDLS_EXTERNAL_SETUP))
			return -EOPNOTSUPP;
		/*
		 * Older wpa_supplicant versions always mark the TDLS peer
		 * as authorized, but it shouldn't yet be.
		 */
		params.sta_flags_mask &= ~BIT(NL80211_STA_FLAG_AUTHORIZED);
		break;
	default:
		return -EOPNOTSUPP;
	}

	/* be aware of params.vlan when changing code here */

	err = rdev_add_station(rdev, dev, mac_addr, &params);

	if (params.vlan)
		dev_put(params.vlan);
	return err;
}

static int nl80211_del_station(struct sk_buff *skb, struct genl_info *info)
{
	struct cfg80211_registered_device *rdev = info->user_ptr[0];
	struct net_device *dev = info->user_ptr[1];
	struct station_del_parameters params;

	memset(&params, 0, sizeof(params));

	if (info->attrs[NL80211_ATTR_MAC])
		params.mac = nla_data(info->attrs[NL80211_ATTR_MAC]);

	if (dev->ieee80211_ptr->iftype != NL80211_IFTYPE_AP &&
	    dev->ieee80211_ptr->iftype != NL80211_IFTYPE_AP_VLAN &&
	    dev->ieee80211_ptr->iftype != NL80211_IFTYPE_MESH_POINT &&
	    dev->ieee80211_ptr->iftype != NL80211_IFTYPE_P2P_GO)
		return -EINVAL;

	if (!rdev->ops->del_station)
		return -EOPNOTSUPP;

	if (info->attrs[NL80211_ATTR_MGMT_SUBTYPE]) {
		params.subtype =
			nla_get_u8(info->attrs[NL80211_ATTR_MGMT_SUBTYPE]);
		if (params.subtype != IEEE80211_STYPE_DISASSOC >> 4 &&
		    params.subtype != IEEE80211_STYPE_DEAUTH >> 4)
			return -EINVAL;
	} else {
		/* Default to Deauthentication frame */
		params.subtype = IEEE80211_STYPE_DEAUTH >> 4;
	}

	if (info->attrs[NL80211_ATTR_REASON_CODE]) {
		params.reason_code =
			nla_get_u16(info->attrs[NL80211_ATTR_REASON_CODE]);
		if (params.reason_code == 0)
			return -EINVAL; /* 0 is reserved */
	} else {
		/* Default to reason code 2 */
		params.reason_code = WLAN_REASON_PREV_AUTH_NOT_VALID;
	}

	return rdev_del_station(rdev, dev, &params);
}

static int nl80211_send_mpath(struct sk_buff *msg, u32 portid, u32 seq,
				int flags, struct net_device *dev,
				u8 *dst, u8 *next_hop,
				struct mpath_info *pinfo)
{
	void *hdr;
	struct nlattr *pinfoattr;

	hdr = nl80211hdr_put(msg, portid, seq, flags, NL80211_CMD_NEW_MPATH);
	if (!hdr)
		return -1;

	if (nla_put_u32(msg, NL80211_ATTR_IFINDEX, dev->ifindex) ||
	    nla_put(msg, NL80211_ATTR_MAC, ETH_ALEN, dst) ||
	    nla_put(msg, NL80211_ATTR_MPATH_NEXT_HOP, ETH_ALEN, next_hop) ||
	    nla_put_u32(msg, NL80211_ATTR_GENERATION, pinfo->generation))
		goto nla_put_failure;

	pinfoattr = nla_nest_start(msg, NL80211_ATTR_MPATH_INFO);
	if (!pinfoattr)
		goto nla_put_failure;
	if ((pinfo->filled & MPATH_INFO_FRAME_QLEN) &&
	    nla_put_u32(msg, NL80211_MPATH_INFO_FRAME_QLEN,
			pinfo->frame_qlen))
		goto nla_put_failure;
	if (((pinfo->filled & MPATH_INFO_SN) &&
	     nla_put_u32(msg, NL80211_MPATH_INFO_SN, pinfo->sn)) ||
	    ((pinfo->filled & MPATH_INFO_METRIC) &&
	     nla_put_u32(msg, NL80211_MPATH_INFO_METRIC,
			 pinfo->metric)) ||
	    ((pinfo->filled & MPATH_INFO_EXPTIME) &&
	     nla_put_u32(msg, NL80211_MPATH_INFO_EXPTIME,
			 pinfo->exptime)) ||
	    ((pinfo->filled & MPATH_INFO_FLAGS) &&
	     nla_put_u8(msg, NL80211_MPATH_INFO_FLAGS,
			pinfo->flags)) ||
	    ((pinfo->filled & MPATH_INFO_DISCOVERY_TIMEOUT) &&
	     nla_put_u32(msg, NL80211_MPATH_INFO_DISCOVERY_TIMEOUT,
			 pinfo->discovery_timeout)) ||
	    ((pinfo->filled & MPATH_INFO_DISCOVERY_RETRIES) &&
	     nla_put_u8(msg, NL80211_MPATH_INFO_DISCOVERY_RETRIES,
			pinfo->discovery_retries)))
		goto nla_put_failure;

	nla_nest_end(msg, pinfoattr);

	genlmsg_end(msg, hdr);
	return 0;

 nla_put_failure:
	genlmsg_cancel(msg, hdr);
	return -EMSGSIZE;
}

static int nl80211_dump_mpath(struct sk_buff *skb,
			      struct netlink_callback *cb)
{
	struct mpath_info pinfo;
	struct cfg80211_registered_device *rdev;
	struct wireless_dev *wdev;
	u8 dst[ETH_ALEN];
	u8 next_hop[ETH_ALEN];
	int path_idx = cb->args[2];
	int err;

	rtnl_lock();
	err = nl80211_prepare_wdev_dump(skb, cb, &rdev, &wdev);
	if (err)
		goto out_err;

	if (!rdev->ops->dump_mpath) {
		err = -EOPNOTSUPP;
		goto out_err;
	}

	if (wdev->iftype != NL80211_IFTYPE_MESH_POINT) {
		err = -EOPNOTSUPP;
		goto out_err;
	}

	while (1) {
		err = rdev_dump_mpath(rdev, wdev->netdev, path_idx, dst,
				      next_hop, &pinfo);
		if (err == -ENOENT)
			break;
		if (err)
			goto out_err;

		if (nl80211_send_mpath(skb, NETLINK_CB(cb->skb).portid,
				       cb->nlh->nlmsg_seq, NLM_F_MULTI,
				       wdev->netdev, dst, next_hop,
				       &pinfo) < 0)
			goto out;

		path_idx++;
	}

 out:
	cb->args[2] = path_idx;
	err = skb->len;
 out_err:
	rtnl_unlock();
	return err;
}

static int nl80211_get_mpath(struct sk_buff *skb, struct genl_info *info)
{
	struct cfg80211_registered_device *rdev = info->user_ptr[0];
	int err;
	struct net_device *dev = info->user_ptr[1];
	struct mpath_info pinfo;
	struct sk_buff *msg;
	u8 *dst = NULL;
	u8 next_hop[ETH_ALEN];

	memset(&pinfo, 0, sizeof(pinfo));

	if (!info->attrs[NL80211_ATTR_MAC])
		return -EINVAL;

	dst = nla_data(info->attrs[NL80211_ATTR_MAC]);

	if (!rdev->ops->get_mpath)
		return -EOPNOTSUPP;

	if (dev->ieee80211_ptr->iftype != NL80211_IFTYPE_MESH_POINT)
		return -EOPNOTSUPP;

	err = rdev_get_mpath(rdev, dev, dst, next_hop, &pinfo);
	if (err)
		return err;

	msg = nlmsg_new(NLMSG_DEFAULT_SIZE, GFP_KERNEL);
	if (!msg)
		return -ENOMEM;

	if (nl80211_send_mpath(msg, info->snd_portid, info->snd_seq, 0,
				 dev, dst, next_hop, &pinfo) < 0) {
		nlmsg_free(msg);
		return -ENOBUFS;
	}

	return genlmsg_reply(msg, info);
}

static int nl80211_set_mpath(struct sk_buff *skb, struct genl_info *info)
{
	struct cfg80211_registered_device *rdev = info->user_ptr[0];
	struct net_device *dev = info->user_ptr[1];
	u8 *dst = NULL;
	u8 *next_hop = NULL;

	if (!info->attrs[NL80211_ATTR_MAC])
		return -EINVAL;

	if (!info->attrs[NL80211_ATTR_MPATH_NEXT_HOP])
		return -EINVAL;

	dst = nla_data(info->attrs[NL80211_ATTR_MAC]);
	next_hop = nla_data(info->attrs[NL80211_ATTR_MPATH_NEXT_HOP]);

	if (!rdev->ops->change_mpath)
		return -EOPNOTSUPP;

	if (dev->ieee80211_ptr->iftype != NL80211_IFTYPE_MESH_POINT)
		return -EOPNOTSUPP;

	return rdev_change_mpath(rdev, dev, dst, next_hop);
}

static int nl80211_new_mpath(struct sk_buff *skb, struct genl_info *info)
{
	struct cfg80211_registered_device *rdev = info->user_ptr[0];
	struct net_device *dev = info->user_ptr[1];
	u8 *dst = NULL;
	u8 *next_hop = NULL;

	if (!info->attrs[NL80211_ATTR_MAC])
		return -EINVAL;

	if (!info->attrs[NL80211_ATTR_MPATH_NEXT_HOP])
		return -EINVAL;

	dst = nla_data(info->attrs[NL80211_ATTR_MAC]);
	next_hop = nla_data(info->attrs[NL80211_ATTR_MPATH_NEXT_HOP]);

	if (!rdev->ops->add_mpath)
		return -EOPNOTSUPP;

	if (dev->ieee80211_ptr->iftype != NL80211_IFTYPE_MESH_POINT)
		return -EOPNOTSUPP;

	return rdev_add_mpath(rdev, dev, dst, next_hop);
}

static int nl80211_del_mpath(struct sk_buff *skb, struct genl_info *info)
{
	struct cfg80211_registered_device *rdev = info->user_ptr[0];
	struct net_device *dev = info->user_ptr[1];
	u8 *dst = NULL;

	if (info->attrs[NL80211_ATTR_MAC])
		dst = nla_data(info->attrs[NL80211_ATTR_MAC]);

	if (!rdev->ops->del_mpath)
		return -EOPNOTSUPP;

	if (dev->ieee80211_ptr->iftype != NL80211_IFTYPE_MESH_POINT)
		return -EOPNOTSUPP;

	return rdev_del_mpath(rdev, dev, dst);
}

static int nl80211_get_mpp(struct sk_buff *skb, struct genl_info *info)
{
	struct cfg80211_registered_device *rdev = info->user_ptr[0];
	int err;
	struct net_device *dev = info->user_ptr[1];
	struct mpath_info pinfo;
	struct sk_buff *msg;
	u8 *dst = NULL;
	u8 mpp[ETH_ALEN];

	memset(&pinfo, 0, sizeof(pinfo));

	if (!info->attrs[NL80211_ATTR_MAC])
		return -EINVAL;

	dst = nla_data(info->attrs[NL80211_ATTR_MAC]);

	if (!rdev->ops->get_mpp)
		return -EOPNOTSUPP;

	if (dev->ieee80211_ptr->iftype != NL80211_IFTYPE_MESH_POINT)
		return -EOPNOTSUPP;

	err = rdev_get_mpp(rdev, dev, dst, mpp, &pinfo);
	if (err)
		return err;

	msg = nlmsg_new(NLMSG_DEFAULT_SIZE, GFP_KERNEL);
	if (!msg)
		return -ENOMEM;

	if (nl80211_send_mpath(msg, info->snd_portid, info->snd_seq, 0,
			       dev, dst, mpp, &pinfo) < 0) {
		nlmsg_free(msg);
		return -ENOBUFS;
	}

	return genlmsg_reply(msg, info);
}

static int nl80211_dump_mpp(struct sk_buff *skb,
			    struct netlink_callback *cb)
{
	struct mpath_info pinfo;
	struct cfg80211_registered_device *rdev;
	struct wireless_dev *wdev;
	u8 dst[ETH_ALEN];
	u8 mpp[ETH_ALEN];
	int path_idx = cb->args[2];
	int err;

	rtnl_lock();
	err = nl80211_prepare_wdev_dump(skb, cb, &rdev, &wdev);
	if (err)
		goto out_err;

	if (!rdev->ops->dump_mpp) {
		err = -EOPNOTSUPP;
		goto out_err;
	}

	if (wdev->iftype != NL80211_IFTYPE_MESH_POINT) {
		err = -EOPNOTSUPP;
		goto out_err;
	}

	while (1) {
		err = rdev_dump_mpp(rdev, wdev->netdev, path_idx, dst,
				    mpp, &pinfo);
		if (err == -ENOENT)
			break;
		if (err)
			goto out_err;

		if (nl80211_send_mpath(skb, NETLINK_CB(cb->skb).portid,
				       cb->nlh->nlmsg_seq, NLM_F_MULTI,
				       wdev->netdev, dst, mpp,
				       &pinfo) < 0)
			goto out;

		path_idx++;
	}

 out:
	cb->args[2] = path_idx;
	err = skb->len;
 out_err:
	rtnl_unlock();
	return err;
}

static int nl80211_set_bss(struct sk_buff *skb, struct genl_info *info)
{
	struct cfg80211_registered_device *rdev = info->user_ptr[0];
	struct net_device *dev = info->user_ptr[1];
	struct wireless_dev *wdev = dev->ieee80211_ptr;
	struct bss_parameters params;
	int err;

	memset(&params, 0, sizeof(params));
	/* default to not changing parameters */
	params.use_cts_prot = -1;
	params.use_short_preamble = -1;
	params.use_short_slot_time = -1;
	params.ap_isolate = -1;
	params.ht_opmode = -1;
	params.p2p_ctwindow = -1;
	params.p2p_opp_ps = -1;

	if (info->attrs[NL80211_ATTR_BSS_CTS_PROT])
		params.use_cts_prot =
		    nla_get_u8(info->attrs[NL80211_ATTR_BSS_CTS_PROT]);
	if (info->attrs[NL80211_ATTR_BSS_SHORT_PREAMBLE])
		params.use_short_preamble =
		    nla_get_u8(info->attrs[NL80211_ATTR_BSS_SHORT_PREAMBLE]);
	if (info->attrs[NL80211_ATTR_BSS_SHORT_SLOT_TIME])
		params.use_short_slot_time =
		    nla_get_u8(info->attrs[NL80211_ATTR_BSS_SHORT_SLOT_TIME]);
	if (info->attrs[NL80211_ATTR_BSS_BASIC_RATES]) {
		params.basic_rates =
			nla_data(info->attrs[NL80211_ATTR_BSS_BASIC_RATES]);
		params.basic_rates_len =
			nla_len(info->attrs[NL80211_ATTR_BSS_BASIC_RATES]);
	}
	if (info->attrs[NL80211_ATTR_AP_ISOLATE])
		params.ap_isolate = !!nla_get_u8(info->attrs[NL80211_ATTR_AP_ISOLATE]);
	if (info->attrs[NL80211_ATTR_BSS_HT_OPMODE])
		params.ht_opmode =
			nla_get_u16(info->attrs[NL80211_ATTR_BSS_HT_OPMODE]);

	if (info->attrs[NL80211_ATTR_P2P_CTWINDOW]) {
		if (dev->ieee80211_ptr->iftype != NL80211_IFTYPE_P2P_GO)
			return -EINVAL;
		params.p2p_ctwindow =
			nla_get_s8(info->attrs[NL80211_ATTR_P2P_CTWINDOW]);
		if (params.p2p_ctwindow < 0)
			return -EINVAL;
		if (params.p2p_ctwindow != 0 &&
		    !(rdev->wiphy.features & NL80211_FEATURE_P2P_GO_CTWIN))
			return -EINVAL;
	}

	if (info->attrs[NL80211_ATTR_P2P_OPPPS]) {
		u8 tmp;

		if (dev->ieee80211_ptr->iftype != NL80211_IFTYPE_P2P_GO)
			return -EINVAL;
		tmp = nla_get_u8(info->attrs[NL80211_ATTR_P2P_OPPPS]);
		if (tmp > 1)
			return -EINVAL;
		params.p2p_opp_ps = tmp;
		if (params.p2p_opp_ps &&
		    !(rdev->wiphy.features & NL80211_FEATURE_P2P_GO_OPPPS))
			return -EINVAL;
	}

	if (!rdev->ops->change_bss)
		return -EOPNOTSUPP;

	if (dev->ieee80211_ptr->iftype != NL80211_IFTYPE_AP &&
	    dev->ieee80211_ptr->iftype != NL80211_IFTYPE_P2P_GO)
		return -EOPNOTSUPP;

	wdev_lock(wdev);
	err = rdev_change_bss(rdev, dev, &params);
	wdev_unlock(wdev);

	return err;
}

static int nl80211_req_set_reg(struct sk_buff *skb, struct genl_info *info)
{
	char *data = NULL;
	bool is_indoor;
	enum nl80211_user_reg_hint_type user_reg_hint_type;
	u32 owner_nlportid;

	/*
	 * You should only get this when cfg80211 hasn't yet initialized
	 * completely when built-in to the kernel right between the time
	 * window between nl80211_init() and regulatory_init(), if that is
	 * even possible.
	 */
	if (unlikely(!rcu_access_pointer(cfg80211_regdomain)))
		return -EINPROGRESS;

	if (info->attrs[NL80211_ATTR_USER_REG_HINT_TYPE])
		user_reg_hint_type =
		  nla_get_u32(info->attrs[NL80211_ATTR_USER_REG_HINT_TYPE]);
	else
		user_reg_hint_type = NL80211_USER_REG_HINT_USER;

	switch (user_reg_hint_type) {
	case NL80211_USER_REG_HINT_USER:
	case NL80211_USER_REG_HINT_CELL_BASE:
		if (!info->attrs[NL80211_ATTR_REG_ALPHA2])
			return -EINVAL;

		data = nla_data(info->attrs[NL80211_ATTR_REG_ALPHA2]);
		return regulatory_hint_user(data, user_reg_hint_type);
	case NL80211_USER_REG_HINT_INDOOR:
		if (info->attrs[NL80211_ATTR_SOCKET_OWNER]) {
			owner_nlportid = info->snd_portid;
			is_indoor = !!info->attrs[NL80211_ATTR_REG_INDOOR];
		} else {
			owner_nlportid = 0;
			is_indoor = true;
		}

		return regulatory_hint_indoor(is_indoor, owner_nlportid);
	default:
		return -EINVAL;
	}
}

static int nl80211_get_mesh_config(struct sk_buff *skb,
				   struct genl_info *info)
{
	struct cfg80211_registered_device *rdev = info->user_ptr[0];
	struct net_device *dev = info->user_ptr[1];
	struct wireless_dev *wdev = dev->ieee80211_ptr;
	struct mesh_config cur_params;
	int err = 0;
	void *hdr;
	struct nlattr *pinfoattr;
	struct sk_buff *msg;

	if (wdev->iftype != NL80211_IFTYPE_MESH_POINT)
		return -EOPNOTSUPP;

	if (!rdev->ops->get_mesh_config)
		return -EOPNOTSUPP;

	wdev_lock(wdev);
	/* If not connected, get default parameters */
	if (!wdev->mesh_id_len)
		memcpy(&cur_params, &default_mesh_config, sizeof(cur_params));
	else
		err = rdev_get_mesh_config(rdev, dev, &cur_params);
	wdev_unlock(wdev);

	if (err)
		return err;

	/* Draw up a netlink message to send back */
	msg = nlmsg_new(NLMSG_DEFAULT_SIZE, GFP_KERNEL);
	if (!msg)
		return -ENOMEM;
	hdr = nl80211hdr_put(msg, info->snd_portid, info->snd_seq, 0,
			     NL80211_CMD_GET_MESH_CONFIG);
	if (!hdr)
		goto out;
	pinfoattr = nla_nest_start(msg, NL80211_ATTR_MESH_CONFIG);
	if (!pinfoattr)
		goto nla_put_failure;
	if (nla_put_u32(msg, NL80211_ATTR_IFINDEX, dev->ifindex) ||
	    nla_put_u16(msg, NL80211_MESHCONF_RETRY_TIMEOUT,
			cur_params.dot11MeshRetryTimeout) ||
	    nla_put_u16(msg, NL80211_MESHCONF_CONFIRM_TIMEOUT,
			cur_params.dot11MeshConfirmTimeout) ||
	    nla_put_u16(msg, NL80211_MESHCONF_HOLDING_TIMEOUT,
			cur_params.dot11MeshHoldingTimeout) ||
	    nla_put_u16(msg, NL80211_MESHCONF_MAX_PEER_LINKS,
			cur_params.dot11MeshMaxPeerLinks) ||
	    nla_put_u8(msg, NL80211_MESHCONF_MAX_RETRIES,
		       cur_params.dot11MeshMaxRetries) ||
	    nla_put_u8(msg, NL80211_MESHCONF_TTL,
		       cur_params.dot11MeshTTL) ||
	    nla_put_u8(msg, NL80211_MESHCONF_ELEMENT_TTL,
		       cur_params.element_ttl) ||
	    nla_put_u8(msg, NL80211_MESHCONF_AUTO_OPEN_PLINKS,
		       cur_params.auto_open_plinks) ||
	    nla_put_u32(msg, NL80211_MESHCONF_SYNC_OFFSET_MAX_NEIGHBOR,
			cur_params.dot11MeshNbrOffsetMaxNeighbor) ||
	    nla_put_u8(msg, NL80211_MESHCONF_HWMP_MAX_PREQ_RETRIES,
		       cur_params.dot11MeshHWMPmaxPREQretries) ||
	    nla_put_u32(msg, NL80211_MESHCONF_PATH_REFRESH_TIME,
			cur_params.path_refresh_time) ||
	    nla_put_u16(msg, NL80211_MESHCONF_MIN_DISCOVERY_TIMEOUT,
			cur_params.min_discovery_timeout) ||
	    nla_put_u32(msg, NL80211_MESHCONF_HWMP_ACTIVE_PATH_TIMEOUT,
			cur_params.dot11MeshHWMPactivePathTimeout) ||
	    nla_put_u16(msg, NL80211_MESHCONF_HWMP_PREQ_MIN_INTERVAL,
			cur_params.dot11MeshHWMPpreqMinInterval) ||
	    nla_put_u16(msg, NL80211_MESHCONF_HWMP_PERR_MIN_INTERVAL,
			cur_params.dot11MeshHWMPperrMinInterval) ||
	    nla_put_u16(msg, NL80211_MESHCONF_HWMP_NET_DIAM_TRVS_TIME,
			cur_params.dot11MeshHWMPnetDiameterTraversalTime) ||
	    nla_put_u8(msg, NL80211_MESHCONF_HWMP_ROOTMODE,
		       cur_params.dot11MeshHWMPRootMode) ||
	    nla_put_u16(msg, NL80211_MESHCONF_HWMP_RANN_INTERVAL,
			cur_params.dot11MeshHWMPRannInterval) ||
	    nla_put_u8(msg, NL80211_MESHCONF_GATE_ANNOUNCEMENTS,
		       cur_params.dot11MeshGateAnnouncementProtocol) ||
	    nla_put_u8(msg, NL80211_MESHCONF_FORWARDING,
		       cur_params.dot11MeshForwarding) ||
	    nla_put_u32(msg, NL80211_MESHCONF_RSSI_THRESHOLD,
			cur_params.rssi_threshold) ||
	    nla_put_u32(msg, NL80211_MESHCONF_HT_OPMODE,
			cur_params.ht_opmode) ||
	    nla_put_u32(msg, NL80211_MESHCONF_HWMP_PATH_TO_ROOT_TIMEOUT,
			cur_params.dot11MeshHWMPactivePathToRootTimeout) ||
	    nla_put_u16(msg, NL80211_MESHCONF_HWMP_ROOT_INTERVAL,
			cur_params.dot11MeshHWMProotInterval) ||
	    nla_put_u16(msg, NL80211_MESHCONF_HWMP_CONFIRMATION_INTERVAL,
			cur_params.dot11MeshHWMPconfirmationInterval) ||
	    nla_put_u32(msg, NL80211_MESHCONF_POWER_MODE,
			cur_params.power_mode) ||
	    nla_put_u16(msg, NL80211_MESHCONF_AWAKE_WINDOW,
			cur_params.dot11MeshAwakeWindowDuration) ||
	    nla_put_u32(msg, NL80211_MESHCONF_PLINK_TIMEOUT,
			cur_params.plink_timeout))
		goto nla_put_failure;
	nla_nest_end(msg, pinfoattr);
	genlmsg_end(msg, hdr);
	return genlmsg_reply(msg, info);

 nla_put_failure:
	genlmsg_cancel(msg, hdr);
 out:
	nlmsg_free(msg);
	return -ENOBUFS;
}

static const struct nla_policy nl80211_meshconf_params_policy[NL80211_MESHCONF_ATTR_MAX+1] = {
	[NL80211_MESHCONF_RETRY_TIMEOUT] = { .type = NLA_U16 },
	[NL80211_MESHCONF_CONFIRM_TIMEOUT] = { .type = NLA_U16 },
	[NL80211_MESHCONF_HOLDING_TIMEOUT] = { .type = NLA_U16 },
	[NL80211_MESHCONF_MAX_PEER_LINKS] = { .type = NLA_U16 },
	[NL80211_MESHCONF_MAX_RETRIES] = { .type = NLA_U8 },
	[NL80211_MESHCONF_TTL] = { .type = NLA_U8 },
	[NL80211_MESHCONF_ELEMENT_TTL] = { .type = NLA_U8 },
	[NL80211_MESHCONF_AUTO_OPEN_PLINKS] = { .type = NLA_U8 },
	[NL80211_MESHCONF_SYNC_OFFSET_MAX_NEIGHBOR] = { .type = NLA_U32 },
	[NL80211_MESHCONF_HWMP_MAX_PREQ_RETRIES] = { .type = NLA_U8 },
	[NL80211_MESHCONF_PATH_REFRESH_TIME] = { .type = NLA_U32 },
	[NL80211_MESHCONF_MIN_DISCOVERY_TIMEOUT] = { .type = NLA_U16 },
	[NL80211_MESHCONF_HWMP_ACTIVE_PATH_TIMEOUT] = { .type = NLA_U32 },
	[NL80211_MESHCONF_HWMP_PREQ_MIN_INTERVAL] = { .type = NLA_U16 },
	[NL80211_MESHCONF_HWMP_PERR_MIN_INTERVAL] = { .type = NLA_U16 },
	[NL80211_MESHCONF_HWMP_NET_DIAM_TRVS_TIME] = { .type = NLA_U16 },
	[NL80211_MESHCONF_HWMP_ROOTMODE] = { .type = NLA_U8 },
	[NL80211_MESHCONF_HWMP_RANN_INTERVAL] = { .type = NLA_U16 },
	[NL80211_MESHCONF_GATE_ANNOUNCEMENTS] = { .type = NLA_U8 },
	[NL80211_MESHCONF_FORWARDING] = { .type = NLA_U8 },
	[NL80211_MESHCONF_RSSI_THRESHOLD] = { .type = NLA_U32 },
	[NL80211_MESHCONF_HT_OPMODE] = { .type = NLA_U16 },
	[NL80211_MESHCONF_HWMP_PATH_TO_ROOT_TIMEOUT] = { .type = NLA_U32 },
	[NL80211_MESHCONF_HWMP_ROOT_INTERVAL] = { .type = NLA_U16 },
	[NL80211_MESHCONF_HWMP_CONFIRMATION_INTERVAL] = { .type = NLA_U16 },
	[NL80211_MESHCONF_POWER_MODE] = { .type = NLA_U32 },
	[NL80211_MESHCONF_AWAKE_WINDOW] = { .type = NLA_U16 },
	[NL80211_MESHCONF_PLINK_TIMEOUT] = { .type = NLA_U32 },
};

static const struct nla_policy
	nl80211_mesh_setup_params_policy[NL80211_MESH_SETUP_ATTR_MAX+1] = {
	[NL80211_MESH_SETUP_ENABLE_VENDOR_SYNC] = { .type = NLA_U8 },
	[NL80211_MESH_SETUP_ENABLE_VENDOR_PATH_SEL] = { .type = NLA_U8 },
	[NL80211_MESH_SETUP_ENABLE_VENDOR_METRIC] = { .type = NLA_U8 },
	[NL80211_MESH_SETUP_USERSPACE_AUTH] = { .type = NLA_FLAG },
	[NL80211_MESH_SETUP_AUTH_PROTOCOL] = { .type = NLA_U8 },
	[NL80211_MESH_SETUP_USERSPACE_MPM] = { .type = NLA_FLAG },
	[NL80211_MESH_SETUP_IE] = { .type = NLA_BINARY,
				    .len = IEEE80211_MAX_DATA_LEN },
	[NL80211_MESH_SETUP_USERSPACE_AMPE] = { .type = NLA_FLAG },
};

static int nl80211_check_bool(const struct nlattr *nla, u8 min, u8 max, bool *out)
{
	u8 val = nla_get_u8(nla);
	if (val < min || val > max)
		return -EINVAL;
	*out = val;
	return 0;
}

static int nl80211_check_u8(const struct nlattr *nla, u8 min, u8 max, u8 *out)
{
	u8 val = nla_get_u8(nla);
	if (val < min || val > max)
		return -EINVAL;
	*out = val;
	return 0;
}

static int nl80211_check_u16(const struct nlattr *nla, u16 min, u16 max, u16 *out)
{
	u16 val = nla_get_u16(nla);
	if (val < min || val > max)
		return -EINVAL;
	*out = val;
	return 0;
}

static int nl80211_check_u32(const struct nlattr *nla, u32 min, u32 max, u32 *out)
{
	u32 val = nla_get_u32(nla);
	if (val < min || val > max)
		return -EINVAL;
	*out = val;
	return 0;
}

static int nl80211_check_s32(const struct nlattr *nla, s32 min, s32 max, s32 *out)
{
	s32 val = nla_get_s32(nla);
	if (val < min || val > max)
		return -EINVAL;
	*out = val;
	return 0;
}

static int nl80211_check_power_mode(const struct nlattr *nla,
				    enum nl80211_mesh_power_mode min,
				    enum nl80211_mesh_power_mode max,
				    enum nl80211_mesh_power_mode *out)
{
	u32 val = nla_get_u32(nla);
	if (val < min || val > max)
		return -EINVAL;
	*out = val;
	return 0;
}

static int nl80211_parse_mesh_config(struct genl_info *info,
				     struct mesh_config *cfg,
				     u32 *mask_out)
{
	struct nlattr *tb[NL80211_MESHCONF_ATTR_MAX + 1];
	u32 mask = 0;
	u16 ht_opmode;

#define FILL_IN_MESH_PARAM_IF_SET(tb, cfg, param, min, max, mask, attr, fn) \
do {									    \
	if (tb[attr]) {							    \
		if (fn(tb[attr], min, max, &cfg->param))		    \
			return -EINVAL;					    \
		mask |= (1 << (attr - 1));				    \
	}								    \
} while (0)

	if (!info->attrs[NL80211_ATTR_MESH_CONFIG])
		return -EINVAL;
	if (nla_parse_nested(tb, NL80211_MESHCONF_ATTR_MAX,
			     info->attrs[NL80211_ATTR_MESH_CONFIG],
			     nl80211_meshconf_params_policy))
		return -EINVAL;

	/* This makes sure that there aren't more than 32 mesh config
	 * parameters (otherwise our bitfield scheme would not work.) */
	BUILD_BUG_ON(NL80211_MESHCONF_ATTR_MAX > 32);

	/* Fill in the params struct */
	FILL_IN_MESH_PARAM_IF_SET(tb, cfg, dot11MeshRetryTimeout, 1, 255,
				  mask, NL80211_MESHCONF_RETRY_TIMEOUT,
				  nl80211_check_u16);
	FILL_IN_MESH_PARAM_IF_SET(tb, cfg, dot11MeshConfirmTimeout, 1, 255,
				  mask, NL80211_MESHCONF_CONFIRM_TIMEOUT,
				  nl80211_check_u16);
	FILL_IN_MESH_PARAM_IF_SET(tb, cfg, dot11MeshHoldingTimeout, 1, 255,
				  mask, NL80211_MESHCONF_HOLDING_TIMEOUT,
				  nl80211_check_u16);
	FILL_IN_MESH_PARAM_IF_SET(tb, cfg, dot11MeshMaxPeerLinks, 0, 255,
				  mask, NL80211_MESHCONF_MAX_PEER_LINKS,
				  nl80211_check_u16);
	FILL_IN_MESH_PARAM_IF_SET(tb, cfg, dot11MeshMaxRetries, 0, 16,
				  mask, NL80211_MESHCONF_MAX_RETRIES,
				  nl80211_check_u8);
	FILL_IN_MESH_PARAM_IF_SET(tb, cfg, dot11MeshTTL, 1, 255,
				  mask, NL80211_MESHCONF_TTL, nl80211_check_u8);
	FILL_IN_MESH_PARAM_IF_SET(tb, cfg, element_ttl, 1, 255,
				  mask, NL80211_MESHCONF_ELEMENT_TTL,
				  nl80211_check_u8);
	FILL_IN_MESH_PARAM_IF_SET(tb, cfg, auto_open_plinks, 0, 1,
				  mask, NL80211_MESHCONF_AUTO_OPEN_PLINKS,
				  nl80211_check_bool);
	FILL_IN_MESH_PARAM_IF_SET(tb, cfg, dot11MeshNbrOffsetMaxNeighbor,
				  1, 255, mask,
				  NL80211_MESHCONF_SYNC_OFFSET_MAX_NEIGHBOR,
				  nl80211_check_u32);
	FILL_IN_MESH_PARAM_IF_SET(tb, cfg, dot11MeshHWMPmaxPREQretries, 0, 255,
				  mask, NL80211_MESHCONF_HWMP_MAX_PREQ_RETRIES,
				  nl80211_check_u8);
	FILL_IN_MESH_PARAM_IF_SET(tb, cfg, path_refresh_time, 1, 65535,
				  mask, NL80211_MESHCONF_PATH_REFRESH_TIME,
				  nl80211_check_u32);
	FILL_IN_MESH_PARAM_IF_SET(tb, cfg, min_discovery_timeout, 1, 65535,
				  mask, NL80211_MESHCONF_MIN_DISCOVERY_TIMEOUT,
				  nl80211_check_u16);
	FILL_IN_MESH_PARAM_IF_SET(tb, cfg, dot11MeshHWMPactivePathTimeout,
				  1, 65535, mask,
				  NL80211_MESHCONF_HWMP_ACTIVE_PATH_TIMEOUT,
				  nl80211_check_u32);
	FILL_IN_MESH_PARAM_IF_SET(tb, cfg, dot11MeshHWMPpreqMinInterval,
				  1, 65535, mask,
				  NL80211_MESHCONF_HWMP_PREQ_MIN_INTERVAL,
				  nl80211_check_u16);
	FILL_IN_MESH_PARAM_IF_SET(tb, cfg, dot11MeshHWMPperrMinInterval,
				  1, 65535, mask,
				  NL80211_MESHCONF_HWMP_PERR_MIN_INTERVAL,
				  nl80211_check_u16);
	FILL_IN_MESH_PARAM_IF_SET(tb, cfg,
				  dot11MeshHWMPnetDiameterTraversalTime,
				  1, 65535, mask,
				  NL80211_MESHCONF_HWMP_NET_DIAM_TRVS_TIME,
				  nl80211_check_u16);
	FILL_IN_MESH_PARAM_IF_SET(tb, cfg, dot11MeshHWMPRootMode, 0, 4,
				  mask, NL80211_MESHCONF_HWMP_ROOTMODE,
				  nl80211_check_u8);
	FILL_IN_MESH_PARAM_IF_SET(tb, cfg, dot11MeshHWMPRannInterval, 1, 65535,
				  mask, NL80211_MESHCONF_HWMP_RANN_INTERVAL,
				  nl80211_check_u16);
	FILL_IN_MESH_PARAM_IF_SET(tb, cfg,
				  dot11MeshGateAnnouncementProtocol, 0, 1,
				  mask, NL80211_MESHCONF_GATE_ANNOUNCEMENTS,
				  nl80211_check_bool);
	FILL_IN_MESH_PARAM_IF_SET(tb, cfg, dot11MeshForwarding, 0, 1,
				  mask, NL80211_MESHCONF_FORWARDING,
				  nl80211_check_bool);
	FILL_IN_MESH_PARAM_IF_SET(tb, cfg, rssi_threshold, -255, 0,
				  mask, NL80211_MESHCONF_RSSI_THRESHOLD,
				  nl80211_check_s32);
	/*
	 * Check HT operation mode based on
	 * IEEE 802.11-2016 9.4.2.57 HT Operation element.
	 */
	if (tb[NL80211_MESHCONF_HT_OPMODE]) {
		ht_opmode = nla_get_u16(tb[NL80211_MESHCONF_HT_OPMODE]);

		if (ht_opmode & ~(IEEE80211_HT_OP_MODE_PROTECTION |
				  IEEE80211_HT_OP_MODE_NON_GF_STA_PRSNT |
				  IEEE80211_HT_OP_MODE_NON_HT_STA_PRSNT))
			return -EINVAL;

		/* NON_HT_STA bit is reserved, but some programs set it */
		ht_opmode &= ~IEEE80211_HT_OP_MODE_NON_HT_STA_PRSNT;

		cfg->ht_opmode = ht_opmode;
		mask |= (1 << (NL80211_MESHCONF_HT_OPMODE - 1));
	}
	FILL_IN_MESH_PARAM_IF_SET(tb, cfg, dot11MeshHWMPactivePathToRootTimeout,
				  1, 65535, mask,
				  NL80211_MESHCONF_HWMP_PATH_TO_ROOT_TIMEOUT,
				  nl80211_check_u32);
	FILL_IN_MESH_PARAM_IF_SET(tb, cfg, dot11MeshHWMProotInterval, 1, 65535,
				  mask, NL80211_MESHCONF_HWMP_ROOT_INTERVAL,
				  nl80211_check_u16);
	FILL_IN_MESH_PARAM_IF_SET(tb, cfg,
				  dot11MeshHWMPconfirmationInterval,
				  1, 65535, mask,
				  NL80211_MESHCONF_HWMP_CONFIRMATION_INTERVAL,
				  nl80211_check_u16);
	FILL_IN_MESH_PARAM_IF_SET(tb, cfg, power_mode,
				  NL80211_MESH_POWER_ACTIVE,
				  NL80211_MESH_POWER_MAX,
				  mask, NL80211_MESHCONF_POWER_MODE,
				  nl80211_check_power_mode);
	FILL_IN_MESH_PARAM_IF_SET(tb, cfg, dot11MeshAwakeWindowDuration,
				  0, 65535, mask,
				  NL80211_MESHCONF_AWAKE_WINDOW, nl80211_check_u16);
	FILL_IN_MESH_PARAM_IF_SET(tb, cfg, plink_timeout, 0, 0xffffffff,
				  mask, NL80211_MESHCONF_PLINK_TIMEOUT,
				  nl80211_check_u32);
	if (mask_out)
		*mask_out = mask;

	return 0;

#undef FILL_IN_MESH_PARAM_IF_SET
}

static int nl80211_parse_mesh_setup(struct genl_info *info,
				     struct mesh_setup *setup)
{
	struct cfg80211_registered_device *rdev = info->user_ptr[0];
	struct nlattr *tb[NL80211_MESH_SETUP_ATTR_MAX + 1];

	if (!info->attrs[NL80211_ATTR_MESH_SETUP])
		return -EINVAL;
	if (nla_parse_nested(tb, NL80211_MESH_SETUP_ATTR_MAX,
			     info->attrs[NL80211_ATTR_MESH_SETUP],
			     nl80211_mesh_setup_params_policy))
		return -EINVAL;

	if (tb[NL80211_MESH_SETUP_ENABLE_VENDOR_SYNC])
		setup->sync_method =
		(nla_get_u8(tb[NL80211_MESH_SETUP_ENABLE_VENDOR_SYNC])) ?
		 IEEE80211_SYNC_METHOD_VENDOR :
		 IEEE80211_SYNC_METHOD_NEIGHBOR_OFFSET;

	if (tb[NL80211_MESH_SETUP_ENABLE_VENDOR_PATH_SEL])
		setup->path_sel_proto =
		(nla_get_u8(tb[NL80211_MESH_SETUP_ENABLE_VENDOR_PATH_SEL])) ?
		 IEEE80211_PATH_PROTOCOL_VENDOR :
		 IEEE80211_PATH_PROTOCOL_HWMP;

	if (tb[NL80211_MESH_SETUP_ENABLE_VENDOR_METRIC])
		setup->path_metric =
		(nla_get_u8(tb[NL80211_MESH_SETUP_ENABLE_VENDOR_METRIC])) ?
		 IEEE80211_PATH_METRIC_VENDOR :
		 IEEE80211_PATH_METRIC_AIRTIME;

	if (tb[NL80211_MESH_SETUP_IE]) {
		struct nlattr *ieattr =
			tb[NL80211_MESH_SETUP_IE];
		if (!is_valid_ie_attr(ieattr))
			return -EINVAL;
		setup->ie = nla_data(ieattr);
		setup->ie_len = nla_len(ieattr);
	}
	if (tb[NL80211_MESH_SETUP_USERSPACE_MPM] &&
	    !(rdev->wiphy.features & NL80211_FEATURE_USERSPACE_MPM))
		return -EINVAL;
	setup->user_mpm = nla_get_flag(tb[NL80211_MESH_SETUP_USERSPACE_MPM]);
	setup->is_authenticated = nla_get_flag(tb[NL80211_MESH_SETUP_USERSPACE_AUTH]);
	setup->is_secure = nla_get_flag(tb[NL80211_MESH_SETUP_USERSPACE_AMPE]);
	if (setup->is_secure)
		setup->user_mpm = true;

	if (tb[NL80211_MESH_SETUP_AUTH_PROTOCOL]) {
		if (!setup->user_mpm)
			return -EINVAL;
		setup->auth_id =
			nla_get_u8(tb[NL80211_MESH_SETUP_AUTH_PROTOCOL]);
	}

	return 0;
}

static int nl80211_update_mesh_config(struct sk_buff *skb,
				      struct genl_info *info)
{
	struct cfg80211_registered_device *rdev = info->user_ptr[0];
	struct net_device *dev = info->user_ptr[1];
	struct wireless_dev *wdev = dev->ieee80211_ptr;
	struct mesh_config cfg;
	u32 mask;
	int err;

	if (wdev->iftype != NL80211_IFTYPE_MESH_POINT)
		return -EOPNOTSUPP;

	if (!rdev->ops->update_mesh_config)
		return -EOPNOTSUPP;

	err = nl80211_parse_mesh_config(info, &cfg, &mask);
	if (err)
		return err;

	wdev_lock(wdev);
	if (!wdev->mesh_id_len)
		err = -ENOLINK;

	if (!err)
		err = rdev_update_mesh_config(rdev, dev, mask, &cfg);

	wdev_unlock(wdev);

	return err;
}

static int nl80211_put_regdom(const struct ieee80211_regdomain *regdom,
			      struct sk_buff *msg)
{
	struct nlattr *nl_reg_rules;
	unsigned int i;

	if (nla_put_string(msg, NL80211_ATTR_REG_ALPHA2, regdom->alpha2) ||
	    (regdom->dfs_region &&
	     nla_put_u8(msg, NL80211_ATTR_DFS_REGION, regdom->dfs_region)))
		goto nla_put_failure;

	nl_reg_rules = nla_nest_start(msg, NL80211_ATTR_REG_RULES);
	if (!nl_reg_rules)
		goto nla_put_failure;

	for (i = 0; i < regdom->n_reg_rules; i++) {
		struct nlattr *nl_reg_rule;
		const struct ieee80211_reg_rule *reg_rule;
		const struct ieee80211_freq_range *freq_range;
		const struct ieee80211_power_rule *power_rule;
		unsigned int max_bandwidth_khz;

		reg_rule = &regdom->reg_rules[i];
		freq_range = &reg_rule->freq_range;
		power_rule = &reg_rule->power_rule;

		nl_reg_rule = nla_nest_start(msg, i);
		if (!nl_reg_rule)
			goto nla_put_failure;

		max_bandwidth_khz = freq_range->max_bandwidth_khz;
		if (!max_bandwidth_khz)
			max_bandwidth_khz = reg_get_max_bandwidth(regdom,
								  reg_rule);

		if (nla_put_u32(msg, NL80211_ATTR_REG_RULE_FLAGS,
				reg_rule->flags) ||
		    nla_put_u32(msg, NL80211_ATTR_FREQ_RANGE_START,
				freq_range->start_freq_khz) ||
		    nla_put_u32(msg, NL80211_ATTR_FREQ_RANGE_END,
				freq_range->end_freq_khz) ||
		    nla_put_u32(msg, NL80211_ATTR_FREQ_RANGE_MAX_BW,
				max_bandwidth_khz) ||
		    nla_put_u32(msg, NL80211_ATTR_POWER_RULE_MAX_ANT_GAIN,
				power_rule->max_antenna_gain) ||
		    nla_put_u32(msg, NL80211_ATTR_POWER_RULE_MAX_EIRP,
				power_rule->max_eirp) ||
		    nla_put_u32(msg, NL80211_ATTR_DFS_CAC_TIME,
				reg_rule->dfs_cac_ms))
			goto nla_put_failure;

		nla_nest_end(msg, nl_reg_rule);
	}

	nla_nest_end(msg, nl_reg_rules);
	return 0;

nla_put_failure:
	return -EMSGSIZE;
}

static int nl80211_get_reg_do(struct sk_buff *skb, struct genl_info *info)
{
	const struct ieee80211_regdomain *regdom = NULL;
	struct cfg80211_registered_device *rdev;
	struct wiphy *wiphy = NULL;
	struct sk_buff *msg;
	void *hdr;

	msg = nlmsg_new(NLMSG_DEFAULT_SIZE, GFP_KERNEL);
	if (!msg)
		return -ENOBUFS;

	hdr = nl80211hdr_put(msg, info->snd_portid, info->snd_seq, 0,
			     NL80211_CMD_GET_REG);
	if (!hdr)
		goto put_failure;

	if (info->attrs[NL80211_ATTR_WIPHY]) {
		bool self_managed;

		rdev = cfg80211_get_dev_from_info(genl_info_net(info), info);
		if (IS_ERR(rdev)) {
			nlmsg_free(msg);
			return PTR_ERR(rdev);
		}

		wiphy = &rdev->wiphy;
		self_managed = wiphy->regulatory_flags &
			       REGULATORY_WIPHY_SELF_MANAGED;
		regdom = get_wiphy_regdom(wiphy);

		/* a self-managed-reg device must have a private regdom */
		if (WARN_ON(!regdom && self_managed)) {
			nlmsg_free(msg);
			return -EINVAL;
		}

		if (regdom &&
		    nla_put_u32(msg, NL80211_ATTR_WIPHY, get_wiphy_idx(wiphy)))
			goto nla_put_failure;
	}

	if (!wiphy && reg_last_request_cell_base() &&
	    nla_put_u32(msg, NL80211_ATTR_USER_REG_HINT_TYPE,
			NL80211_USER_REG_HINT_CELL_BASE))
		goto nla_put_failure;

	rcu_read_lock();

	if (!regdom)
		regdom = rcu_dereference(cfg80211_regdomain);

	if (nl80211_put_regdom(regdom, msg))
		goto nla_put_failure_rcu;

	rcu_read_unlock();

	genlmsg_end(msg, hdr);
	return genlmsg_reply(msg, info);

nla_put_failure_rcu:
	rcu_read_unlock();
nla_put_failure:
	genlmsg_cancel(msg, hdr);
put_failure:
	nlmsg_free(msg);
	return -EMSGSIZE;
}

static int nl80211_send_regdom(struct sk_buff *msg, struct netlink_callback *cb,
			       u32 seq, int flags, struct wiphy *wiphy,
			       const struct ieee80211_regdomain *regdom)
{
	void *hdr = nl80211hdr_put(msg, NETLINK_CB(cb->skb).portid, seq, flags,
				   NL80211_CMD_GET_REG);

	if (!hdr)
		return -1;

	genl_dump_check_consistent(cb, hdr, &nl80211_fam);

	if (nl80211_put_regdom(regdom, msg))
		goto nla_put_failure;

	if (!wiphy && reg_last_request_cell_base() &&
	    nla_put_u32(msg, NL80211_ATTR_USER_REG_HINT_TYPE,
			NL80211_USER_REG_HINT_CELL_BASE))
		goto nla_put_failure;

	if (wiphy &&
	    nla_put_u32(msg, NL80211_ATTR_WIPHY, get_wiphy_idx(wiphy)))
		goto nla_put_failure;

	if (wiphy && wiphy->regulatory_flags & REGULATORY_WIPHY_SELF_MANAGED &&
	    nla_put_flag(msg, NL80211_ATTR_WIPHY_SELF_MANAGED_REG))
		goto nla_put_failure;

	genlmsg_end(msg, hdr);
	return 0;

nla_put_failure:
	genlmsg_cancel(msg, hdr);
	return -EMSGSIZE;
}

static int nl80211_get_reg_dump(struct sk_buff *skb,
				struct netlink_callback *cb)
{
	const struct ieee80211_regdomain *regdom = NULL;
	struct cfg80211_registered_device *rdev;
	int err, reg_idx, start = cb->args[2];

	rtnl_lock();

	if (cfg80211_regdomain && start == 0) {
		err = nl80211_send_regdom(skb, cb, cb->nlh->nlmsg_seq,
					  NLM_F_MULTI, NULL,
					  rtnl_dereference(cfg80211_regdomain));
		if (err < 0)
			goto out_err;
	}

	/* the global regdom is idx 0 */
	reg_idx = 1;
	list_for_each_entry(rdev, &cfg80211_rdev_list, list) {
		regdom = get_wiphy_regdom(&rdev->wiphy);
		if (!regdom)
			continue;

		if (++reg_idx <= start)
			continue;

		err = nl80211_send_regdom(skb, cb, cb->nlh->nlmsg_seq,
					  NLM_F_MULTI, &rdev->wiphy, regdom);
		if (err < 0) {
			reg_idx--;
			break;
		}
	}

	cb->args[2] = reg_idx;
	err = skb->len;
out_err:
	rtnl_unlock();
	return err;
}

#ifdef CONFIG_CFG80211_CRDA_SUPPORT
static const struct nla_policy reg_rule_policy[NL80211_REG_RULE_ATTR_MAX + 1] = {
	[NL80211_ATTR_REG_RULE_FLAGS]		= { .type = NLA_U32 },
	[NL80211_ATTR_FREQ_RANGE_START]		= { .type = NLA_U32 },
	[NL80211_ATTR_FREQ_RANGE_END]		= { .type = NLA_U32 },
	[NL80211_ATTR_FREQ_RANGE_MAX_BW]	= { .type = NLA_U32 },
	[NL80211_ATTR_POWER_RULE_MAX_ANT_GAIN]	= { .type = NLA_U32 },
	[NL80211_ATTR_POWER_RULE_MAX_EIRP]	= { .type = NLA_U32 },
	[NL80211_ATTR_DFS_CAC_TIME]		= { .type = NLA_U32 },
};

static int parse_reg_rule(struct nlattr *tb[],
	struct ieee80211_reg_rule *reg_rule)
{
	struct ieee80211_freq_range *freq_range = &reg_rule->freq_range;
	struct ieee80211_power_rule *power_rule = &reg_rule->power_rule;

	if (!tb[NL80211_ATTR_REG_RULE_FLAGS])
		return -EINVAL;
	if (!tb[NL80211_ATTR_FREQ_RANGE_START])
		return -EINVAL;
	if (!tb[NL80211_ATTR_FREQ_RANGE_END])
		return -EINVAL;
	if (!tb[NL80211_ATTR_FREQ_RANGE_MAX_BW])
		return -EINVAL;
	if (!tb[NL80211_ATTR_POWER_RULE_MAX_EIRP])
		return -EINVAL;

	reg_rule->flags = nla_get_u32(tb[NL80211_ATTR_REG_RULE_FLAGS]);

	freq_range->start_freq_khz =
		nla_get_u32(tb[NL80211_ATTR_FREQ_RANGE_START]);
	freq_range->end_freq_khz =
		nla_get_u32(tb[NL80211_ATTR_FREQ_RANGE_END]);
	freq_range->max_bandwidth_khz =
		nla_get_u32(tb[NL80211_ATTR_FREQ_RANGE_MAX_BW]);

	power_rule->max_eirp =
		nla_get_u32(tb[NL80211_ATTR_POWER_RULE_MAX_EIRP]);

	if (tb[NL80211_ATTR_POWER_RULE_MAX_ANT_GAIN])
		power_rule->max_antenna_gain =
			nla_get_u32(tb[NL80211_ATTR_POWER_RULE_MAX_ANT_GAIN]);

	if (tb[NL80211_ATTR_DFS_CAC_TIME])
		reg_rule->dfs_cac_ms =
			nla_get_u32(tb[NL80211_ATTR_DFS_CAC_TIME]);

	return 0;
}

static int nl80211_set_reg(struct sk_buff *skb, struct genl_info *info)
{
	struct nlattr *tb[NL80211_REG_RULE_ATTR_MAX + 1];
	struct nlattr *nl_reg_rule;
	char *alpha2;
	int rem_reg_rules, r;
	u32 num_rules = 0, rule_idx = 0, size_of_regd;
	enum nl80211_dfs_regions dfs_region = NL80211_DFS_UNSET;
	struct ieee80211_regdomain *rd;

	if (!info->attrs[NL80211_ATTR_REG_ALPHA2])
		return -EINVAL;

	if (!info->attrs[NL80211_ATTR_REG_RULES])
		return -EINVAL;

	alpha2 = nla_data(info->attrs[NL80211_ATTR_REG_ALPHA2]);

	if (info->attrs[NL80211_ATTR_DFS_REGION])
		dfs_region = nla_get_u8(info->attrs[NL80211_ATTR_DFS_REGION]);

	nla_for_each_nested(nl_reg_rule, info->attrs[NL80211_ATTR_REG_RULES],
			    rem_reg_rules) {
		num_rules++;
		if (num_rules > NL80211_MAX_SUPP_REG_RULES)
			return -EINVAL;
	}

	if (!reg_is_valid_request(alpha2))
		return -EINVAL;

	size_of_regd = sizeof(struct ieee80211_regdomain) +
		       num_rules * sizeof(struct ieee80211_reg_rule);

	rd = kzalloc(size_of_regd, GFP_KERNEL);
	if (!rd)
		return -ENOMEM;

	rd->n_reg_rules = num_rules;
	rd->alpha2[0] = alpha2[0];
	rd->alpha2[1] = alpha2[1];

	/*
	 * Disable DFS master mode if the DFS region was
	 * not supported or known on this kernel.
	 */
	if (reg_supported_dfs_region(dfs_region))
		rd->dfs_region = dfs_region;

	nla_for_each_nested(nl_reg_rule, info->attrs[NL80211_ATTR_REG_RULES],
			    rem_reg_rules) {
		r = nla_parse_nested(tb, NL80211_REG_RULE_ATTR_MAX,
				     nl_reg_rule, reg_rule_policy);
		if (r)
			goto bad_reg;
		r = parse_reg_rule(tb, &rd->reg_rules[rule_idx]);
		if (r)
			goto bad_reg;

		rule_idx++;

		if (rule_idx > NL80211_MAX_SUPP_REG_RULES) {
			r = -EINVAL;
			goto bad_reg;
		}
	}

	/* set_regdom takes ownership of rd */
	return set_regdom(rd, REGD_SOURCE_CRDA);
 bad_reg:
	kfree(rd);
	return r;
}
#endif /* CONFIG_CFG80211_CRDA_SUPPORT */

static int validate_scan_freqs(struct nlattr *freqs)
{
	struct nlattr *attr1, *attr2;
	int n_channels = 0, tmp1, tmp2;

	nla_for_each_nested(attr1, freqs, tmp1)
		if (nla_len(attr1) != sizeof(u32))
			return 0;

	nla_for_each_nested(attr1, freqs, tmp1) {
		n_channels++;
		/*
		 * Some hardware has a limited channel list for
		 * scanning, and it is pretty much nonsensical
		 * to scan for a channel twice, so disallow that
		 * and don't require drivers to check that the
		 * channel list they get isn't longer than what
		 * they can scan, as long as they can scan all
		 * the channels they registered at once.
		 */
		nla_for_each_nested(attr2, freqs, tmp2)
			if (attr1 != attr2 &&
			    nla_get_u32(attr1) == nla_get_u32(attr2))
				return 0;
	}

	return n_channels;
}

static bool is_band_valid(struct wiphy *wiphy, enum nl80211_band b)
{
	return b < NUM_NL80211_BANDS && wiphy->bands[b];
}

static int parse_bss_select(struct nlattr *nla, struct wiphy *wiphy,
			    struct cfg80211_bss_selection *bss_select)
{
	struct nlattr *attr[NL80211_BSS_SELECT_ATTR_MAX + 1];
	struct nlattr *nest;
	int err;
	bool found = false;
	int i;

	/* only process one nested attribute */
	nest = nla_data(nla);
	if (!nla_ok(nest, nla_len(nest)))
		return -EINVAL;

	err = nla_parse_nested(attr, NL80211_BSS_SELECT_ATTR_MAX, nest,
			       nl80211_bss_select_policy);
	if (err)
		return err;

	/* only one attribute may be given */
	for (i = 0; i <= NL80211_BSS_SELECT_ATTR_MAX; i++) {
		if (attr[i]) {
			if (found)
				return -EINVAL;
			found = true;
		}
	}

	bss_select->behaviour = __NL80211_BSS_SELECT_ATTR_INVALID;

	if (attr[NL80211_BSS_SELECT_ATTR_RSSI])
		bss_select->behaviour = NL80211_BSS_SELECT_ATTR_RSSI;

	if (attr[NL80211_BSS_SELECT_ATTR_BAND_PREF]) {
		bss_select->behaviour = NL80211_BSS_SELECT_ATTR_BAND_PREF;
		bss_select->param.band_pref =
			nla_get_u32(attr[NL80211_BSS_SELECT_ATTR_BAND_PREF]);
		if (!is_band_valid(wiphy, bss_select->param.band_pref))
			return -EINVAL;
	}

	if (attr[NL80211_BSS_SELECT_ATTR_RSSI_ADJUST]) {
		struct nl80211_bss_select_rssi_adjust *adj_param;

		adj_param = nla_data(attr[NL80211_BSS_SELECT_ATTR_RSSI_ADJUST]);
		bss_select->behaviour = NL80211_BSS_SELECT_ATTR_RSSI_ADJUST;
		bss_select->param.adjust.band = adj_param->band;
		bss_select->param.adjust.delta = adj_param->delta;
		if (!is_band_valid(wiphy, bss_select->param.adjust.band))
			return -EINVAL;
	}

	/* user-space did not provide behaviour attribute */
	if (bss_select->behaviour == __NL80211_BSS_SELECT_ATTR_INVALID)
		return -EINVAL;

	if (!(wiphy->bss_select_support & BIT(bss_select->behaviour)))
		return -EINVAL;

	return 0;
}

static int nl80211_parse_random_mac(struct nlattr **attrs,
				    u8 *mac_addr, u8 *mac_addr_mask)
{
	int i;

	if (!attrs[NL80211_ATTR_MAC] && !attrs[NL80211_ATTR_MAC_MASK]) {
		eth_zero_addr(mac_addr);
		eth_zero_addr(mac_addr_mask);
		mac_addr[0] = 0x2;
		mac_addr_mask[0] = 0x3;

		return 0;
	}

	/* need both or none */
	if (!attrs[NL80211_ATTR_MAC] || !attrs[NL80211_ATTR_MAC_MASK])
		return -EINVAL;

	memcpy(mac_addr, nla_data(attrs[NL80211_ATTR_MAC]), ETH_ALEN);
	memcpy(mac_addr_mask, nla_data(attrs[NL80211_ATTR_MAC_MASK]), ETH_ALEN);

	/* don't allow or configure an mcast address */
	if (!is_multicast_ether_addr(mac_addr_mask) ||
	    is_multicast_ether_addr(mac_addr))
		return -EINVAL;

	/*
	 * allow users to pass a MAC address that has bits set outside
	 * of the mask, but don't bother drivers with having to deal
	 * with such bits
	 */
	for (i = 0; i < ETH_ALEN; i++)
		mac_addr[i] &= mac_addr_mask[i];

	return 0;
}

static int nl80211_trigger_scan(struct sk_buff *skb, struct genl_info *info)
{
	struct cfg80211_registered_device *rdev = info->user_ptr[0];
	struct wireless_dev *wdev = info->user_ptr[1];
	struct cfg80211_scan_request *request;
	struct nlattr *attr;
	struct wiphy *wiphy;
	int err, tmp, n_ssids = 0, n_channels, i;
	size_t ie_len;

	if (WARN_ON(!is_valid_ie_attr(info->attrs[NL80211_ATTR_IE])))
		return -EINVAL;

	wiphy = &rdev->wiphy;

	if (WARN_ON(wdev->iftype == NL80211_IFTYPE_NAN))
		return -EOPNOTSUPP;

	if (WARN_ON(!rdev->ops->scan))
		return -EOPNOTSUPP;

	if (WARN_ON(rdev->scan_req || rdev->scan_msg)) {
		err = -EBUSY;
		goto unlock;
	}

	if (info->attrs[NL80211_ATTR_SCAN_FREQUENCIES]) {
		n_channels = validate_scan_freqs(
				info->attrs[NL80211_ATTR_SCAN_FREQUENCIES]);
		if (WARN_ON(!n_channels)) {
			err = -EINVAL;
			goto unlock;
		}
	} else {
		n_channels = ieee80211_get_num_supported_channels(wiphy);
	}

	if (info->attrs[NL80211_ATTR_SCAN_SSIDS])
		nla_for_each_nested(attr, info->attrs[NL80211_ATTR_SCAN_SSIDS], tmp)
			n_ssids++;

	if (WARN_ON(n_ssids > wiphy->max_scan_ssids)) {
		err = -EINVAL;
		goto unlock;
	}

	if (info->attrs[NL80211_ATTR_IE])
		ie_len = nla_len(info->attrs[NL80211_ATTR_IE]);
	else
		ie_len = 0;

	if (WARN_ON(ie_len > wiphy->max_scan_ie_len)) {
		err = -EINVAL;
		goto unlock;
	}

	request = kzalloc(sizeof(*request)
			+ sizeof(*request->ssids) * n_ssids
			+ sizeof(*request->channels) * n_channels
			+ ie_len, GFP_KERNEL);
	if (!request) {
		err = -ENOMEM;
		goto unlock;
	}

	if (n_ssids)
		request->ssids = (void *)&request->channels[n_channels];
	request->n_ssids = n_ssids;
	if (ie_len) {
		if (n_ssids)
			request->ie = (void *)(request->ssids + n_ssids);
		else
			request->ie = (void *)(request->channels + n_channels);
	}

	i = 0;
	if (info->attrs[NL80211_ATTR_SCAN_FREQUENCIES]) {
		/* user specified, bail out if channel not found */
		nla_for_each_nested(attr, info->attrs[NL80211_ATTR_SCAN_FREQUENCIES], tmp) {
			struct ieee80211_channel *chan;

			chan = ieee80211_get_channel(wiphy, nla_get_u32(attr));

			if (WARN_ON(!chan)) {
				err = -EINVAL;
				goto out_free;
			}

			/* ignore disabled channels */
			if (chan->flags & IEEE80211_CHAN_DISABLED)
				continue;

			request->channels[i] = chan;
			i++;
		}
	} else {
		enum nl80211_band band;

		/* all channels */
		for (band = 0; band < NUM_NL80211_BANDS; band++) {
			int j;

			if (!wiphy->bands[band])
				continue;
			for (j = 0; j < wiphy->bands[band]->n_channels; j++) {
				struct ieee80211_channel *chan;

				chan = &wiphy->bands[band]->channels[j];

				if (chan->flags & IEEE80211_CHAN_DISABLED)
					continue;

				request->channels[i] = chan;
				i++;
			}
		}
	}

	if (!i) {
		err = -EINVAL;
		goto out_free;
	}

	request->n_channels = i;

	i = 0;
	if (n_ssids) {
		nla_for_each_nested(attr, info->attrs[NL80211_ATTR_SCAN_SSIDS], tmp) {
			if (WARN_ON(nla_len(attr) > IEEE80211_MAX_SSID_LEN)) {
				err = -EINVAL;
				goto out_free;
			}
			request->ssids[i].ssid_len = nla_len(attr);
			memcpy(request->ssids[i].ssid, nla_data(attr), nla_len(attr));
			i++;
		}
	}

	if (info->attrs[NL80211_ATTR_IE]) {
		request->ie_len = nla_len(info->attrs[NL80211_ATTR_IE]);
		memcpy((void *)request->ie,
		       nla_data(info->attrs[NL80211_ATTR_IE]),
		       request->ie_len);
	}

	for (i = 0; i < NUM_NL80211_BANDS; i++)
		if (wiphy->bands[i])
			request->rates[i] =
				(1 << wiphy->bands[i]->n_bitrates) - 1;

	if (info->attrs[NL80211_ATTR_SCAN_SUPP_RATES]) {
		nla_for_each_nested(attr,
				    info->attrs[NL80211_ATTR_SCAN_SUPP_RATES],
				    tmp) {
			enum nl80211_band band = nla_type(attr);

			if (WARN_ON(band < 0 || band >= NUM_NL80211_BANDS)) {
				err = -EINVAL;
				goto out_free;
			}

			if (!wiphy->bands[band])
				continue;

			err = ieee80211_get_ratemask(wiphy->bands[band],
						     nla_data(attr),
						     nla_len(attr),
						     &request->rates[band]);
			if (err)
				goto out_free;
		}
	}

	if (info->attrs[NL80211_ATTR_MEASUREMENT_DURATION]) {
		if (WARN_ON(!wiphy_ext_feature_isset(wiphy,
					NL80211_EXT_FEATURE_SET_SCAN_DWELL))) {
			err = -EOPNOTSUPP;
			goto out_free;
		}

		request->duration =
			nla_get_u16(info->attrs[NL80211_ATTR_MEASUREMENT_DURATION]);
		request->duration_mandatory =
			nla_get_flag(info->attrs[NL80211_ATTR_MEASUREMENT_DURATION_MANDATORY]);
	}

	if (info->attrs[NL80211_ATTR_SCAN_FLAGS]) {
		request->flags = nla_get_u32(
			info->attrs[NL80211_ATTR_SCAN_FLAGS]);
		if (WARN_ON((request->flags & NL80211_SCAN_FLAG_LOW_PRIORITY) &&
		    !(wiphy->features & NL80211_FEATURE_LOW_PRIORITY_SCAN))) {
			err = -EOPNOTSUPP;
			goto out_free;
		}

		if (request->flags & NL80211_SCAN_FLAG_RANDOM_ADDR) {
			if (WARN_ON(!(wiphy->features &
					NL80211_FEATURE_SCAN_RANDOM_MAC_ADDR))) {
				err = -EOPNOTSUPP;
				goto out_free;
			}

			if (WARN_ON(wdev->current_bss)) {
				err = -EOPNOTSUPP;
				goto out_free;
			}

			err = nl80211_parse_random_mac(info->attrs,
						       request->mac_addr,
						       request->mac_addr_mask);
			if (err)
				goto out_free;
		}
	}

	request->no_cck =
		nla_get_flag(info->attrs[NL80211_ATTR_TX_NO_CCK_RATE]);

	/* Initial implementation used NL80211_ATTR_MAC to set the specific
	 * BSSID to scan for. This was problematic because that same attribute
	 * was already used for another purpose (local random MAC address). The
	 * NL80211_ATTR_BSSID attribute was added to fix this. For backwards
	 * compatibility with older userspace components, also use the
	 * NL80211_ATTR_MAC value here if it can be determined to be used for
	 * the specific BSSID use case instead of the random MAC address
	 * (NL80211_ATTR_SCAN_FLAGS is used to enable random MAC address use).
	 */
	if (info->attrs[NL80211_ATTR_BSSID])
		memcpy(request->bssid,
		       nla_data(info->attrs[NL80211_ATTR_BSSID]), ETH_ALEN);
	else if (!(request->flags & NL80211_SCAN_FLAG_RANDOM_ADDR) &&
		 info->attrs[NL80211_ATTR_MAC])
		memcpy(request->bssid, nla_data(info->attrs[NL80211_ATTR_MAC]),
		       ETH_ALEN);
	else
		eth_broadcast_addr(request->bssid);

	request->wdev = wdev;
	request->wiphy = &rdev->wiphy;
	request->scan_start = jiffies;

	rdev->scan_req = request;
	err = rdev_scan(rdev, request);

	if (!err) {
		nl80211_send_scan_start(rdev, wdev);
		if (wdev->netdev)
			dev_hold(wdev->netdev);
	} else {
 out_free:
		rdev->scan_req = NULL;
		kfree(request);
	}

 unlock:
	return err;
}

static int nl80211_abort_scan(struct sk_buff *skb, struct genl_info *info)
{
	struct cfg80211_registered_device *rdev = info->user_ptr[0];
	struct wireless_dev *wdev = info->user_ptr[1];

	if (!rdev->ops->abort_scan)
		return -EOPNOTSUPP;

	if (rdev->scan_msg)
		return 0;

	if (!rdev->scan_req)
		return -ENOENT;

	rdev_abort_scan(rdev, wdev);
	return 0;
}

static int
nl80211_parse_sched_scan_plans(struct wiphy *wiphy, int n_plans,
			       struct cfg80211_sched_scan_request *request,
			       struct nlattr **attrs)
{
	int tmp, err, i = 0;
	struct nlattr *attr;

	if (!attrs[NL80211_ATTR_SCHED_SCAN_PLANS]) {
		u32 interval;

		/*
		 * If scan plans are not specified,
		 * %NL80211_ATTR_SCHED_SCAN_INTERVAL must be specified. In this
		 * case one scan plan will be set with the specified scan
		 * interval and infinite number of iterations.
		 */
		if (!attrs[NL80211_ATTR_SCHED_SCAN_INTERVAL])
			return -EINVAL;

		interval = nla_get_u32(attrs[NL80211_ATTR_SCHED_SCAN_INTERVAL]);
		if (!interval)
			return -EINVAL;

		request->scan_plans[0].interval =
			DIV_ROUND_UP(interval, MSEC_PER_SEC);
		if (!request->scan_plans[0].interval)
			return -EINVAL;

		if (request->scan_plans[0].interval >
		    wiphy->max_sched_scan_plan_interval)
			request->scan_plans[0].interval =
				wiphy->max_sched_scan_plan_interval;

		return 0;
	}

	nla_for_each_nested(attr, attrs[NL80211_ATTR_SCHED_SCAN_PLANS], tmp) {
		struct nlattr *plan[NL80211_SCHED_SCAN_PLAN_MAX + 1];

		if (WARN_ON(i >= n_plans))
			return -EINVAL;

		err = nla_parse_nested(plan, NL80211_SCHED_SCAN_PLAN_MAX,
				       attr, nl80211_plan_policy);
		if (err)
			return err;

		if (!plan[NL80211_SCHED_SCAN_PLAN_INTERVAL])
			return -EINVAL;

		request->scan_plans[i].interval =
			nla_get_u32(plan[NL80211_SCHED_SCAN_PLAN_INTERVAL]);
		if (!request->scan_plans[i].interval ||
		    request->scan_plans[i].interval >
		    wiphy->max_sched_scan_plan_interval)
			return -EINVAL;

		if (plan[NL80211_SCHED_SCAN_PLAN_ITERATIONS]) {
			request->scan_plans[i].iterations =
				nla_get_u32(plan[NL80211_SCHED_SCAN_PLAN_ITERATIONS]);
			if (!request->scan_plans[i].iterations ||
			    (request->scan_plans[i].iterations >
			     wiphy->max_sched_scan_plan_iterations))
				return -EINVAL;
		} else if (i < n_plans - 1) {
			/*
			 * All scan plans but the last one must specify
			 * a finite number of iterations
			 */
			return -EINVAL;
		}

		i++;
	}

	/*
	 * The last scan plan must not specify the number of
	 * iterations, it is supposed to run infinitely
	 */
	if (request->scan_plans[n_plans - 1].iterations)
		return  -EINVAL;

	return 0;
}

static struct cfg80211_sched_scan_request *
nl80211_parse_sched_scan(struct wiphy *wiphy, struct wireless_dev *wdev,
			 struct nlattr **attrs)
{
	struct cfg80211_sched_scan_request *request;
	struct nlattr *attr;
	int err, tmp, n_ssids = 0, n_match_sets = 0, n_channels, i, n_plans = 0;
	enum nl80211_band band;
	size_t ie_len;
	struct nlattr *tb[NL80211_SCHED_SCAN_MATCH_ATTR_MAX + 1];
	s32 default_match_rssi = NL80211_SCAN_RSSI_THOLD_OFF;

	if (!is_valid_ie_attr(attrs[NL80211_ATTR_IE]))
		return ERR_PTR(-EINVAL);

	if (attrs[NL80211_ATTR_SCAN_FREQUENCIES]) {
		n_channels = validate_scan_freqs(
				attrs[NL80211_ATTR_SCAN_FREQUENCIES]);
		if (!n_channels)
			return ERR_PTR(-EINVAL);
	} else {
		n_channels = ieee80211_get_num_supported_channels(wiphy);
	}

	if (attrs[NL80211_ATTR_SCAN_SSIDS])
		nla_for_each_nested(attr, attrs[NL80211_ATTR_SCAN_SSIDS],
				    tmp)
			n_ssids++;

	if (n_ssids > wiphy->max_sched_scan_ssids)
		return ERR_PTR(-EINVAL);

	/*
	 * First, count the number of 'real' matchsets. Due to an issue with
	 * the old implementation, matchsets containing only the RSSI attribute
	 * (NL80211_SCHED_SCAN_MATCH_ATTR_RSSI) are considered as the 'default'
	 * RSSI for all matchsets, rather than their own matchset for reporting
	 * all APs with a strong RSSI. This is needed to be compatible with
	 * older userspace that treated a matchset with only the RSSI as the
	 * global RSSI for all other matchsets - if there are other matchsets.
	 */
	if (attrs[NL80211_ATTR_SCHED_SCAN_MATCH]) {
		nla_for_each_nested(attr,
				    attrs[NL80211_ATTR_SCHED_SCAN_MATCH],
				    tmp) {
			struct nlattr *rssi;

			err = nla_parse_nested(tb,
					       NL80211_SCHED_SCAN_MATCH_ATTR_MAX,
					       attr, nl80211_match_policy);
			if (err)
				return ERR_PTR(err);
			/* add other standalone attributes here */
			if (tb[NL80211_SCHED_SCAN_MATCH_ATTR_SSID]) {
				n_match_sets++;
				continue;
			}
			rssi = tb[NL80211_SCHED_SCAN_MATCH_ATTR_RSSI];
			if (rssi)
				default_match_rssi = nla_get_s32(rssi);
		}
	}

	/* However, if there's no other matchset, add the RSSI one */
	if (!n_match_sets && default_match_rssi != NL80211_SCAN_RSSI_THOLD_OFF)
		n_match_sets = 1;

	if (n_match_sets > wiphy->max_match_sets)
		return ERR_PTR(-EINVAL);

	if (attrs[NL80211_ATTR_IE])
		ie_len = nla_len(attrs[NL80211_ATTR_IE]);
	else
		ie_len = 0;

	if (ie_len > wiphy->max_sched_scan_ie_len)
		return ERR_PTR(-EINVAL);

	if (attrs[NL80211_ATTR_SCHED_SCAN_PLANS]) {
		/*
		 * NL80211_ATTR_SCHED_SCAN_INTERVAL must not be specified since
		 * each scan plan already specifies its own interval
		 */
		if (attrs[NL80211_ATTR_SCHED_SCAN_INTERVAL])
			return ERR_PTR(-EINVAL);

		nla_for_each_nested(attr,
				    attrs[NL80211_ATTR_SCHED_SCAN_PLANS], tmp)
			n_plans++;
	} else {
		/*
		 * The scan interval attribute is kept for backward
		 * compatibility. If no scan plans are specified and sched scan
		 * interval is specified, one scan plan will be set with this
		 * scan interval and infinite number of iterations.
		 */
		if (!attrs[NL80211_ATTR_SCHED_SCAN_INTERVAL])
			return ERR_PTR(-EINVAL);

		n_plans = 1;
	}

	if (!n_plans || n_plans > wiphy->max_sched_scan_plans)
		return ERR_PTR(-EINVAL);

	request = kzalloc(sizeof(*request)
			+ sizeof(*request->ssids) * n_ssids
			+ sizeof(*request->match_sets) * n_match_sets
			+ sizeof(*request->scan_plans) * n_plans
			+ sizeof(*request->channels) * n_channels
			+ ie_len, GFP_KERNEL);
	if (!request)
		return ERR_PTR(-ENOMEM);

	if (n_ssids)
		request->ssids = (void *)&request->channels[n_channels];
	request->n_ssids = n_ssids;
	if (ie_len) {
		if (n_ssids)
			request->ie = (void *)(request->ssids + n_ssids);
		else
			request->ie = (void *)(request->channels + n_channels);
	}

	if (n_match_sets) {
		if (request->ie)
			request->match_sets = (void *)(request->ie + ie_len);
		else if (n_ssids)
			request->match_sets =
				(void *)(request->ssids + n_ssids);
		else
			request->match_sets =
				(void *)(request->channels + n_channels);
	}
	request->n_match_sets = n_match_sets;

	if (n_match_sets)
		request->scan_plans = (void *)(request->match_sets +
					       n_match_sets);
	else if (request->ie)
		request->scan_plans = (void *)(request->ie + ie_len);
	else if (n_ssids)
		request->scan_plans = (void *)(request->ssids + n_ssids);
	else
		request->scan_plans = (void *)(request->channels + n_channels);

	request->n_scan_plans = n_plans;

	i = 0;
	if (attrs[NL80211_ATTR_SCAN_FREQUENCIES]) {
		/* user specified, bail out if channel not found */
		nla_for_each_nested(attr,
				    attrs[NL80211_ATTR_SCAN_FREQUENCIES],
				    tmp) {
			struct ieee80211_channel *chan;

			chan = ieee80211_get_channel(wiphy, nla_get_u32(attr));

			if (!chan) {
				err = -EINVAL;
				goto out_free;
			}

			/* ignore disabled channels */
			if (chan->flags & IEEE80211_CHAN_DISABLED)
				continue;

			request->channels[i] = chan;
			i++;
		}
	} else {
		/* all channels */
		for (band = 0; band < NUM_NL80211_BANDS; band++) {
			int j;

			if (!wiphy->bands[band])
				continue;
			for (j = 0; j < wiphy->bands[band]->n_channels; j++) {
				struct ieee80211_channel *chan;

				chan = &wiphy->bands[band]->channels[j];

				if (chan->flags & IEEE80211_CHAN_DISABLED)
					continue;

				request->channels[i] = chan;
				i++;
			}
		}
	}

	if (!i) {
		err = -EINVAL;
		goto out_free;
	}

	request->n_channels = i;

	i = 0;
	if (n_ssids) {
		nla_for_each_nested(attr, attrs[NL80211_ATTR_SCAN_SSIDS],
				    tmp) {
			if (nla_len(attr) > IEEE80211_MAX_SSID_LEN) {
				err = -EINVAL;
				goto out_free;
			}
			request->ssids[i].ssid_len = nla_len(attr);
			memcpy(request->ssids[i].ssid, nla_data(attr),
			       nla_len(attr));
			i++;
		}
	}

	i = 0;
	if (attrs[NL80211_ATTR_SCHED_SCAN_MATCH]) {
		nla_for_each_nested(attr,
				    attrs[NL80211_ATTR_SCHED_SCAN_MATCH],
				    tmp) {
			struct nlattr *ssid, *rssi;

			err = nla_parse_nested(tb,
					       NL80211_SCHED_SCAN_MATCH_ATTR_MAX,
					       attr, nl80211_match_policy);
			if (err)
				goto out_free;
			ssid = tb[NL80211_SCHED_SCAN_MATCH_ATTR_SSID];
			if (ssid) {
				if (WARN_ON(i >= n_match_sets)) {
					/* this indicates a programming error,
					 * the loop above should have verified
					 * things properly
					 */
					err = -EINVAL;
					goto out_free;
				}

				if (nla_len(ssid) > IEEE80211_MAX_SSID_LEN) {
					err = -EINVAL;
					goto out_free;
				}
				memcpy(request->match_sets[i].ssid.ssid,
				       nla_data(ssid), nla_len(ssid));
				request->match_sets[i].ssid.ssid_len =
					nla_len(ssid);
				/* special attribute - old implementation w/a */
				request->match_sets[i].rssi_thold =
					default_match_rssi;
				rssi = tb[NL80211_SCHED_SCAN_MATCH_ATTR_RSSI];
				if (rssi)
					request->match_sets[i].rssi_thold =
						nla_get_s32(rssi);
			}
			i++;
		}

		/* there was no other matchset, so the RSSI one is alone */
		if (i == 0 && n_match_sets)
			request->match_sets[0].rssi_thold = default_match_rssi;

		request->min_rssi_thold = INT_MAX;
		for (i = 0; i < n_match_sets; i++)
			request->min_rssi_thold =
				min(request->match_sets[i].rssi_thold,
				    request->min_rssi_thold);
	} else {
		request->min_rssi_thold = NL80211_SCAN_RSSI_THOLD_OFF;
	}

	if (ie_len) {
		request->ie_len = ie_len;
		memcpy((void *)request->ie,
		       nla_data(attrs[NL80211_ATTR_IE]),
		       request->ie_len);
	}

	if (attrs[NL80211_ATTR_SCAN_FLAGS]) {
		request->flags = nla_get_u32(
			attrs[NL80211_ATTR_SCAN_FLAGS]);
		if ((request->flags & NL80211_SCAN_FLAG_LOW_PRIORITY) &&
		    !(wiphy->features & NL80211_FEATURE_LOW_PRIORITY_SCAN)) {
			err = -EOPNOTSUPP;
			goto out_free;
		}

		if (request->flags & NL80211_SCAN_FLAG_RANDOM_ADDR) {
			u32 flg = NL80211_FEATURE_SCHED_SCAN_RANDOM_MAC_ADDR;

			if (!wdev) /* must be net-detect */
				flg = NL80211_FEATURE_ND_RANDOM_MAC_ADDR;

			if (!(wiphy->features & flg)) {
				err = -EOPNOTSUPP;
				goto out_free;
			}

			if (wdev && wdev->current_bss) {
				err = -EOPNOTSUPP;
				goto out_free;
			}

			err = nl80211_parse_random_mac(attrs, request->mac_addr,
						       request->mac_addr_mask);
			if (err)
				goto out_free;
		}
	}

	if (attrs[NL80211_ATTR_SCHED_SCAN_DELAY])
		request->delay =
			nla_get_u32(attrs[NL80211_ATTR_SCHED_SCAN_DELAY]);

	err = nl80211_parse_sched_scan_plans(wiphy, n_plans, request, attrs);
	if (err)
		goto out_free;

	request->scan_start = jiffies;

	return request;

out_free:
	kfree(request);
	return ERR_PTR(err);
}

static int nl80211_start_sched_scan(struct sk_buff *skb,
				    struct genl_info *info)
{
	struct cfg80211_registered_device *rdev = info->user_ptr[0];
	struct net_device *dev = info->user_ptr[1];
	struct wireless_dev *wdev = dev->ieee80211_ptr;
	struct cfg80211_sched_scan_request *sched_scan_req;
	int err;

	if (!(rdev->wiphy.flags & WIPHY_FLAG_SUPPORTS_SCHED_SCAN) ||
	    !rdev->ops->sched_scan_start)
		return -EOPNOTSUPP;

	if (rdev->sched_scan_req)
		return -EINPROGRESS;

	sched_scan_req = nl80211_parse_sched_scan(&rdev->wiphy, wdev,
						  info->attrs);

	err = PTR_ERR_OR_ZERO(sched_scan_req);
	if (err)
		goto out_err;

	err = rdev_sched_scan_start(rdev, dev, sched_scan_req);
	if (err)
		goto out_free;

	sched_scan_req->dev = dev;
	sched_scan_req->wiphy = &rdev->wiphy;

	if (info->attrs[NL80211_ATTR_SOCKET_OWNER])
		sched_scan_req->owner_nlportid = info->snd_portid;

	rcu_assign_pointer(rdev->sched_scan_req, sched_scan_req);

	nl80211_send_sched_scan(rdev, dev,
				NL80211_CMD_START_SCHED_SCAN);
	return 0;

out_free:
	kfree(sched_scan_req);
out_err:
	return err;
}

static int nl80211_stop_sched_scan(struct sk_buff *skb,
				   struct genl_info *info)
{
	struct cfg80211_registered_device *rdev = info->user_ptr[0];

	if (!(rdev->wiphy.flags & WIPHY_FLAG_SUPPORTS_SCHED_SCAN) ||
	    !rdev->ops->sched_scan_stop)
		return -EOPNOTSUPP;

	return __cfg80211_stop_sched_scan(rdev, false);
}

static int nl80211_start_radar_detection(struct sk_buff *skb,
					 struct genl_info *info)
{
	struct cfg80211_registered_device *rdev = info->user_ptr[0];
	struct net_device *dev = info->user_ptr[1];
	struct wireless_dev *wdev = dev->ieee80211_ptr;
	struct cfg80211_chan_def chandef;
	enum nl80211_dfs_regions dfs_region;
	unsigned int cac_time_ms;
	int err;

	dfs_region = reg_get_dfs_region(wdev->wiphy);
	if (dfs_region == NL80211_DFS_UNSET)
		return -EINVAL;

	err = nl80211_parse_chandef(rdev, info, &chandef);
	if (err)
		return err;

	if (netif_carrier_ok(dev))
		return -EBUSY;

	if (wdev->cac_started)
		return -EBUSY;

	err = cfg80211_chandef_dfs_required(wdev->wiphy, &chandef,
					    wdev->iftype);
	if (err < 0)
		return err;

	if (err == 0)
		return -EINVAL;

	if (!cfg80211_chandef_dfs_usable(wdev->wiphy, &chandef))
		return -EINVAL;

	if (!rdev->ops->start_radar_detection)
		return -EOPNOTSUPP;

	cac_time_ms = cfg80211_chandef_dfs_cac_time(&rdev->wiphy, &chandef);
	if (WARN_ON(!cac_time_ms))
		cac_time_ms = IEEE80211_DFS_MIN_CAC_TIME_MS;

	err = rdev_start_radar_detection(rdev, dev, &chandef, cac_time_ms);
	if (!err) {
		wdev->chandef = chandef;
		wdev->cac_started = true;
		wdev->cac_start_time = jiffies;
		wdev->cac_time_ms = cac_time_ms;
	}
	return err;
}

static int nl80211_channel_switch(struct sk_buff *skb, struct genl_info *info)
{
	struct cfg80211_registered_device *rdev = info->user_ptr[0];
	struct net_device *dev = info->user_ptr[1];
	struct wireless_dev *wdev = dev->ieee80211_ptr;
	struct cfg80211_csa_settings params;
	/* csa_attrs is defined static to avoid waste of stack size - this
	 * function is called under RTNL lock, so this should not be a problem.
	 */
	static struct nlattr *csa_attrs[NL80211_ATTR_MAX+1];
	int err;
	bool need_new_beacon = false;
	int len, i;
	u32 cs_count;

	if (!rdev->ops->channel_switch ||
	    !(rdev->wiphy.flags & WIPHY_FLAG_HAS_CHANNEL_SWITCH))
		return -EOPNOTSUPP;

	switch (dev->ieee80211_ptr->iftype) {
	case NL80211_IFTYPE_AP:
	case NL80211_IFTYPE_P2P_GO:
		need_new_beacon = true;

		/* useless if AP is not running */
		if (!wdev->beacon_interval)
			return -ENOTCONN;
		break;
	case NL80211_IFTYPE_ADHOC:
		if (!wdev->ssid_len)
			return -ENOTCONN;
		break;
	case NL80211_IFTYPE_MESH_POINT:
		if (!wdev->mesh_id_len)
			return -ENOTCONN;
		break;
	default:
		return -EOPNOTSUPP;
	}

	memset(&params, 0, sizeof(params));

	if (!info->attrs[NL80211_ATTR_WIPHY_FREQ] ||
	    !info->attrs[NL80211_ATTR_CH_SWITCH_COUNT])
		return -EINVAL;

	/* only important for AP, IBSS and mesh create IEs internally */
	if (need_new_beacon && !info->attrs[NL80211_ATTR_CSA_IES])
		return -EINVAL;

	/* Even though the attribute is u32, the specification says
	 * u8, so let's make sure we don't overflow.
	 */
	cs_count = nla_get_u32(info->attrs[NL80211_ATTR_CH_SWITCH_COUNT]);
	if (cs_count > 255)
		return -EINVAL;

	params.count = cs_count;

	if (!need_new_beacon)
		goto skip_beacons;

	err = nl80211_parse_beacon(info->attrs, &params.beacon_after);
	if (err)
		return err;

	err = nla_parse_nested(csa_attrs, NL80211_ATTR_MAX,
			       info->attrs[NL80211_ATTR_CSA_IES],
			       nl80211_policy);
	if (err)
		return err;

	err = nl80211_parse_beacon(csa_attrs, &params.beacon_csa);
	if (err)
		return err;

	if (!csa_attrs[NL80211_ATTR_CSA_C_OFF_BEACON])
		return -EINVAL;

	len = nla_len(csa_attrs[NL80211_ATTR_CSA_C_OFF_BEACON]);
	if (!len || (len % sizeof(u16)))
		return -EINVAL;

	params.n_counter_offsets_beacon = len / sizeof(u16);
	if (rdev->wiphy.max_num_csa_counters &&
	    (params.n_counter_offsets_beacon >
	     rdev->wiphy.max_num_csa_counters))
		return -EINVAL;

	params.counter_offsets_beacon =
		nla_data(csa_attrs[NL80211_ATTR_CSA_C_OFF_BEACON]);

	/* sanity checks - counters should fit and be the same */
	for (i = 0; i < params.n_counter_offsets_beacon; i++) {
		u16 offset = params.counter_offsets_beacon[i];

		if (offset >= params.beacon_csa.tail_len)
			return -EINVAL;

		if (params.beacon_csa.tail[offset] != params.count)
			return -EINVAL;
	}

	if (csa_attrs[NL80211_ATTR_CSA_C_OFF_PRESP]) {
		len = nla_len(csa_attrs[NL80211_ATTR_CSA_C_OFF_PRESP]);
		if (!len || (len % sizeof(u16)))
			return -EINVAL;

		params.n_counter_offsets_presp = len / sizeof(u16);
		if (rdev->wiphy.max_num_csa_counters &&
		    (params.n_counter_offsets_presp >
		     rdev->wiphy.max_num_csa_counters))
			return -EINVAL;

		params.counter_offsets_presp =
			nla_data(csa_attrs[NL80211_ATTR_CSA_C_OFF_PRESP]);

		/* sanity checks - counters should fit and be the same */
		for (i = 0; i < params.n_counter_offsets_presp; i++) {
			u16 offset = params.counter_offsets_presp[i];

			if (offset >= params.beacon_csa.probe_resp_len)
				return -EINVAL;

			if (params.beacon_csa.probe_resp[offset] !=
			    params.count)
				return -EINVAL;
		}
	}

skip_beacons:
	err = nl80211_parse_chandef(rdev, info, &params.chandef);
	if (err)
		return err;

	if (!cfg80211_reg_can_beacon_relax(&rdev->wiphy, &params.chandef,
					   wdev->iftype))
		return -EINVAL;

	err = cfg80211_chandef_dfs_required(wdev->wiphy,
					    &params.chandef,
					    wdev->iftype);
	if (err < 0)
		return err;

	if (err > 0)
		params.radar_required = true;

	if (info->attrs[NL80211_ATTR_CH_SWITCH_BLOCK_TX])
		params.block_tx = true;

	wdev_lock(wdev);
	err = rdev_channel_switch(rdev, dev, &params);
	wdev_unlock(wdev);

	return err;
}

static int nl80211_send_bss(struct sk_buff *msg, struct netlink_callback *cb,
			    u32 seq, int flags,
			    struct cfg80211_registered_device *rdev,
			    struct wireless_dev *wdev,
			    struct cfg80211_internal_bss *intbss)
{
	struct cfg80211_bss *res = &intbss->pub;
	const struct cfg80211_bss_ies *ies;
	void *hdr;
	struct nlattr *bss;

	ASSERT_WDEV_LOCK(wdev);

	hdr = nl80211hdr_put(msg, NETLINK_CB(cb->skb).portid, seq, flags,
			     NL80211_CMD_NEW_SCAN_RESULTS);
	if (!hdr)
		return -1;

	genl_dump_check_consistent(cb, hdr, &nl80211_fam);

	if (nla_put_u32(msg, NL80211_ATTR_GENERATION, rdev->bss_generation))
		goto nla_put_failure;
	if (wdev->netdev &&
	    nla_put_u32(msg, NL80211_ATTR_IFINDEX, wdev->netdev->ifindex))
		goto nla_put_failure;
	if (nla_put_u64_64bit(msg, NL80211_ATTR_WDEV, wdev_id(wdev),
			      NL80211_ATTR_PAD))
		goto nla_put_failure;

	bss = nla_nest_start(msg, NL80211_ATTR_BSS);
	if (!bss)
		goto nla_put_failure;
	if ((!is_zero_ether_addr(res->bssid) &&
	     nla_put(msg, NL80211_BSS_BSSID, ETH_ALEN, res->bssid)))
		goto nla_put_failure;

	rcu_read_lock();
	/* indicate whether we have probe response data or not */
	if (rcu_access_pointer(res->proberesp_ies) &&
	    nla_put_flag(msg, NL80211_BSS_PRESP_DATA))
		goto fail_unlock_rcu;

	/* this pointer prefers to be pointed to probe response data
	 * but is always valid
	 */
	ies = rcu_dereference(res->ies);
	if (ies) {
		if (nla_put_u64_64bit(msg, NL80211_BSS_TSF, ies->tsf,
				      NL80211_BSS_PAD))
			goto fail_unlock_rcu;
		if (ies->len && nla_put(msg, NL80211_BSS_INFORMATION_ELEMENTS,
					ies->len, ies->data))
			goto fail_unlock_rcu;
	}

	/* and this pointer is always (unless driver didn't know) beacon data */
	ies = rcu_dereference(res->beacon_ies);
	if (ies && ies->from_beacon) {
		if (nla_put_u64_64bit(msg, NL80211_BSS_BEACON_TSF, ies->tsf,
				      NL80211_BSS_PAD))
			goto fail_unlock_rcu;
		if (ies->len && nla_put(msg, NL80211_BSS_BEACON_IES,
					ies->len, ies->data))
			goto fail_unlock_rcu;
	}
	rcu_read_unlock();

	if (res->beacon_interval &&
	    nla_put_u16(msg, NL80211_BSS_BEACON_INTERVAL, res->beacon_interval))
		goto nla_put_failure;
	if (nla_put_u16(msg, NL80211_BSS_CAPABILITY, res->capability) ||
	    nla_put_u32(msg, NL80211_BSS_FREQUENCY, res->channel->center_freq) ||
	    nla_put_u32(msg, NL80211_BSS_CHAN_WIDTH, res->scan_width) ||
	    nla_put_u32(msg, NL80211_BSS_SEEN_MS_AGO,
			jiffies_to_msecs(jiffies - intbss->ts)))
		goto nla_put_failure;

	if (intbss->parent_tsf &&
	    (nla_put_u64_64bit(msg, NL80211_BSS_PARENT_TSF,
			       intbss->parent_tsf, NL80211_BSS_PAD) ||
	     nla_put(msg, NL80211_BSS_PARENT_BSSID, ETH_ALEN,
		     intbss->parent_bssid)))
		goto nla_put_failure;

	if (intbss->ts_boottime &&
	    nla_put_u64_64bit(msg, NL80211_BSS_LAST_SEEN_BOOTTIME,
			      intbss->ts_boottime, NL80211_BSS_PAD))
		goto nla_put_failure;

	switch (rdev->wiphy.signal_type) {
	case CFG80211_SIGNAL_TYPE_MBM:
		if (nla_put_u32(msg, NL80211_BSS_SIGNAL_MBM, res->signal))
			goto nla_put_failure;
		break;
	case CFG80211_SIGNAL_TYPE_UNSPEC:
		if (nla_put_u8(msg, NL80211_BSS_SIGNAL_UNSPEC, res->signal))
			goto nla_put_failure;
		break;
	default:
		break;
	}

	switch (wdev->iftype) {
	case NL80211_IFTYPE_P2P_CLIENT:
	case NL80211_IFTYPE_STATION:
		if (intbss == wdev->current_bss &&
		    nla_put_u32(msg, NL80211_BSS_STATUS,
				NL80211_BSS_STATUS_ASSOCIATED))
			goto nla_put_failure;
		break;
	case NL80211_IFTYPE_ADHOC:
		if (intbss == wdev->current_bss &&
		    nla_put_u32(msg, NL80211_BSS_STATUS,
				NL80211_BSS_STATUS_IBSS_JOINED))
			goto nla_put_failure;
		break;
	default:
		break;
	}

	nla_nest_end(msg, bss);

	genlmsg_end(msg, hdr);
	return 0;

 fail_unlock_rcu:
	rcu_read_unlock();
 nla_put_failure:
	genlmsg_cancel(msg, hdr);
	return -EMSGSIZE;
}

static int nl80211_dump_scan(struct sk_buff *skb, struct netlink_callback *cb)
{
	struct cfg80211_registered_device *rdev;
	struct cfg80211_internal_bss *scan;
	struct wireless_dev *wdev;
	int start = cb->args[2], idx = 0;
	int err;

	rtnl_lock();
	err = nl80211_prepare_wdev_dump(skb, cb, &rdev, &wdev);
	if (err) {
		rtnl_unlock();
		return err;
	}

	wdev_lock(wdev);
	spin_lock_bh(&rdev->bss_lock);
	cfg80211_bss_expire(rdev);

	cb->seq = rdev->bss_generation;

	list_for_each_entry(scan, &rdev->bss_list, list) {
		if (++idx <= start)
			continue;
		if (nl80211_send_bss(skb, cb,
				cb->nlh->nlmsg_seq, NLM_F_MULTI,
				rdev, wdev, scan) < 0) {
			idx--;
			break;
		}
	}

	spin_unlock_bh(&rdev->bss_lock);
	wdev_unlock(wdev);

	cb->args[2] = idx;
	rtnl_unlock();

	return skb->len;
}

static int nl80211_send_survey(struct sk_buff *msg, u32 portid, u32 seq,
			       int flags, struct net_device *dev,
			       bool allow_radio_stats,
			       struct survey_info *survey)
{
	void *hdr;
	struct nlattr *infoattr;

	/* skip radio stats if userspace didn't request them */
	if (!survey->channel && !allow_radio_stats)
		return 0;

	hdr = nl80211hdr_put(msg, portid, seq, flags,
			     NL80211_CMD_NEW_SURVEY_RESULTS);
	if (!hdr)
		return -ENOMEM;

	if (nla_put_u32(msg, NL80211_ATTR_IFINDEX, dev->ifindex))
		goto nla_put_failure;

	infoattr = nla_nest_start(msg, NL80211_ATTR_SURVEY_INFO);
	if (!infoattr)
		goto nla_put_failure;

	if (survey->channel &&
	    nla_put_u32(msg, NL80211_SURVEY_INFO_FREQUENCY,
			survey->channel->center_freq))
		goto nla_put_failure;

	if ((survey->filled & SURVEY_INFO_NOISE_DBM) &&
	    nla_put_u8(msg, NL80211_SURVEY_INFO_NOISE, survey->noise))
		goto nla_put_failure;
	if ((survey->filled & SURVEY_INFO_IN_USE) &&
	    nla_put_flag(msg, NL80211_SURVEY_INFO_IN_USE))
		goto nla_put_failure;
	if ((survey->filled & SURVEY_INFO_TIME) &&
	    nla_put_u64_64bit(msg, NL80211_SURVEY_INFO_TIME,
			survey->time, NL80211_SURVEY_INFO_PAD))
		goto nla_put_failure;
	if ((survey->filled & SURVEY_INFO_TIME_BUSY) &&
	    nla_put_u64_64bit(msg, NL80211_SURVEY_INFO_TIME_BUSY,
			      survey->time_busy, NL80211_SURVEY_INFO_PAD))
		goto nla_put_failure;
	if ((survey->filled & SURVEY_INFO_TIME_EXT_BUSY) &&
	    nla_put_u64_64bit(msg, NL80211_SURVEY_INFO_TIME_EXT_BUSY,
			      survey->time_ext_busy, NL80211_SURVEY_INFO_PAD))
		goto nla_put_failure;
	if ((survey->filled & SURVEY_INFO_TIME_RX) &&
	    nla_put_u64_64bit(msg, NL80211_SURVEY_INFO_TIME_RX,
			      survey->time_rx, NL80211_SURVEY_INFO_PAD))
		goto nla_put_failure;
	if ((survey->filled & SURVEY_INFO_TIME_TX) &&
	    nla_put_u64_64bit(msg, NL80211_SURVEY_INFO_TIME_TX,
			      survey->time_tx, NL80211_SURVEY_INFO_PAD))
		goto nla_put_failure;
	if ((survey->filled & SURVEY_INFO_TIME_SCAN) &&
	    nla_put_u64_64bit(msg, NL80211_SURVEY_INFO_TIME_SCAN,
			      survey->time_scan, NL80211_SURVEY_INFO_PAD))
		goto nla_put_failure;

	nla_nest_end(msg, infoattr);

	genlmsg_end(msg, hdr);
	return 0;

 nla_put_failure:
	genlmsg_cancel(msg, hdr);
	return -EMSGSIZE;
}

static int nl80211_dump_survey(struct sk_buff *skb, struct netlink_callback *cb)
{
	struct nlattr **attrbuf = genl_family_attrbuf(&nl80211_fam);
	struct survey_info survey;
	struct cfg80211_registered_device *rdev;
	struct wireless_dev *wdev;
	int survey_idx = cb->args[2];
	int res;
	bool radio_stats;

	rtnl_lock();
	res = nl80211_prepare_wdev_dump(skb, cb, &rdev, &wdev);
	if (res)
		goto out_err;

	/* prepare_wdev_dump parsed the attributes */
	radio_stats = attrbuf[NL80211_ATTR_SURVEY_RADIO_STATS];

	if (!wdev->netdev) {
		res = -EINVAL;
		goto out_err;
	}

	if (!rdev->ops->dump_survey) {
		res = -EOPNOTSUPP;
		goto out_err;
	}

	while (1) {
		res = rdev_dump_survey(rdev, wdev->netdev, survey_idx, &survey);
		if (res == -ENOENT)
			break;
		if (res)
			goto out_err;

		/* don't send disabled channels, but do send non-channel data */
		if (survey.channel &&
		    survey.channel->flags & IEEE80211_CHAN_DISABLED) {
			survey_idx++;
			continue;
		}

		if (nl80211_send_survey(skb,
				NETLINK_CB(cb->skb).portid,
				cb->nlh->nlmsg_seq, NLM_F_MULTI,
				wdev->netdev, radio_stats, &survey) < 0)
			goto out;
		survey_idx++;
	}

 out:
	cb->args[2] = survey_idx;
	res = skb->len;
 out_err:
	rtnl_unlock();
	return res;
}

static bool nl80211_valid_wpa_versions(u32 wpa_versions)
{
	return !(wpa_versions & ~(NL80211_WPA_VERSION_1 |
				  NL80211_WPA_VERSION_2 |
/*WAPI*/
				  NL80211_WAPI_VERSION_1));
}

static int nl80211_authenticate(struct sk_buff *skb, struct genl_info *info)
{
	struct cfg80211_registered_device *rdev = info->user_ptr[0];
	struct net_device *dev = info->user_ptr[1];
	struct ieee80211_channel *chan;
	const u8 *bssid, *ssid, *ie = NULL, *auth_data = NULL;
	int err, ssid_len, ie_len = 0, auth_data_len = 0;
	enum nl80211_auth_type auth_type;
	struct key_parse key;
	bool local_state_change;

	if (!is_valid_ie_attr(info->attrs[NL80211_ATTR_IE]))
		return -EINVAL;

	if (!info->attrs[NL80211_ATTR_MAC])
		return -EINVAL;

	if (!info->attrs[NL80211_ATTR_AUTH_TYPE])
		return -EINVAL;

	if (!info->attrs[NL80211_ATTR_SSID])
		return -EINVAL;

	if (!info->attrs[NL80211_ATTR_WIPHY_FREQ])
		return -EINVAL;

	err = nl80211_parse_key(info, &key);
	if (err)
		return err;

	if (key.idx >= 0) {
		if (key.type != -1 && key.type != NL80211_KEYTYPE_GROUP)
			return -EINVAL;
		if (!key.p.key || !key.p.key_len)
			return -EINVAL;
		if ((key.p.cipher != WLAN_CIPHER_SUITE_WEP40 ||
		     key.p.key_len != WLAN_KEY_LEN_WEP40) &&
		    (key.p.cipher != WLAN_CIPHER_SUITE_WEP104 ||
		     key.p.key_len != WLAN_KEY_LEN_WEP104))
			return -EINVAL;
		if (key.idx > 3)
			return -EINVAL;
	} else {
		key.p.key_len = 0;
		key.p.key = NULL;
	}

	if (key.idx >= 0) {
		int i;
		bool ok = false;

		for (i = 0; i < rdev->wiphy.n_cipher_suites; i++) {
			if (key.p.cipher == rdev->wiphy.cipher_suites[i]) {
				ok = true;
				break;
			}
		}
		if (!ok)
			return -EINVAL;
	}

	if (!rdev->ops->auth)
		return -EOPNOTSUPP;

	if (dev->ieee80211_ptr->iftype != NL80211_IFTYPE_STATION &&
	    dev->ieee80211_ptr->iftype != NL80211_IFTYPE_P2P_CLIENT)
		return -EOPNOTSUPP;

	bssid = nla_data(info->attrs[NL80211_ATTR_MAC]);
	chan = nl80211_get_valid_chan(&rdev->wiphy,
				      info->attrs[NL80211_ATTR_WIPHY_FREQ]);
	if (!chan)
		return -EINVAL;

	ssid = nla_data(info->attrs[NL80211_ATTR_SSID]);
	ssid_len = nla_len(info->attrs[NL80211_ATTR_SSID]);

	if (info->attrs[NL80211_ATTR_IE]) {
		ie = nla_data(info->attrs[NL80211_ATTR_IE]);
		ie_len = nla_len(info->attrs[NL80211_ATTR_IE]);
	}

	auth_type = nla_get_u32(info->attrs[NL80211_ATTR_AUTH_TYPE]);
	if (!nl80211_valid_auth_type(rdev, auth_type, NL80211_CMD_AUTHENTICATE))
		return -EINVAL;

	if ((auth_type == NL80211_AUTHTYPE_SAE ||
	     auth_type == NL80211_AUTHTYPE_FILS_SK ||
	     auth_type == NL80211_AUTHTYPE_FILS_SK_PFS ||
	     auth_type == NL80211_AUTHTYPE_FILS_PK) &&
	    !info->attrs[NL80211_ATTR_AUTH_DATA])
		return -EINVAL;

	if (info->attrs[NL80211_ATTR_AUTH_DATA]) {
		if (auth_type != NL80211_AUTHTYPE_SAE &&
		    auth_type != NL80211_AUTHTYPE_FILS_SK &&
		    auth_type != NL80211_AUTHTYPE_FILS_SK_PFS &&
		    auth_type != NL80211_AUTHTYPE_FILS_PK)
			return -EINVAL;
		auth_data = nla_data(info->attrs[NL80211_ATTR_AUTH_DATA]);
		auth_data_len = nla_len(info->attrs[NL80211_ATTR_AUTH_DATA]);
		/* need to include at least Auth Transaction and Status Code */
		if (auth_data_len < 4)
			return -EINVAL;
	}

	local_state_change = !!info->attrs[NL80211_ATTR_LOCAL_STATE_CHANGE];

	/*
	 * Since we no longer track auth state, ignore
	 * requests to only change local state.
	 */
	if (local_state_change)
		return 0;

	wdev_lock(dev->ieee80211_ptr);
	err = cfg80211_mlme_auth(rdev, dev, chan, auth_type, bssid,
				 ssid, ssid_len, ie, ie_len,
				 key.p.key, key.p.key_len, key.idx,
				 auth_data, auth_data_len);
	wdev_unlock(dev->ieee80211_ptr);
	return err;
}

static int nl80211_crypto_settings(struct cfg80211_registered_device *rdev,
				   struct genl_info *info,
				   struct cfg80211_crypto_settings *settings,
				   int cipher_limit)
{
	memset(settings, 0, sizeof(*settings));

	settings->control_port = info->attrs[NL80211_ATTR_CONTROL_PORT];

	if (info->attrs[NL80211_ATTR_CONTROL_PORT_ETHERTYPE]) {
		u16 proto;

		proto = nla_get_u16(
			info->attrs[NL80211_ATTR_CONTROL_PORT_ETHERTYPE]);
		settings->control_port_ethertype = cpu_to_be16(proto);
		if (!(rdev->wiphy.flags & WIPHY_FLAG_CONTROL_PORT_PROTOCOL) &&
		    proto != ETH_P_PAE)
			return -EINVAL;
		if (info->attrs[NL80211_ATTR_CONTROL_PORT_NO_ENCRYPT])
			settings->control_port_no_encrypt = true;
	} else
		settings->control_port_ethertype = cpu_to_be16(ETH_P_PAE);

	if (info->attrs[NL80211_ATTR_CIPHER_SUITES_PAIRWISE]) {
		void *data;
		int len, i;

		data = nla_data(info->attrs[NL80211_ATTR_CIPHER_SUITES_PAIRWISE]);
		len = nla_len(info->attrs[NL80211_ATTR_CIPHER_SUITES_PAIRWISE]);
		settings->n_ciphers_pairwise = len / sizeof(u32);

		if (len % sizeof(u32))
			return -EINVAL;

		if (settings->n_ciphers_pairwise > cipher_limit)
			return -EINVAL;

		memcpy(settings->ciphers_pairwise, data, len);

		for (i = 0; i < settings->n_ciphers_pairwise; i++)
			if (!cfg80211_supported_cipher_suite(
					&rdev->wiphy,
					settings->ciphers_pairwise[i]))
				return -EINVAL;
	}

	if (info->attrs[NL80211_ATTR_CIPHER_SUITE_GROUP]) {
		settings->cipher_group =
			nla_get_u32(info->attrs[NL80211_ATTR_CIPHER_SUITE_GROUP]);
		if (!cfg80211_supported_cipher_suite(&rdev->wiphy,
						     settings->cipher_group))
			return -EINVAL;
	}

	if (info->attrs[NL80211_ATTR_WPA_VERSIONS]) {
		settings->wpa_versions =
			nla_get_u32(info->attrs[NL80211_ATTR_WPA_VERSIONS]);
		if (!nl80211_valid_wpa_versions(settings->wpa_versions))
			return -EINVAL;
	}

	if (info->attrs[NL80211_ATTR_AKM_SUITES]) {
		void *data;
		int len;

		data = nla_data(info->attrs[NL80211_ATTR_AKM_SUITES]);
		len = nla_len(info->attrs[NL80211_ATTR_AKM_SUITES]);
		settings->n_akm_suites = len / sizeof(u32);

		if (len % sizeof(u32))
			return -EINVAL;

		if (settings->n_akm_suites > NL80211_MAX_NR_AKM_SUITES)
			return -EINVAL;

		memcpy(settings->akm_suites, data, len);
	}

	return 0;
}

static int nl80211_associate(struct sk_buff *skb, struct genl_info *info)
{
	struct cfg80211_registered_device *rdev = info->user_ptr[0];
	struct net_device *dev = info->user_ptr[1];
	struct ieee80211_channel *chan;
	struct cfg80211_assoc_request req = {};
	const u8 *bssid, *ssid;
	int err, ssid_len = 0;

	if (!is_valid_ie_attr(info->attrs[NL80211_ATTR_IE]))
		return -EINVAL;

	if (!info->attrs[NL80211_ATTR_MAC] ||
	    !info->attrs[NL80211_ATTR_SSID] ||
	    !info->attrs[NL80211_ATTR_WIPHY_FREQ])
		return -EINVAL;

	if (!rdev->ops->assoc)
		return -EOPNOTSUPP;

	if (dev->ieee80211_ptr->iftype != NL80211_IFTYPE_STATION &&
	    dev->ieee80211_ptr->iftype != NL80211_IFTYPE_P2P_CLIENT)
		return -EOPNOTSUPP;

	bssid = nla_data(info->attrs[NL80211_ATTR_MAC]);

	chan = nl80211_get_valid_chan(&rdev->wiphy,
				      info->attrs[NL80211_ATTR_WIPHY_FREQ]);
	if (!chan)
		return -EINVAL;

	ssid = nla_data(info->attrs[NL80211_ATTR_SSID]);
	ssid_len = nla_len(info->attrs[NL80211_ATTR_SSID]);

	if (info->attrs[NL80211_ATTR_IE]) {
		req.ie = nla_data(info->attrs[NL80211_ATTR_IE]);
		req.ie_len = nla_len(info->attrs[NL80211_ATTR_IE]);
	}

	if (info->attrs[NL80211_ATTR_USE_MFP]) {
		enum nl80211_mfp mfp =
			nla_get_u32(info->attrs[NL80211_ATTR_USE_MFP]);
		if (mfp == NL80211_MFP_REQUIRED)
			req.use_mfp = true;
		else if (mfp != NL80211_MFP_NO)
			return -EINVAL;
	}

	if (info->attrs[NL80211_ATTR_PREV_BSSID])
		req.prev_bssid = nla_data(info->attrs[NL80211_ATTR_PREV_BSSID]);

	if (nla_get_flag(info->attrs[NL80211_ATTR_DISABLE_HT]))
		req.flags |= ASSOC_REQ_DISABLE_HT;

	if (info->attrs[NL80211_ATTR_HT_CAPABILITY_MASK])
		memcpy(&req.ht_capa_mask,
		       nla_data(info->attrs[NL80211_ATTR_HT_CAPABILITY_MASK]),
		       sizeof(req.ht_capa_mask));

	if (info->attrs[NL80211_ATTR_HT_CAPABILITY]) {
		if (!info->attrs[NL80211_ATTR_HT_CAPABILITY_MASK])
			return -EINVAL;
		memcpy(&req.ht_capa,
		       nla_data(info->attrs[NL80211_ATTR_HT_CAPABILITY]),
		       sizeof(req.ht_capa));
	}

	if (nla_get_flag(info->attrs[NL80211_ATTR_DISABLE_VHT]))
		req.flags |= ASSOC_REQ_DISABLE_VHT;

	if (info->attrs[NL80211_ATTR_VHT_CAPABILITY_MASK])
		memcpy(&req.vht_capa_mask,
		       nla_data(info->attrs[NL80211_ATTR_VHT_CAPABILITY_MASK]),
		       sizeof(req.vht_capa_mask));

	if (info->attrs[NL80211_ATTR_VHT_CAPABILITY]) {
		if (!info->attrs[NL80211_ATTR_VHT_CAPABILITY_MASK])
			return -EINVAL;
		memcpy(&req.vht_capa,
		       nla_data(info->attrs[NL80211_ATTR_VHT_CAPABILITY]),
		       sizeof(req.vht_capa));
	}

	if (nla_get_flag(info->attrs[NL80211_ATTR_USE_RRM])) {
		if (!((rdev->wiphy.features &
			NL80211_FEATURE_DS_PARAM_SET_IE_IN_PROBES) &&
		       (rdev->wiphy.features & NL80211_FEATURE_QUIET)) &&
		    !wiphy_ext_feature_isset(&rdev->wiphy,
					     NL80211_EXT_FEATURE_RRM))
			return -EINVAL;
		req.flags |= ASSOC_REQ_USE_RRM;
	}

	if (info->attrs[NL80211_ATTR_FILS_KEK]) {
		req.fils_kek = nla_data(info->attrs[NL80211_ATTR_FILS_KEK]);
		req.fils_kek_len = nla_len(info->attrs[NL80211_ATTR_FILS_KEK]);
		if (!info->attrs[NL80211_ATTR_FILS_NONCES])
			return -EINVAL;
		req.fils_nonces =
			nla_data(info->attrs[NL80211_ATTR_FILS_NONCES]);
	}

	err = nl80211_crypto_settings(rdev, info, &req.crypto, 1);
	if (!err) {
		wdev_lock(dev->ieee80211_ptr);
		err = cfg80211_mlme_assoc(rdev, dev, chan, bssid,
					  ssid, ssid_len, &req);
		wdev_unlock(dev->ieee80211_ptr);
	}

	return err;
}

static int nl80211_deauthenticate(struct sk_buff *skb, struct genl_info *info)
{
	struct cfg80211_registered_device *rdev = info->user_ptr[0];
	struct net_device *dev = info->user_ptr[1];
	const u8 *ie = NULL, *bssid;
	int ie_len = 0, err;
	u16 reason_code;
	bool local_state_change;

	if (!is_valid_ie_attr(info->attrs[NL80211_ATTR_IE]))
		return -EINVAL;

	if (!info->attrs[NL80211_ATTR_MAC])
		return -EINVAL;

	if (!info->attrs[NL80211_ATTR_REASON_CODE])
		return -EINVAL;

	if (!rdev->ops->deauth)
		return -EOPNOTSUPP;

	if (dev->ieee80211_ptr->iftype != NL80211_IFTYPE_STATION &&
	    dev->ieee80211_ptr->iftype != NL80211_IFTYPE_P2P_CLIENT)
		return -EOPNOTSUPP;

	bssid = nla_data(info->attrs[NL80211_ATTR_MAC]);

	reason_code = nla_get_u16(info->attrs[NL80211_ATTR_REASON_CODE]);
	if (reason_code == 0) {
		/* Reason Code 0 is reserved */
		return -EINVAL;
	}

	if (info->attrs[NL80211_ATTR_IE]) {
		ie = nla_data(info->attrs[NL80211_ATTR_IE]);
		ie_len = nla_len(info->attrs[NL80211_ATTR_IE]);
	}

	local_state_change = !!info->attrs[NL80211_ATTR_LOCAL_STATE_CHANGE];

	wdev_lock(dev->ieee80211_ptr);
	err = cfg80211_mlme_deauth(rdev, dev, bssid, ie, ie_len, reason_code,
				   local_state_change);
	wdev_unlock(dev->ieee80211_ptr);
	return err;
}

static int nl80211_disassociate(struct sk_buff *skb, struct genl_info *info)
{
	struct cfg80211_registered_device *rdev = info->user_ptr[0];
	struct net_device *dev = info->user_ptr[1];
	const u8 *ie = NULL, *bssid;
	int ie_len = 0, err;
	u16 reason_code;
	bool local_state_change;

	if (!is_valid_ie_attr(info->attrs[NL80211_ATTR_IE]))
		return -EINVAL;

	if (!info->attrs[NL80211_ATTR_MAC])
		return -EINVAL;

	if (!info->attrs[NL80211_ATTR_REASON_CODE])
		return -EINVAL;

	if (!rdev->ops->disassoc)
		return -EOPNOTSUPP;

	if (dev->ieee80211_ptr->iftype != NL80211_IFTYPE_STATION &&
	    dev->ieee80211_ptr->iftype != NL80211_IFTYPE_P2P_CLIENT)
		return -EOPNOTSUPP;

	bssid = nla_data(info->attrs[NL80211_ATTR_MAC]);

	reason_code = nla_get_u16(info->attrs[NL80211_ATTR_REASON_CODE]);
	if (reason_code == 0) {
		/* Reason Code 0 is reserved */
		return -EINVAL;
	}

	if (info->attrs[NL80211_ATTR_IE]) {
		ie = nla_data(info->attrs[NL80211_ATTR_IE]);
		ie_len = nla_len(info->attrs[NL80211_ATTR_IE]);
	}

	local_state_change = !!info->attrs[NL80211_ATTR_LOCAL_STATE_CHANGE];

	wdev_lock(dev->ieee80211_ptr);
	err = cfg80211_mlme_disassoc(rdev, dev, bssid, ie, ie_len, reason_code,
				     local_state_change);
	wdev_unlock(dev->ieee80211_ptr);
	return err;
}

static bool
nl80211_parse_mcast_rate(struct cfg80211_registered_device *rdev,
			 int mcast_rate[NUM_NL80211_BANDS],
			 int rateval)
{
	struct wiphy *wiphy = &rdev->wiphy;
	bool found = false;
	int band, i;

	for (band = 0; band < NUM_NL80211_BANDS; band++) {
		struct ieee80211_supported_band *sband;

		sband = wiphy->bands[band];
		if (!sband)
			continue;

		for (i = 0; i < sband->n_bitrates; i++) {
			if (sband->bitrates[i].bitrate == rateval) {
				mcast_rate[band] = i + 1;
				found = true;
				break;
			}
		}
	}

	return found;
}

static int nl80211_join_ibss(struct sk_buff *skb, struct genl_info *info)
{
	struct cfg80211_registered_device *rdev = info->user_ptr[0];
	struct net_device *dev = info->user_ptr[1];
	struct cfg80211_ibss_params ibss;
	struct wiphy *wiphy;
	struct cfg80211_cached_keys *connkeys = NULL;
	int err;

	memset(&ibss, 0, sizeof(ibss));

	if (!is_valid_ie_attr(info->attrs[NL80211_ATTR_IE]))
		return -EINVAL;

	if (!info->attrs[NL80211_ATTR_SSID] ||
	    !nla_len(info->attrs[NL80211_ATTR_SSID]))
		return -EINVAL;

	ibss.beacon_interval = 100;

	if (info->attrs[NL80211_ATTR_BEACON_INTERVAL])
		ibss.beacon_interval =
			nla_get_u32(info->attrs[NL80211_ATTR_BEACON_INTERVAL]);

	err = cfg80211_validate_beacon_int(rdev, NL80211_IFTYPE_ADHOC,
					   ibss.beacon_interval);
	if (err)
		return err;

	if (!rdev->ops->join_ibss)
		return -EOPNOTSUPP;

	if (dev->ieee80211_ptr->iftype != NL80211_IFTYPE_ADHOC)
		return -EOPNOTSUPP;

	wiphy = &rdev->wiphy;

	if (info->attrs[NL80211_ATTR_MAC]) {
		ibss.bssid = nla_data(info->attrs[NL80211_ATTR_MAC]);

		if (!is_valid_ether_addr(ibss.bssid))
			return -EINVAL;
	}
	ibss.ssid = nla_data(info->attrs[NL80211_ATTR_SSID]);
	ibss.ssid_len = nla_len(info->attrs[NL80211_ATTR_SSID]);

	if (info->attrs[NL80211_ATTR_IE]) {
		ibss.ie = nla_data(info->attrs[NL80211_ATTR_IE]);
		ibss.ie_len = nla_len(info->attrs[NL80211_ATTR_IE]);
	}

	err = nl80211_parse_chandef(rdev, info, &ibss.chandef);
	if (err)
		return err;

	if (!cfg80211_reg_can_beacon(&rdev->wiphy, &ibss.chandef,
				     NL80211_IFTYPE_ADHOC))
		return -EINVAL;

	switch (ibss.chandef.width) {
	case NL80211_CHAN_WIDTH_5:
	case NL80211_CHAN_WIDTH_10:
	case NL80211_CHAN_WIDTH_20_NOHT:
		break;
	case NL80211_CHAN_WIDTH_20:
	case NL80211_CHAN_WIDTH_40:
		if (!(rdev->wiphy.features & NL80211_FEATURE_HT_IBSS))
			return -EINVAL;
		break;
	case NL80211_CHAN_WIDTH_80:
	case NL80211_CHAN_WIDTH_80P80:
	case NL80211_CHAN_WIDTH_160:
		if (!(rdev->wiphy.features & NL80211_FEATURE_HT_IBSS))
			return -EINVAL;
		if (!wiphy_ext_feature_isset(&rdev->wiphy,
					     NL80211_EXT_FEATURE_VHT_IBSS))
			return -EINVAL;
		break;
	default:
		return -EINVAL;
	}

	ibss.channel_fixed = !!info->attrs[NL80211_ATTR_FREQ_FIXED];
	ibss.privacy = !!info->attrs[NL80211_ATTR_PRIVACY];

	if (info->attrs[NL80211_ATTR_BSS_BASIC_RATES]) {
		u8 *rates =
			nla_data(info->attrs[NL80211_ATTR_BSS_BASIC_RATES]);
		int n_rates =
			nla_len(info->attrs[NL80211_ATTR_BSS_BASIC_RATES]);
		struct ieee80211_supported_band *sband =
			wiphy->bands[ibss.chandef.chan->band];

		err = ieee80211_get_ratemask(sband, rates, n_rates,
					     &ibss.basic_rates);
		if (err)
			return err;
	}

	if (info->attrs[NL80211_ATTR_HT_CAPABILITY_MASK])
		memcpy(&ibss.ht_capa_mask,
		       nla_data(info->attrs[NL80211_ATTR_HT_CAPABILITY_MASK]),
		       sizeof(ibss.ht_capa_mask));

	if (info->attrs[NL80211_ATTR_HT_CAPABILITY]) {
		if (!info->attrs[NL80211_ATTR_HT_CAPABILITY_MASK])
			return -EINVAL;
		memcpy(&ibss.ht_capa,
		       nla_data(info->attrs[NL80211_ATTR_HT_CAPABILITY]),
		       sizeof(ibss.ht_capa));
	}

	if (info->attrs[NL80211_ATTR_MCAST_RATE] &&
	    !nl80211_parse_mcast_rate(rdev, ibss.mcast_rate,
			nla_get_u32(info->attrs[NL80211_ATTR_MCAST_RATE])))
		return -EINVAL;

	if (ibss.privacy && info->attrs[NL80211_ATTR_KEYS]) {
		bool no_ht = false;

		connkeys = nl80211_parse_connkeys(rdev,
					  info->attrs[NL80211_ATTR_KEYS],
					  &no_ht);
		if (IS_ERR(connkeys))
			return PTR_ERR(connkeys);

		if ((ibss.chandef.width != NL80211_CHAN_WIDTH_20_NOHT) &&
		    no_ht) {
			kzfree(connkeys);
			return -EINVAL;
		}
	}

	ibss.control_port =
		nla_get_flag(info->attrs[NL80211_ATTR_CONTROL_PORT]);

	ibss.userspace_handles_dfs =
		nla_get_flag(info->attrs[NL80211_ATTR_HANDLE_DFS]);

	err = cfg80211_join_ibss(rdev, dev, &ibss, connkeys);
	if (err)
		kzfree(connkeys);
	return err;
}

static int nl80211_leave_ibss(struct sk_buff *skb, struct genl_info *info)
{
	struct cfg80211_registered_device *rdev = info->user_ptr[0];
	struct net_device *dev = info->user_ptr[1];

	if (!rdev->ops->leave_ibss)
		return -EOPNOTSUPP;

	if (dev->ieee80211_ptr->iftype != NL80211_IFTYPE_ADHOC)
		return -EOPNOTSUPP;

	return cfg80211_leave_ibss(rdev, dev, false);
}

static int nl80211_set_mcast_rate(struct sk_buff *skb, struct genl_info *info)
{
	struct cfg80211_registered_device *rdev = info->user_ptr[0];
	struct net_device *dev = info->user_ptr[1];
	int mcast_rate[NUM_NL80211_BANDS];
	u32 nla_rate;
	int err;

	if (dev->ieee80211_ptr->iftype != NL80211_IFTYPE_ADHOC &&
	    dev->ieee80211_ptr->iftype != NL80211_IFTYPE_MESH_POINT &&
	    dev->ieee80211_ptr->iftype != NL80211_IFTYPE_OCB)
		return -EOPNOTSUPP;

	if (!rdev->ops->set_mcast_rate)
		return -EOPNOTSUPP;

	memset(mcast_rate, 0, sizeof(mcast_rate));

	if (!info->attrs[NL80211_ATTR_MCAST_RATE])
		return -EINVAL;

	nla_rate = nla_get_u32(info->attrs[NL80211_ATTR_MCAST_RATE]);
	if (!nl80211_parse_mcast_rate(rdev, mcast_rate, nla_rate))
		return -EINVAL;

	err = rdev_set_mcast_rate(rdev, dev, mcast_rate);

	return err;
}

static struct sk_buff *
__cfg80211_alloc_vendor_skb(struct cfg80211_registered_device *rdev,
			    struct wireless_dev *wdev, int approxlen,
			    u32 portid, u32 seq, enum nl80211_commands cmd,
			    enum nl80211_attrs attr,
			    const struct nl80211_vendor_cmd_info *info,
			    gfp_t gfp)
{
	struct sk_buff *skb;
	void *hdr;
	struct nlattr *data;

	skb = nlmsg_new(approxlen + 100, gfp);
	if (!skb)
		return NULL;

	hdr = nl80211hdr_put(skb, portid, seq, 0, cmd);
	if (!hdr) {
		kfree_skb(skb);
		return NULL;
	}

	if (nla_put_u32(skb, NL80211_ATTR_WIPHY, rdev->wiphy_idx))
		goto nla_put_failure;

	if (info) {
		if (nla_put_u32(skb, NL80211_ATTR_VENDOR_ID,
				info->vendor_id))
			goto nla_put_failure;
		if (nla_put_u32(skb, NL80211_ATTR_VENDOR_SUBCMD,
				info->subcmd))
			goto nla_put_failure;
	}

	if (wdev) {
		if (nla_put_u64_64bit(skb, NL80211_ATTR_WDEV,
				      wdev_id(wdev), NL80211_ATTR_PAD))
			goto nla_put_failure;
		if (wdev->netdev &&
		    nla_put_u32(skb, NL80211_ATTR_IFINDEX,
				wdev->netdev->ifindex))
			goto nla_put_failure;
	}

	data = nla_nest_start(skb, attr);
	if (!data)
		goto nla_put_failure;

	((void **)skb->cb)[0] = rdev;
	((void **)skb->cb)[1] = hdr;
	((void **)skb->cb)[2] = data;

	return skb;

 nla_put_failure:
	kfree_skb(skb);
	return NULL;
}

struct sk_buff *__cfg80211_alloc_event_skb(struct wiphy *wiphy,
					   struct wireless_dev *wdev,
					   enum nl80211_commands cmd,
					   enum nl80211_attrs attr,
					   int vendor_event_idx,
					   int approxlen, gfp_t gfp)
{
	struct cfg80211_registered_device *rdev = wiphy_to_rdev(wiphy);
	const struct nl80211_vendor_cmd_info *info;

	switch (cmd) {
	case NL80211_CMD_TESTMODE:
		if (WARN_ON(vendor_event_idx != -1))
			return NULL;
		info = NULL;
		break;
	case NL80211_CMD_VENDOR:
		if (WARN_ON(vendor_event_idx < 0 ||
			    vendor_event_idx >= wiphy->n_vendor_events))
			return NULL;
		info = &wiphy->vendor_events[vendor_event_idx];
		break;
	default:
		WARN_ON(1);
		return NULL;
	}

	return __cfg80211_alloc_vendor_skb(rdev, wdev, approxlen, 0, 0,
					   cmd, attr, info, gfp);
}
EXPORT_SYMBOL(__cfg80211_alloc_event_skb);

void __cfg80211_send_event_skb(struct sk_buff *skb, gfp_t gfp)
{
	struct cfg80211_registered_device *rdev = ((void **)skb->cb)[0];
	void *hdr = ((void **)skb->cb)[1];
	struct nlattr *data = ((void **)skb->cb)[2];
	enum nl80211_multicast_groups mcgrp = NL80211_MCGRP_TESTMODE;

	/* clear CB data for netlink core to own from now on */
	memset(skb->cb, 0, sizeof(skb->cb));

	nla_nest_end(skb, data);
	genlmsg_end(skb, hdr);

	if (data->nla_type == NL80211_ATTR_VENDOR_DATA)
		mcgrp = NL80211_MCGRP_VENDOR;

	genlmsg_multicast_netns(&nl80211_fam, wiphy_net(&rdev->wiphy), skb, 0,
				mcgrp, gfp);
}
EXPORT_SYMBOL(__cfg80211_send_event_skb);

#ifdef CONFIG_NL80211_TESTMODE
static int nl80211_testmode_do(struct sk_buff *skb, struct genl_info *info)
{
	struct cfg80211_registered_device *rdev = info->user_ptr[0];
	struct wireless_dev *wdev =
		__cfg80211_wdev_from_attrs(genl_info_net(info), info->attrs);
	int err;

	if (!rdev->ops->testmode_cmd)
		return -EOPNOTSUPP;

	if (IS_ERR(wdev)) {
		err = PTR_ERR(wdev);
		if (err != -EINVAL)
			return err;
		wdev = NULL;
	} else if (wdev->wiphy != &rdev->wiphy) {
		return -EINVAL;
	}

	if (!info->attrs[NL80211_ATTR_TESTDATA])
		return -EINVAL;

	rdev->cur_cmd_info = info;
	err = rdev_testmode_cmd(rdev, wdev,
				nla_data(info->attrs[NL80211_ATTR_TESTDATA]),
				nla_len(info->attrs[NL80211_ATTR_TESTDATA]));
	rdev->cur_cmd_info = NULL;

	return err;
}

static int nl80211_testmode_dump(struct sk_buff *skb,
				 struct netlink_callback *cb)
{
	struct cfg80211_registered_device *rdev;
	int err;
	long phy_idx;
	void *data = NULL;
	int data_len = 0;

	rtnl_lock();

	if (cb->args[0]) {
		/*
		 * 0 is a valid index, but not valid for args[0],
		 * so we need to offset by 1.
		 */
		phy_idx = cb->args[0] - 1;
	} else {
		struct nlattr **attrbuf = genl_family_attrbuf(&nl80211_fam);

		err = nlmsg_parse(cb->nlh, GENL_HDRLEN + nl80211_fam.hdrsize,
				  attrbuf, nl80211_fam.maxattr, nl80211_policy);
		if (err)
			goto out_err;

		rdev = __cfg80211_rdev_from_attrs(sock_net(skb->sk), attrbuf);
		if (IS_ERR(rdev)) {
			err = PTR_ERR(rdev);
			goto out_err;
		}
		phy_idx = rdev->wiphy_idx;
		rdev = NULL;

		if (attrbuf[NL80211_ATTR_TESTDATA])
			cb->args[1] = (long)attrbuf[NL80211_ATTR_TESTDATA];
	}

	if (cb->args[1]) {
		data = nla_data((void *)cb->args[1]);
		data_len = nla_len((void *)cb->args[1]);
	}

	rdev = cfg80211_rdev_by_wiphy_idx(phy_idx);
	if (!rdev) {
		err = -ENOENT;
		goto out_err;
	}

	if (!rdev->ops->testmode_dump) {
		err = -EOPNOTSUPP;
		goto out_err;
	}

	while (1) {
		void *hdr = nl80211hdr_put(skb, NETLINK_CB(cb->skb).portid,
					   cb->nlh->nlmsg_seq, NLM_F_MULTI,
					   NL80211_CMD_TESTMODE);
		struct nlattr *tmdata;

		if (!hdr)
			break;

		if (nla_put_u32(skb, NL80211_ATTR_WIPHY, phy_idx)) {
			genlmsg_cancel(skb, hdr);
			break;
		}

		tmdata = nla_nest_start(skb, NL80211_ATTR_TESTDATA);
		if (!tmdata) {
			genlmsg_cancel(skb, hdr);
			break;
		}
		err = rdev_testmode_dump(rdev, skb, cb, data, data_len);
		nla_nest_end(skb, tmdata);

		if (err == -ENOBUFS || err == -ENOENT) {
			genlmsg_cancel(skb, hdr);
			break;
		} else if (err) {
			genlmsg_cancel(skb, hdr);
			goto out_err;
		}

		genlmsg_end(skb, hdr);
	}

	err = skb->len;
	/* see above */
	cb->args[0] = phy_idx + 1;
 out_err:
	rtnl_unlock();
	return err;
}
#endif

static int nl80211_connect(struct sk_buff *skb, struct genl_info *info)
{
	struct cfg80211_registered_device *rdev = info->user_ptr[0];
	struct net_device *dev = info->user_ptr[1];
	struct cfg80211_connect_params connect;
	struct wiphy *wiphy;
	struct cfg80211_cached_keys *connkeys = NULL;
	int err;

	memset(&connect, 0, sizeof(connect));

	if (!is_valid_ie_attr(info->attrs[NL80211_ATTR_IE]))
		return -EINVAL;

	if (!info->attrs[NL80211_ATTR_SSID] ||
	    !nla_len(info->attrs[NL80211_ATTR_SSID]))
		return -EINVAL;

	if (info->attrs[NL80211_ATTR_AUTH_TYPE]) {
		connect.auth_type =
			nla_get_u32(info->attrs[NL80211_ATTR_AUTH_TYPE]);
		if (!nl80211_valid_auth_type(rdev, connect.auth_type,
					     NL80211_CMD_CONNECT))
			return -EINVAL;
	} else
		connect.auth_type = NL80211_AUTHTYPE_AUTOMATIC;

	connect.privacy = info->attrs[NL80211_ATTR_PRIVACY];

	err = nl80211_crypto_settings(rdev, info, &connect.crypto,
				      NL80211_MAX_NR_CIPHER_SUITES);
	if (err)
		return err;

	if (dev->ieee80211_ptr->iftype != NL80211_IFTYPE_STATION &&
	    dev->ieee80211_ptr->iftype != NL80211_IFTYPE_P2P_CLIENT)
		return -EOPNOTSUPP;

	wiphy = &rdev->wiphy;

	connect.bg_scan_period = -1;
	if (info->attrs[NL80211_ATTR_BG_SCAN_PERIOD] &&
		(wiphy->flags & WIPHY_FLAG_SUPPORTS_FW_ROAM)) {
		connect.bg_scan_period =
			nla_get_u16(info->attrs[NL80211_ATTR_BG_SCAN_PERIOD]);
	}

	if (info->attrs[NL80211_ATTR_MAC])
		connect.bssid = nla_data(info->attrs[NL80211_ATTR_MAC]);
	else if (info->attrs[NL80211_ATTR_MAC_HINT])
		connect.bssid_hint =
			nla_data(info->attrs[NL80211_ATTR_MAC_HINT]);
	connect.ssid = nla_data(info->attrs[NL80211_ATTR_SSID]);
	connect.ssid_len = nla_len(info->attrs[NL80211_ATTR_SSID]);

	if (info->attrs[NL80211_ATTR_IE]) {
		connect.ie = nla_data(info->attrs[NL80211_ATTR_IE]);
		connect.ie_len = nla_len(info->attrs[NL80211_ATTR_IE]);
	}

	if (info->attrs[NL80211_ATTR_USE_MFP]) {
		connect.mfp = nla_get_u32(info->attrs[NL80211_ATTR_USE_MFP]);
		if (connect.mfp != NL80211_MFP_REQUIRED &&
		    connect.mfp != NL80211_MFP_NO)
			return -EINVAL;
	} else {
		connect.mfp = NL80211_MFP_NO;
	}

	if (info->attrs[NL80211_ATTR_PREV_BSSID])
		connect.prev_bssid =
			nla_data(info->attrs[NL80211_ATTR_PREV_BSSID]);

	if (info->attrs[NL80211_ATTR_WIPHY_FREQ]) {
		connect.channel = nl80211_get_valid_chan(
			wiphy, info->attrs[NL80211_ATTR_WIPHY_FREQ]);
		if (!connect.channel)
			return -EINVAL;
	} else if (info->attrs[NL80211_ATTR_WIPHY_FREQ_HINT]) {
		connect.channel_hint = nl80211_get_valid_chan(
			wiphy, info->attrs[NL80211_ATTR_WIPHY_FREQ_HINT]);
		if (!connect.channel_hint)
			return -EINVAL;
	}

	if (connect.privacy && info->attrs[NL80211_ATTR_KEYS]) {
		connkeys = nl80211_parse_connkeys(rdev,
					  info->attrs[NL80211_ATTR_KEYS], NULL);
		if (IS_ERR(connkeys))
			return PTR_ERR(connkeys);
	}

	if (nla_get_flag(info->attrs[NL80211_ATTR_DISABLE_HT]))
		connect.flags |= ASSOC_REQ_DISABLE_HT;

	if (info->attrs[NL80211_ATTR_HT_CAPABILITY_MASK])
		memcpy(&connect.ht_capa_mask,
		       nla_data(info->attrs[NL80211_ATTR_HT_CAPABILITY_MASK]),
		       sizeof(connect.ht_capa_mask));

	if (info->attrs[NL80211_ATTR_HT_CAPABILITY]) {
		if (!info->attrs[NL80211_ATTR_HT_CAPABILITY_MASK]) {
			kzfree(connkeys);
			return -EINVAL;
		}
		memcpy(&connect.ht_capa,
		       nla_data(info->attrs[NL80211_ATTR_HT_CAPABILITY]),
		       sizeof(connect.ht_capa));
	}

	if (nla_get_flag(info->attrs[NL80211_ATTR_DISABLE_VHT]))
		connect.flags |= ASSOC_REQ_DISABLE_VHT;

	if (info->attrs[NL80211_ATTR_VHT_CAPABILITY_MASK])
		memcpy(&connect.vht_capa_mask,
		       nla_data(info->attrs[NL80211_ATTR_VHT_CAPABILITY_MASK]),
		       sizeof(connect.vht_capa_mask));

	if (info->attrs[NL80211_ATTR_VHT_CAPABILITY]) {
		if (!info->attrs[NL80211_ATTR_VHT_CAPABILITY_MASK]) {
			kzfree(connkeys);
			return -EINVAL;
		}
		memcpy(&connect.vht_capa,
		       nla_data(info->attrs[NL80211_ATTR_VHT_CAPABILITY]),
		       sizeof(connect.vht_capa));
	}

	if (nla_get_flag(info->attrs[NL80211_ATTR_USE_RRM])) {
		if (!((rdev->wiphy.features &
			NL80211_FEATURE_DS_PARAM_SET_IE_IN_PROBES) &&
		       (rdev->wiphy.features & NL80211_FEATURE_QUIET)) &&
		    !wiphy_ext_feature_isset(&rdev->wiphy,
					     NL80211_EXT_FEATURE_RRM)) {
			kzfree(connkeys);
			return -EINVAL;
		}
		connect.flags |= ASSOC_REQ_USE_RRM;
	}

	connect.pbss = nla_get_flag(info->attrs[NL80211_ATTR_PBSS]);
	if (connect.pbss && !rdev->wiphy.bands[NL80211_BAND_60GHZ]) {
		kzfree(connkeys);
		return -EOPNOTSUPP;
	}

	if (info->attrs[NL80211_ATTR_BSS_SELECT]) {
		/* bss selection makes no sense if bssid is set */
		if (connect.bssid) {
			kzfree(connkeys);
			return -EINVAL;
		}

		err = parse_bss_select(info->attrs[NL80211_ATTR_BSS_SELECT],
				       wiphy, &connect.bss_select);
		if (err) {
			kzfree(connkeys);
			return err;
		}
	}

	wdev_lock(dev->ieee80211_ptr);
	err = cfg80211_connect(rdev, dev, &connect, connkeys,
			       connect.prev_bssid);
	wdev_unlock(dev->ieee80211_ptr);
	if (err)
		kzfree(connkeys);
	return err;
}

static int nl80211_update_connect_params(struct sk_buff *skb,
					 struct genl_info *info)
{
	struct cfg80211_connect_params connect = {};
	struct cfg80211_registered_device *rdev = info->user_ptr[0];
	struct net_device *dev = info->user_ptr[1];
	struct wireless_dev *wdev = dev->ieee80211_ptr;
	u32 changed = 0;
	int ret;

	if (!rdev->ops->update_connect_params)
		return -EOPNOTSUPP;

	if (info->attrs[NL80211_ATTR_IE]) {
		if (!is_valid_ie_attr(info->attrs[NL80211_ATTR_IE]))
			return -EINVAL;
		connect.ie = nla_data(info->attrs[NL80211_ATTR_IE]);
		connect.ie_len = nla_len(info->attrs[NL80211_ATTR_IE]);
		changed |= UPDATE_ASSOC_IES;
	}

	wdev_lock(dev->ieee80211_ptr);
	if (!wdev->current_bss)
		ret = -ENOLINK;
	else
		ret = rdev_update_connect_params(rdev, dev, &connect, changed);
	wdev_unlock(dev->ieee80211_ptr);

	return ret;
}

static int nl80211_disconnect(struct sk_buff *skb, struct genl_info *info)
{
	struct cfg80211_registered_device *rdev = info->user_ptr[0];
	struct net_device *dev = info->user_ptr[1];
	u16 reason;
	int ret;

	if (!info->attrs[NL80211_ATTR_REASON_CODE])
		reason = WLAN_REASON_DEAUTH_LEAVING;
	else
		reason = nla_get_u16(info->attrs[NL80211_ATTR_REASON_CODE]);

	if (reason == 0)
		return -EINVAL;

	if (dev->ieee80211_ptr->iftype != NL80211_IFTYPE_STATION &&
	    dev->ieee80211_ptr->iftype != NL80211_IFTYPE_P2P_CLIENT)
		return -EOPNOTSUPP;

	wdev_lock(dev->ieee80211_ptr);
	ret = cfg80211_disconnect(rdev, dev, reason, true);
	wdev_unlock(dev->ieee80211_ptr);
	return ret;
}

static int nl80211_wiphy_netns(struct sk_buff *skb, struct genl_info *info)
{
	struct cfg80211_registered_device *rdev = info->user_ptr[0];
	struct net *net;
	int err;

	if (info->attrs[NL80211_ATTR_PID]) {
		u32 pid = nla_get_u32(info->attrs[NL80211_ATTR_PID]);

		net = get_net_ns_by_pid(pid);
	} else if (info->attrs[NL80211_ATTR_NETNS_FD]) {
		u32 fd = nla_get_u32(info->attrs[NL80211_ATTR_NETNS_FD]);

		net = get_net_ns_by_fd(fd);
	} else {
		return -EINVAL;
	}

	if (IS_ERR(net))
		return PTR_ERR(net);

	err = 0;

	/* check if anything to do */
	if (!net_eq(wiphy_net(&rdev->wiphy), net))
		err = cfg80211_switch_netns(rdev, net);

	put_net(net);
	return err;
}

static int nl80211_setdel_pmksa(struct sk_buff *skb, struct genl_info *info)
{
	struct cfg80211_registered_device *rdev = info->user_ptr[0];
	int (*rdev_ops)(struct wiphy *wiphy, struct net_device *dev,
			struct cfg80211_pmksa *pmksa) = NULL;
	struct net_device *dev = info->user_ptr[1];
	struct cfg80211_pmksa pmksa;

	memset(&pmksa, 0, sizeof(struct cfg80211_pmksa));

	if (!info->attrs[NL80211_ATTR_MAC])
		return -EINVAL;

	if (!info->attrs[NL80211_ATTR_PMKID])
		return -EINVAL;

	pmksa.pmkid = nla_data(info->attrs[NL80211_ATTR_PMKID]);
	pmksa.bssid = nla_data(info->attrs[NL80211_ATTR_MAC]);

	if (dev->ieee80211_ptr->iftype != NL80211_IFTYPE_STATION &&
	    dev->ieee80211_ptr->iftype != NL80211_IFTYPE_P2P_CLIENT)
		return -EOPNOTSUPP;

	switch (info->genlhdr->cmd) {
	case NL80211_CMD_SET_PMKSA:
		rdev_ops = rdev->ops->set_pmksa;
		break;
	case NL80211_CMD_DEL_PMKSA:
		rdev_ops = rdev->ops->del_pmksa;
		break;
	default:
		WARN_ON(1);
		break;
	}

	if (!rdev_ops)
		return -EOPNOTSUPP;

	return rdev_ops(&rdev->wiphy, dev, &pmksa);
}

static int nl80211_flush_pmksa(struct sk_buff *skb, struct genl_info *info)
{
	struct cfg80211_registered_device *rdev = info->user_ptr[0];
	struct net_device *dev = info->user_ptr[1];

	if (dev->ieee80211_ptr->iftype != NL80211_IFTYPE_STATION &&
	    dev->ieee80211_ptr->iftype != NL80211_IFTYPE_P2P_CLIENT)
		return -EOPNOTSUPP;

	if (!rdev->ops->flush_pmksa)
		return -EOPNOTSUPP;

	return rdev_flush_pmksa(rdev, dev);
}

static int nl80211_tdls_mgmt(struct sk_buff *skb, struct genl_info *info)
{
	struct cfg80211_registered_device *rdev = info->user_ptr[0];
	struct net_device *dev = info->user_ptr[1];
	u8 action_code, dialog_token;
	u32 peer_capability = 0;
	u16 status_code;
	u8 *peer;
	bool initiator;

	if (!(rdev->wiphy.flags & WIPHY_FLAG_SUPPORTS_TDLS) ||
	    !rdev->ops->tdls_mgmt)
		return -EOPNOTSUPP;

	if (!info->attrs[NL80211_ATTR_TDLS_ACTION] ||
	    !info->attrs[NL80211_ATTR_STATUS_CODE] ||
	    !info->attrs[NL80211_ATTR_TDLS_DIALOG_TOKEN] ||
	    !info->attrs[NL80211_ATTR_IE] ||
	    !info->attrs[NL80211_ATTR_MAC])
		return -EINVAL;

	peer = nla_data(info->attrs[NL80211_ATTR_MAC]);
	action_code = nla_get_u8(info->attrs[NL80211_ATTR_TDLS_ACTION]);
	status_code = nla_get_u16(info->attrs[NL80211_ATTR_STATUS_CODE]);
	dialog_token = nla_get_u8(info->attrs[NL80211_ATTR_TDLS_DIALOG_TOKEN]);
	initiator = nla_get_flag(info->attrs[NL80211_ATTR_TDLS_INITIATOR]);
	if (info->attrs[NL80211_ATTR_TDLS_PEER_CAPABILITY])
		peer_capability =
			nla_get_u32(info->attrs[NL80211_ATTR_TDLS_PEER_CAPABILITY]);

	return rdev_tdls_mgmt(rdev, dev, peer, action_code,
			      dialog_token, status_code, peer_capability,
			      initiator,
			      nla_data(info->attrs[NL80211_ATTR_IE]),
			      nla_len(info->attrs[NL80211_ATTR_IE]));
}

static int nl80211_tdls_oper(struct sk_buff *skb, struct genl_info *info)
{
	struct cfg80211_registered_device *rdev = info->user_ptr[0];
	struct net_device *dev = info->user_ptr[1];
	enum nl80211_tdls_operation operation;
	u8 *peer;

	if (!(rdev->wiphy.flags & WIPHY_FLAG_SUPPORTS_TDLS) ||
	    !rdev->ops->tdls_oper)
		return -EOPNOTSUPP;

	if (!info->attrs[NL80211_ATTR_TDLS_OPERATION] ||
	    !info->attrs[NL80211_ATTR_MAC])
		return -EINVAL;

	operation = nla_get_u8(info->attrs[NL80211_ATTR_TDLS_OPERATION]);
	peer = nla_data(info->attrs[NL80211_ATTR_MAC]);

	return rdev_tdls_oper(rdev, dev, peer, operation);
}

static int nl80211_remain_on_channel(struct sk_buff *skb,
				     struct genl_info *info)
{
	struct cfg80211_registered_device *rdev = info->user_ptr[0];
	struct wireless_dev *wdev = info->user_ptr[1];
	struct cfg80211_chan_def chandef;
	struct sk_buff *msg;
	void *hdr;
	u64 cookie;
	u32 duration;
	int err;

	if (!info->attrs[NL80211_ATTR_WIPHY_FREQ] ||
	    !info->attrs[NL80211_ATTR_DURATION])
		return -EINVAL;

	duration = nla_get_u32(info->attrs[NL80211_ATTR_DURATION]);

	if (!rdev->ops->remain_on_channel ||
	    !(rdev->wiphy.flags & WIPHY_FLAG_HAS_REMAIN_ON_CHANNEL))
		return -EOPNOTSUPP;

	/*
	 * We should be on that channel for at least a minimum amount of
	 * time (10ms) but no longer than the driver supports.
	 */
	if (duration < NL80211_MIN_REMAIN_ON_CHANNEL_TIME ||
	    duration > rdev->wiphy.max_remain_on_channel_duration)
		return -EINVAL;

	err = nl80211_parse_chandef(rdev, info, &chandef);
	if (err)
		return err;

	msg = nlmsg_new(NLMSG_DEFAULT_SIZE, GFP_KERNEL);
	if (!msg)
		return -ENOMEM;

	hdr = nl80211hdr_put(msg, info->snd_portid, info->snd_seq, 0,
			     NL80211_CMD_REMAIN_ON_CHANNEL);
	if (!hdr) {
		err = -ENOBUFS;
		goto free_msg;
	}

	err = rdev_remain_on_channel(rdev, wdev, chandef.chan,
				     duration, &cookie);

	if (err)
		goto free_msg;

	if (nla_put_u64_64bit(msg, NL80211_ATTR_COOKIE, cookie,
			      NL80211_ATTR_PAD))
		goto nla_put_failure;

	genlmsg_end(msg, hdr);

	return genlmsg_reply(msg, info);

 nla_put_failure:
	err = -ENOBUFS;
 free_msg:
	nlmsg_free(msg);
	return err;
}

static int nl80211_cancel_remain_on_channel(struct sk_buff *skb,
					    struct genl_info *info)
{
	struct cfg80211_registered_device *rdev = info->user_ptr[0];
	struct wireless_dev *wdev = info->user_ptr[1];
	u64 cookie;

	if (!info->attrs[NL80211_ATTR_COOKIE])
		return -EINVAL;

	if (!rdev->ops->cancel_remain_on_channel)
		return -EOPNOTSUPP;

	cookie = nla_get_u64(info->attrs[NL80211_ATTR_COOKIE]);

	return rdev_cancel_remain_on_channel(rdev, wdev, cookie);
}

static int nl80211_set_tx_bitrate_mask(struct sk_buff *skb,
				       struct genl_info *info)
{
	struct cfg80211_bitrate_mask mask;
	struct cfg80211_registered_device *rdev = info->user_ptr[0];
	struct net_device *dev = info->user_ptr[1];
	int err;

	if (!rdev->ops->set_bitrate_mask)
		return -EOPNOTSUPP;

	err = nl80211_parse_tx_bitrate_mask(info, &mask);
	if (err)
		return err;

	return rdev_set_bitrate_mask(rdev, dev, NULL, &mask);
}

static int nl80211_register_mgmt(struct sk_buff *skb, struct genl_info *info)
{
	struct cfg80211_registered_device *rdev = info->user_ptr[0];
	struct wireless_dev *wdev = info->user_ptr[1];
	u16 frame_type = IEEE80211_FTYPE_MGMT | IEEE80211_STYPE_ACTION;

	if (!info->attrs[NL80211_ATTR_FRAME_MATCH])
		return -EINVAL;

	if (info->attrs[NL80211_ATTR_FRAME_TYPE])
		frame_type = nla_get_u16(info->attrs[NL80211_ATTR_FRAME_TYPE]);

	switch (wdev->iftype) {
	case NL80211_IFTYPE_STATION:
	case NL80211_IFTYPE_ADHOC:
	case NL80211_IFTYPE_P2P_CLIENT:
	case NL80211_IFTYPE_AP:
	case NL80211_IFTYPE_AP_VLAN:
	case NL80211_IFTYPE_MESH_POINT:
	case NL80211_IFTYPE_P2P_GO:
	case NL80211_IFTYPE_P2P_DEVICE:
		break;
	case NL80211_IFTYPE_NAN:
	default:
		return -EOPNOTSUPP;
	}

	/* not much point in registering if we can't reply */
	if (!rdev->ops->mgmt_tx)
		return -EOPNOTSUPP;

	return cfg80211_mlme_register_mgmt(wdev, info->snd_portid, frame_type,
			nla_data(info->attrs[NL80211_ATTR_FRAME_MATCH]),
			nla_len(info->attrs[NL80211_ATTR_FRAME_MATCH]));
}

static int nl80211_tx_mgmt(struct sk_buff *skb, struct genl_info *info)
{
	struct cfg80211_registered_device *rdev = info->user_ptr[0];
	struct wireless_dev *wdev = info->user_ptr[1];
	struct cfg80211_chan_def chandef;
	int err;
	void *hdr = NULL;
	u64 cookie;
	struct sk_buff *msg = NULL;
	struct cfg80211_mgmt_tx_params params = {
		.dont_wait_for_ack =
			info->attrs[NL80211_ATTR_DONT_WAIT_FOR_ACK],
	};

	if (!info->attrs[NL80211_ATTR_FRAME])
		return -EINVAL;

	if (!rdev->ops->mgmt_tx)
		return -EOPNOTSUPP;

	switch (wdev->iftype) {
	case NL80211_IFTYPE_P2P_DEVICE:
		if (!info->attrs[NL80211_ATTR_WIPHY_FREQ])
			return -EINVAL;
	case NL80211_IFTYPE_STATION:
	case NL80211_IFTYPE_ADHOC:
	case NL80211_IFTYPE_P2P_CLIENT:
	case NL80211_IFTYPE_AP:
	case NL80211_IFTYPE_AP_VLAN:
	case NL80211_IFTYPE_MESH_POINT:
	case NL80211_IFTYPE_P2P_GO:
		break;
	case NL80211_IFTYPE_NAN:
	default:
		return -EOPNOTSUPP;
	}

	if (info->attrs[NL80211_ATTR_DURATION]) {
		if (!(rdev->wiphy.flags & WIPHY_FLAG_OFFCHAN_TX))
			return -EINVAL;
		params.wait = nla_get_u32(info->attrs[NL80211_ATTR_DURATION]);

		/*
		 * We should wait on the channel for at least a minimum amount
		 * of time (10ms) but no longer than the driver supports.
		 */
		if (params.wait < NL80211_MIN_REMAIN_ON_CHANNEL_TIME ||
		    params.wait > rdev->wiphy.max_remain_on_channel_duration)
			return -EINVAL;
	}

	params.offchan = info->attrs[NL80211_ATTR_OFFCHANNEL_TX_OK];

	if (params.offchan && !(rdev->wiphy.flags & WIPHY_FLAG_OFFCHAN_TX))
		return -EINVAL;

	params.no_cck = nla_get_flag(info->attrs[NL80211_ATTR_TX_NO_CCK_RATE]);

	/* get the channel if any has been specified, otherwise pass NULL to
	 * the driver. The latter will use the current one
	 */
	chandef.chan = NULL;
	if (info->attrs[NL80211_ATTR_WIPHY_FREQ]) {
		err = nl80211_parse_chandef(rdev, info, &chandef);
		if (err)
			return err;
	}

	if (!chandef.chan && params.offchan)
		return -EINVAL;

	params.buf = nla_data(info->attrs[NL80211_ATTR_FRAME]);
	params.len = nla_len(info->attrs[NL80211_ATTR_FRAME]);

	if (info->attrs[NL80211_ATTR_CSA_C_OFFSETS_TX]) {
		int len = nla_len(info->attrs[NL80211_ATTR_CSA_C_OFFSETS_TX]);
		int i;

		if (len % sizeof(u16))
			return -EINVAL;

		params.n_csa_offsets = len / sizeof(u16);
		params.csa_offsets =
			nla_data(info->attrs[NL80211_ATTR_CSA_C_OFFSETS_TX]);

		/* check that all the offsets fit the frame */
		for (i = 0; i < params.n_csa_offsets; i++) {
			if (params.csa_offsets[i] >= params.len)
				return -EINVAL;
		}
	}

	if (!params.dont_wait_for_ack) {
		msg = nlmsg_new(NLMSG_DEFAULT_SIZE, GFP_KERNEL);
		if (!msg)
			return -ENOMEM;

		hdr = nl80211hdr_put(msg, info->snd_portid, info->snd_seq, 0,
				     NL80211_CMD_FRAME);
		if (!hdr) {
			err = -ENOBUFS;
			goto free_msg;
		}
	}

	params.chan = chandef.chan;
	err = cfg80211_mlme_mgmt_tx(rdev, wdev, &params, &cookie);
	if (err)
		goto free_msg;

	if (msg) {
		if (nla_put_u64_64bit(msg, NL80211_ATTR_COOKIE, cookie,
				      NL80211_ATTR_PAD))
			goto nla_put_failure;

		genlmsg_end(msg, hdr);
		return genlmsg_reply(msg, info);
	}

	return 0;

 nla_put_failure:
	err = -ENOBUFS;
 free_msg:
	nlmsg_free(msg);
	return err;
}

static int nl80211_tx_mgmt_cancel_wait(struct sk_buff *skb, struct genl_info *info)
{
	struct cfg80211_registered_device *rdev = info->user_ptr[0];
	struct wireless_dev *wdev = info->user_ptr[1];
	u64 cookie;

	if (!info->attrs[NL80211_ATTR_COOKIE])
		return -EINVAL;

	if (!rdev->ops->mgmt_tx_cancel_wait)
		return -EOPNOTSUPP;

	switch (wdev->iftype) {
	case NL80211_IFTYPE_STATION:
	case NL80211_IFTYPE_ADHOC:
	case NL80211_IFTYPE_P2P_CLIENT:
	case NL80211_IFTYPE_AP:
	case NL80211_IFTYPE_AP_VLAN:
	case NL80211_IFTYPE_P2P_GO:
	case NL80211_IFTYPE_P2P_DEVICE:
		break;
	case NL80211_IFTYPE_NAN:
	default:
		return -EOPNOTSUPP;
	}

	cookie = nla_get_u64(info->attrs[NL80211_ATTR_COOKIE]);

	return rdev_mgmt_tx_cancel_wait(rdev, wdev, cookie);
}

static int nl80211_set_power_save(struct sk_buff *skb, struct genl_info *info)
{
	struct cfg80211_registered_device *rdev = info->user_ptr[0];
	struct wireless_dev *wdev;
	struct net_device *dev = info->user_ptr[1];
	u8 ps_state;
	bool state;
	int err;

	if (!info->attrs[NL80211_ATTR_PS_STATE])
		return -EINVAL;

	ps_state = nla_get_u32(info->attrs[NL80211_ATTR_PS_STATE]);

	if (ps_state != NL80211_PS_DISABLED && ps_state != NL80211_PS_ENABLED)
		return -EINVAL;

	wdev = dev->ieee80211_ptr;

	if (!rdev->ops->set_power_mgmt)
		return -EOPNOTSUPP;

	state = (ps_state == NL80211_PS_ENABLED) ? true : false;

	if (state == wdev->ps)
		return 0;

	err = rdev_set_power_mgmt(rdev, dev, state, wdev->ps_timeout);
	if (!err)
		wdev->ps = state;
	return err;
}

static int nl80211_get_power_save(struct sk_buff *skb, struct genl_info *info)
{
	struct cfg80211_registered_device *rdev = info->user_ptr[0];
	enum nl80211_ps_state ps_state;
	struct wireless_dev *wdev;
	struct net_device *dev = info->user_ptr[1];
	struct sk_buff *msg;
	void *hdr;
	int err;

	wdev = dev->ieee80211_ptr;

	if (!rdev->ops->set_power_mgmt)
		return -EOPNOTSUPP;

	msg = nlmsg_new(NLMSG_DEFAULT_SIZE, GFP_KERNEL);
	if (!msg)
		return -ENOMEM;

	hdr = nl80211hdr_put(msg, info->snd_portid, info->snd_seq, 0,
			     NL80211_CMD_GET_POWER_SAVE);
	if (!hdr) {
		err = -ENOBUFS;
		goto free_msg;
	}

	if (wdev->ps)
		ps_state = NL80211_PS_ENABLED;
	else
		ps_state = NL80211_PS_DISABLED;

	if (nla_put_u32(msg, NL80211_ATTR_PS_STATE, ps_state))
		goto nla_put_failure;

	genlmsg_end(msg, hdr);
	return genlmsg_reply(msg, info);

 nla_put_failure:
	err = -ENOBUFS;
 free_msg:
	nlmsg_free(msg);
	return err;
}

static const struct nla_policy
nl80211_attr_cqm_policy[NL80211_ATTR_CQM_MAX + 1] = {
	[NL80211_ATTR_CQM_RSSI_THOLD] = { .type = NLA_U32 },
	[NL80211_ATTR_CQM_RSSI_HYST] = { .type = NLA_U32 },
	[NL80211_ATTR_CQM_RSSI_THRESHOLD_EVENT] = { .type = NLA_U32 },
	[NL80211_ATTR_CQM_TXE_RATE] = { .type = NLA_U32 },
	[NL80211_ATTR_CQM_TXE_PKTS] = { .type = NLA_U32 },
	[NL80211_ATTR_CQM_TXE_INTVL] = { .type = NLA_U32 },
};

static int nl80211_set_cqm_txe(struct genl_info *info,
			       u32 rate, u32 pkts, u32 intvl)
{
	struct cfg80211_registered_device *rdev = info->user_ptr[0];
	struct net_device *dev = info->user_ptr[1];
	struct wireless_dev *wdev = dev->ieee80211_ptr;

	if (rate > 100 || intvl > NL80211_CQM_TXE_MAX_INTVL)
		return -EINVAL;

	if (!rdev->ops->set_cqm_txe_config)
		return -EOPNOTSUPP;

	if (wdev->iftype != NL80211_IFTYPE_STATION &&
	    wdev->iftype != NL80211_IFTYPE_P2P_CLIENT)
		return -EOPNOTSUPP;

	return rdev_set_cqm_txe_config(rdev, dev, rate, pkts, intvl);
}

static int nl80211_set_cqm_rssi(struct genl_info *info,
				s32 threshold, u32 hysteresis)
{
	struct cfg80211_registered_device *rdev = info->user_ptr[0];
	struct net_device *dev = info->user_ptr[1];
	struct wireless_dev *wdev = dev->ieee80211_ptr;

	if (threshold > 0)
		return -EINVAL;

	/* disabling - hysteresis should also be zero then */
	if (threshold == 0)
		hysteresis = 0;

	if (!rdev->ops->set_cqm_rssi_config)
		return -EOPNOTSUPP;

	if (wdev->iftype != NL80211_IFTYPE_STATION &&
	    wdev->iftype != NL80211_IFTYPE_P2P_CLIENT)
		return -EOPNOTSUPP;

	return rdev_set_cqm_rssi_config(rdev, dev, threshold, hysteresis);
}

static int nl80211_set_cqm(struct sk_buff *skb, struct genl_info *info)
{
	struct nlattr *attrs[NL80211_ATTR_CQM_MAX + 1];
	struct nlattr *cqm;
	int err;

	cqm = info->attrs[NL80211_ATTR_CQM];
	if (!cqm)
		return -EINVAL;

	err = nla_parse_nested(attrs, NL80211_ATTR_CQM_MAX, cqm,
			       nl80211_attr_cqm_policy);
	if (err)
		return err;

	if (attrs[NL80211_ATTR_CQM_RSSI_THOLD] &&
	    attrs[NL80211_ATTR_CQM_RSSI_HYST]) {
		s32 threshold = nla_get_s32(attrs[NL80211_ATTR_CQM_RSSI_THOLD]);
		u32 hysteresis = nla_get_u32(attrs[NL80211_ATTR_CQM_RSSI_HYST]);

		return nl80211_set_cqm_rssi(info, threshold, hysteresis);
	}

	if (attrs[NL80211_ATTR_CQM_TXE_RATE] &&
	    attrs[NL80211_ATTR_CQM_TXE_PKTS] &&
	    attrs[NL80211_ATTR_CQM_TXE_INTVL]) {
		u32 rate = nla_get_u32(attrs[NL80211_ATTR_CQM_TXE_RATE]);
		u32 pkts = nla_get_u32(attrs[NL80211_ATTR_CQM_TXE_PKTS]);
		u32 intvl = nla_get_u32(attrs[NL80211_ATTR_CQM_TXE_INTVL]);

		return nl80211_set_cqm_txe(info, rate, pkts, intvl);
	}

	return -EINVAL;
}

static int nl80211_join_ocb(struct sk_buff *skb, struct genl_info *info)
{
	struct cfg80211_registered_device *rdev = info->user_ptr[0];
	struct net_device *dev = info->user_ptr[1];
	struct ocb_setup setup = {};
	int err;

	err = nl80211_parse_chandef(rdev, info, &setup.chandef);
	if (err)
		return err;

	return cfg80211_join_ocb(rdev, dev, &setup);
}

static int nl80211_leave_ocb(struct sk_buff *skb, struct genl_info *info)
{
	struct cfg80211_registered_device *rdev = info->user_ptr[0];
	struct net_device *dev = info->user_ptr[1];

	return cfg80211_leave_ocb(rdev, dev);
}

static int nl80211_join_mesh(struct sk_buff *skb, struct genl_info *info)
{
	struct cfg80211_registered_device *rdev = info->user_ptr[0];
	struct net_device *dev = info->user_ptr[1];
	struct mesh_config cfg;
	struct mesh_setup setup;
	int err;

	/* start with default */
	memcpy(&cfg, &default_mesh_config, sizeof(cfg));
	memcpy(&setup, &default_mesh_setup, sizeof(setup));

	if (info->attrs[NL80211_ATTR_MESH_CONFIG]) {
		/* and parse parameters if given */
		err = nl80211_parse_mesh_config(info, &cfg, NULL);
		if (err)
			return err;
	}

	if (!info->attrs[NL80211_ATTR_MESH_ID] ||
	    !nla_len(info->attrs[NL80211_ATTR_MESH_ID]))
		return -EINVAL;

	setup.mesh_id = nla_data(info->attrs[NL80211_ATTR_MESH_ID]);
	setup.mesh_id_len = nla_len(info->attrs[NL80211_ATTR_MESH_ID]);

	if (info->attrs[NL80211_ATTR_MCAST_RATE] &&
	    !nl80211_parse_mcast_rate(rdev, setup.mcast_rate,
			    nla_get_u32(info->attrs[NL80211_ATTR_MCAST_RATE])))
			return -EINVAL;

	if (info->attrs[NL80211_ATTR_BEACON_INTERVAL]) {
		setup.beacon_interval =
			nla_get_u32(info->attrs[NL80211_ATTR_BEACON_INTERVAL]);

		err = cfg80211_validate_beacon_int(rdev,
						   NL80211_IFTYPE_MESH_POINT,
						   setup.beacon_interval);
		if (err)
			return err;
	}

	if (info->attrs[NL80211_ATTR_DTIM_PERIOD]) {
		setup.dtim_period =
			nla_get_u32(info->attrs[NL80211_ATTR_DTIM_PERIOD]);
		if (setup.dtim_period < 1 || setup.dtim_period > 100)
			return -EINVAL;
	}

	if (info->attrs[NL80211_ATTR_MESH_SETUP]) {
		/* parse additional setup parameters if given */
		err = nl80211_parse_mesh_setup(info, &setup);
		if (err)
			return err;
	}

	if (setup.user_mpm)
		cfg.auto_open_plinks = false;

	if (info->attrs[NL80211_ATTR_WIPHY_FREQ]) {
		err = nl80211_parse_chandef(rdev, info, &setup.chandef);
		if (err)
			return err;
	} else {
		/* cfg80211_join_mesh() will sort it out */
		setup.chandef.chan = NULL;
	}

	if (info->attrs[NL80211_ATTR_BSS_BASIC_RATES]) {
		u8 *rates = nla_data(info->attrs[NL80211_ATTR_BSS_BASIC_RATES]);
		int n_rates =
			nla_len(info->attrs[NL80211_ATTR_BSS_BASIC_RATES]);
		struct ieee80211_supported_band *sband;

		if (!setup.chandef.chan)
			return -EINVAL;

		sband = rdev->wiphy.bands[setup.chandef.chan->band];

		err = ieee80211_get_ratemask(sband, rates, n_rates,
					     &setup.basic_rates);
		if (err)
			return err;
	}

	if (info->attrs[NL80211_ATTR_TX_RATES]) {
		err = nl80211_parse_tx_bitrate_mask(info, &setup.beacon_rate);
		if (err)
			return err;

		if (!setup.chandef.chan)
			return -EINVAL;

		err = validate_beacon_tx_rate(rdev, setup.chandef.chan->band,
					      &setup.beacon_rate);
		if (err)
			return err;
	}

	return cfg80211_join_mesh(rdev, dev, &setup, &cfg);
}

static int nl80211_leave_mesh(struct sk_buff *skb, struct genl_info *info)
{
	struct cfg80211_registered_device *rdev = info->user_ptr[0];
	struct net_device *dev = info->user_ptr[1];

	return cfg80211_leave_mesh(rdev, dev);
}

#ifdef CONFIG_PM
static int nl80211_send_wowlan_patterns(struct sk_buff *msg,
					struct cfg80211_registered_device *rdev)
{
	struct cfg80211_wowlan *wowlan = rdev->wiphy.wowlan_config;
	struct nlattr *nl_pats, *nl_pat;
	int i, pat_len;

	if (!wowlan->n_patterns)
		return 0;

	nl_pats = nla_nest_start(msg, NL80211_WOWLAN_TRIG_PKT_PATTERN);
	if (!nl_pats)
		return -ENOBUFS;

	for (i = 0; i < wowlan->n_patterns; i++) {
		nl_pat = nla_nest_start(msg, i + 1);
		if (!nl_pat)
			return -ENOBUFS;
		pat_len = wowlan->patterns[i].pattern_len;
		if (nla_put(msg, NL80211_PKTPAT_MASK, DIV_ROUND_UP(pat_len, 8),
			    wowlan->patterns[i].mask) ||
		    nla_put(msg, NL80211_PKTPAT_PATTERN, pat_len,
			    wowlan->patterns[i].pattern) ||
		    nla_put_u32(msg, NL80211_PKTPAT_OFFSET,
				wowlan->patterns[i].pkt_offset))
			return -ENOBUFS;
		nla_nest_end(msg, nl_pat);
	}
	nla_nest_end(msg, nl_pats);

	return 0;
}

static int nl80211_send_wowlan_tcp(struct sk_buff *msg,
				   struct cfg80211_wowlan_tcp *tcp)
{
	struct nlattr *nl_tcp;

	if (!tcp)
		return 0;

	nl_tcp = nla_nest_start(msg, NL80211_WOWLAN_TRIG_TCP_CONNECTION);
	if (!nl_tcp)
		return -ENOBUFS;

	if (nla_put_in_addr(msg, NL80211_WOWLAN_TCP_SRC_IPV4, tcp->src) ||
	    nla_put_in_addr(msg, NL80211_WOWLAN_TCP_DST_IPV4, tcp->dst) ||
	    nla_put(msg, NL80211_WOWLAN_TCP_DST_MAC, ETH_ALEN, tcp->dst_mac) ||
	    nla_put_u16(msg, NL80211_WOWLAN_TCP_SRC_PORT, tcp->src_port) ||
	    nla_put_u16(msg, NL80211_WOWLAN_TCP_DST_PORT, tcp->dst_port) ||
	    nla_put(msg, NL80211_WOWLAN_TCP_DATA_PAYLOAD,
		    tcp->payload_len, tcp->payload) ||
	    nla_put_u32(msg, NL80211_WOWLAN_TCP_DATA_INTERVAL,
			tcp->data_interval) ||
	    nla_put(msg, NL80211_WOWLAN_TCP_WAKE_PAYLOAD,
		    tcp->wake_len, tcp->wake_data) ||
	    nla_put(msg, NL80211_WOWLAN_TCP_WAKE_MASK,
		    DIV_ROUND_UP(tcp->wake_len, 8), tcp->wake_mask))
		return -ENOBUFS;

	if (tcp->payload_seq.len &&
	    nla_put(msg, NL80211_WOWLAN_TCP_DATA_PAYLOAD_SEQ,
		    sizeof(tcp->payload_seq), &tcp->payload_seq))
		return -ENOBUFS;

	if (tcp->payload_tok.len &&
	    nla_put(msg, NL80211_WOWLAN_TCP_DATA_PAYLOAD_TOKEN,
		    sizeof(tcp->payload_tok) + tcp->tokens_size,
		    &tcp->payload_tok))
		return -ENOBUFS;

	nla_nest_end(msg, nl_tcp);

	return 0;
}

static int nl80211_send_wowlan_nd(struct sk_buff *msg,
				  struct cfg80211_sched_scan_request *req)
{
	struct nlattr *nd, *freqs, *matches, *match, *scan_plans, *scan_plan;
	int i;

	if (!req)
		return 0;

	nd = nla_nest_start(msg, NL80211_WOWLAN_TRIG_NET_DETECT);
	if (!nd)
		return -ENOBUFS;

	if (req->n_scan_plans == 1 &&
	    nla_put_u32(msg, NL80211_ATTR_SCHED_SCAN_INTERVAL,
			req->scan_plans[0].interval * 1000))
		return -ENOBUFS;

	if (nla_put_u32(msg, NL80211_ATTR_SCHED_SCAN_DELAY, req->delay))
		return -ENOBUFS;

	freqs = nla_nest_start(msg, NL80211_ATTR_SCAN_FREQUENCIES);
	if (!freqs)
		return -ENOBUFS;

	for (i = 0; i < req->n_channels; i++) {
		if (nla_put_u32(msg, i, req->channels[i]->center_freq))
			return -ENOBUFS;
	}

	nla_nest_end(msg, freqs);

	if (req->n_match_sets) {
		matches = nla_nest_start(msg, NL80211_ATTR_SCHED_SCAN_MATCH);
		if (!matches)
			return -ENOBUFS;

		for (i = 0; i < req->n_match_sets; i++) {
			match = nla_nest_start(msg, i);
			if (!match)
				return -ENOBUFS;

			if (nla_put(msg, NL80211_SCHED_SCAN_MATCH_ATTR_SSID,
				    req->match_sets[i].ssid.ssid_len,
				    req->match_sets[i].ssid.ssid))
				return -ENOBUFS;
			nla_nest_end(msg, match);
		}
		nla_nest_end(msg, matches);
	}

	scan_plans = nla_nest_start(msg, NL80211_ATTR_SCHED_SCAN_PLANS);
	if (!scan_plans)
		return -ENOBUFS;

	for (i = 0; i < req->n_scan_plans; i++) {
		scan_plan = nla_nest_start(msg, i + 1);
		if (!scan_plan)
			return -ENOBUFS;

		if (!scan_plan ||
		    nla_put_u32(msg, NL80211_SCHED_SCAN_PLAN_INTERVAL,
				req->scan_plans[i].interval) ||
		    (req->scan_plans[i].iterations &&
		     nla_put_u32(msg, NL80211_SCHED_SCAN_PLAN_ITERATIONS,
				 req->scan_plans[i].iterations)))
			return -ENOBUFS;
		nla_nest_end(msg, scan_plan);
	}
	nla_nest_end(msg, scan_plans);

	nla_nest_end(msg, nd);

	return 0;
}

static int nl80211_get_wowlan(struct sk_buff *skb, struct genl_info *info)
{
	struct cfg80211_registered_device *rdev = info->user_ptr[0];
	struct sk_buff *msg;
	void *hdr;
	u32 size = NLMSG_DEFAULT_SIZE;

	if (!rdev->wiphy.wowlan)
		return -EOPNOTSUPP;

	if (rdev->wiphy.wowlan_config && rdev->wiphy.wowlan_config->tcp) {
		/* adjust size to have room for all the data */
		size += rdev->wiphy.wowlan_config->tcp->tokens_size +
			rdev->wiphy.wowlan_config->tcp->payload_len +
			rdev->wiphy.wowlan_config->tcp->wake_len +
			rdev->wiphy.wowlan_config->tcp->wake_len / 8;
	}

	msg = nlmsg_new(size, GFP_KERNEL);
	if (!msg)
		return -ENOMEM;

	hdr = nl80211hdr_put(msg, info->snd_portid, info->snd_seq, 0,
			     NL80211_CMD_GET_WOWLAN);
	if (!hdr)
		goto nla_put_failure;

	if (rdev->wiphy.wowlan_config) {
		struct nlattr *nl_wowlan;

		nl_wowlan = nla_nest_start(msg, NL80211_ATTR_WOWLAN_TRIGGERS);
		if (!nl_wowlan)
			goto nla_put_failure;

		if ((rdev->wiphy.wowlan_config->any &&
		     nla_put_flag(msg, NL80211_WOWLAN_TRIG_ANY)) ||
		    (rdev->wiphy.wowlan_config->disconnect &&
		     nla_put_flag(msg, NL80211_WOWLAN_TRIG_DISCONNECT)) ||
		    (rdev->wiphy.wowlan_config->magic_pkt &&
		     nla_put_flag(msg, NL80211_WOWLAN_TRIG_MAGIC_PKT)) ||
		    (rdev->wiphy.wowlan_config->gtk_rekey_failure &&
		     nla_put_flag(msg, NL80211_WOWLAN_TRIG_GTK_REKEY_FAILURE)) ||
		    (rdev->wiphy.wowlan_config->eap_identity_req &&
		     nla_put_flag(msg, NL80211_WOWLAN_TRIG_EAP_IDENT_REQUEST)) ||
		    (rdev->wiphy.wowlan_config->four_way_handshake &&
		     nla_put_flag(msg, NL80211_WOWLAN_TRIG_4WAY_HANDSHAKE)) ||
		    (rdev->wiphy.wowlan_config->rfkill_release &&
		     nla_put_flag(msg, NL80211_WOWLAN_TRIG_RFKILL_RELEASE)))
			goto nla_put_failure;

		if (nl80211_send_wowlan_patterns(msg, rdev))
			goto nla_put_failure;

		if (nl80211_send_wowlan_tcp(msg,
					    rdev->wiphy.wowlan_config->tcp))
			goto nla_put_failure;

		if (nl80211_send_wowlan_nd(
			    msg,
			    rdev->wiphy.wowlan_config->nd_config))
			goto nla_put_failure;

		nla_nest_end(msg, nl_wowlan);
	}

	genlmsg_end(msg, hdr);
	return genlmsg_reply(msg, info);

nla_put_failure:
	nlmsg_free(msg);
	return -ENOBUFS;
}

static int nl80211_parse_wowlan_tcp(struct cfg80211_registered_device *rdev,
				    struct nlattr *attr,
				    struct cfg80211_wowlan *trig)
{
	struct nlattr *tb[NUM_NL80211_WOWLAN_TCP];
	struct cfg80211_wowlan_tcp *cfg;
	struct nl80211_wowlan_tcp_data_token *tok = NULL;
	struct nl80211_wowlan_tcp_data_seq *seq = NULL;
	u32 size;
	u32 data_size, wake_size, tokens_size = 0, wake_mask_size;
	int err, port;

	if (!rdev->wiphy.wowlan->tcp)
		return -EINVAL;

	err = nla_parse_nested(tb, MAX_NL80211_WOWLAN_TCP, attr,
			       nl80211_wowlan_tcp_policy);
	if (err)
		return err;

	if (!tb[NL80211_WOWLAN_TCP_SRC_IPV4] ||
	    !tb[NL80211_WOWLAN_TCP_DST_IPV4] ||
	    !tb[NL80211_WOWLAN_TCP_DST_MAC] ||
	    !tb[NL80211_WOWLAN_TCP_DST_PORT] ||
	    !tb[NL80211_WOWLAN_TCP_DATA_PAYLOAD] ||
	    !tb[NL80211_WOWLAN_TCP_DATA_INTERVAL] ||
	    !tb[NL80211_WOWLAN_TCP_WAKE_PAYLOAD] ||
	    !tb[NL80211_WOWLAN_TCP_WAKE_MASK])
		return -EINVAL;

	data_size = nla_len(tb[NL80211_WOWLAN_TCP_DATA_PAYLOAD]);
	if (data_size > rdev->wiphy.wowlan->tcp->data_payload_max)
		return -EINVAL;

	if (nla_get_u32(tb[NL80211_WOWLAN_TCP_DATA_INTERVAL]) >
			rdev->wiphy.wowlan->tcp->data_interval_max ||
	    nla_get_u32(tb[NL80211_WOWLAN_TCP_DATA_INTERVAL]) == 0)
		return -EINVAL;

	wake_size = nla_len(tb[NL80211_WOWLAN_TCP_WAKE_PAYLOAD]);
	if (wake_size > rdev->wiphy.wowlan->tcp->wake_payload_max)
		return -EINVAL;

	wake_mask_size = nla_len(tb[NL80211_WOWLAN_TCP_WAKE_MASK]);
	if (wake_mask_size != DIV_ROUND_UP(wake_size, 8))
		return -EINVAL;

	if (tb[NL80211_WOWLAN_TCP_DATA_PAYLOAD_TOKEN]) {
		u32 tokln = nla_len(tb[NL80211_WOWLAN_TCP_DATA_PAYLOAD_TOKEN]);

		tok = nla_data(tb[NL80211_WOWLAN_TCP_DATA_PAYLOAD_TOKEN]);
		tokens_size = tokln - sizeof(*tok);

		if (!tok->len || tokens_size % tok->len)
			return -EINVAL;
		if (!rdev->wiphy.wowlan->tcp->tok)
			return -EINVAL;
		if (tok->len > rdev->wiphy.wowlan->tcp->tok->max_len)
			return -EINVAL;
		if (tok->len < rdev->wiphy.wowlan->tcp->tok->min_len)
			return -EINVAL;
		if (tokens_size > rdev->wiphy.wowlan->tcp->tok->bufsize)
			return -EINVAL;
		if (tok->offset + tok->len > data_size)
			return -EINVAL;
	}

	if (tb[NL80211_WOWLAN_TCP_DATA_PAYLOAD_SEQ]) {
		seq = nla_data(tb[NL80211_WOWLAN_TCP_DATA_PAYLOAD_SEQ]);
		if (!rdev->wiphy.wowlan->tcp->seq)
			return -EINVAL;
		if (seq->len == 0 || seq->len > 4)
			return -EINVAL;
		if (seq->len + seq->offset > data_size)
			return -EINVAL;
	}

	size = sizeof(*cfg);
	size += data_size;
	size += wake_size + wake_mask_size;
	size += tokens_size;

	cfg = kzalloc(size, GFP_KERNEL);
	if (!cfg)
		return -ENOMEM;
	cfg->src = nla_get_in_addr(tb[NL80211_WOWLAN_TCP_SRC_IPV4]);
	cfg->dst = nla_get_in_addr(tb[NL80211_WOWLAN_TCP_DST_IPV4]);
	memcpy(cfg->dst_mac, nla_data(tb[NL80211_WOWLAN_TCP_DST_MAC]),
	       ETH_ALEN);
	if (tb[NL80211_WOWLAN_TCP_SRC_PORT])
		port = nla_get_u16(tb[NL80211_WOWLAN_TCP_SRC_PORT]);
	else
		port = 0;
#ifdef CONFIG_INET
	/* allocate a socket and port for it and use it */
	err = __sock_create(wiphy_net(&rdev->wiphy), PF_INET, SOCK_STREAM,
			    IPPROTO_TCP, &cfg->sock, 1);
	if (err) {
		kfree(cfg);
		return err;
	}
	if (inet_csk_get_port(cfg->sock->sk, port)) {
		sock_release(cfg->sock);
		kfree(cfg);
		return -EADDRINUSE;
	}
	cfg->src_port = inet_sk(cfg->sock->sk)->inet_num;
#else
	if (!port) {
		kfree(cfg);
		return -EINVAL;
	}
	cfg->src_port = port;
#endif

	cfg->dst_port = nla_get_u16(tb[NL80211_WOWLAN_TCP_DST_PORT]);
	cfg->payload_len = data_size;
	cfg->payload = (u8 *)cfg + sizeof(*cfg) + tokens_size;
	memcpy((void *)cfg->payload,
	       nla_data(tb[NL80211_WOWLAN_TCP_DATA_PAYLOAD]),
	       data_size);
	if (seq)
		cfg->payload_seq = *seq;
	cfg->data_interval = nla_get_u32(tb[NL80211_WOWLAN_TCP_DATA_INTERVAL]);
	cfg->wake_len = wake_size;
	cfg->wake_data = (u8 *)cfg + sizeof(*cfg) + tokens_size + data_size;
	memcpy((void *)cfg->wake_data,
	       nla_data(tb[NL80211_WOWLAN_TCP_WAKE_PAYLOAD]),
	       wake_size);
	cfg->wake_mask = (u8 *)cfg + sizeof(*cfg) + tokens_size +
			 data_size + wake_size;
	memcpy((void *)cfg->wake_mask,
	       nla_data(tb[NL80211_WOWLAN_TCP_WAKE_MASK]),
	       wake_mask_size);
	if (tok) {
		cfg->tokens_size = tokens_size;
		memcpy(&cfg->payload_tok, tok, sizeof(*tok) + tokens_size);
	}

	trig->tcp = cfg;

	return 0;
}

static int nl80211_parse_wowlan_nd(struct cfg80211_registered_device *rdev,
				   const struct wiphy_wowlan_support *wowlan,
				   struct nlattr *attr,
				   struct cfg80211_wowlan *trig)
{
	struct nlattr **tb;
	int err;

	tb = kzalloc(NUM_NL80211_ATTR * sizeof(*tb), GFP_KERNEL);
	if (!tb)
		return -ENOMEM;

	if (!(wowlan->flags & WIPHY_WOWLAN_NET_DETECT)) {
		err = -EOPNOTSUPP;
		goto out;
	}

	err = nla_parse_nested(tb, NL80211_ATTR_MAX, attr, nl80211_policy);
	if (err)
		goto out;

	trig->nd_config = nl80211_parse_sched_scan(&rdev->wiphy, NULL, tb);
	err = PTR_ERR_OR_ZERO(trig->nd_config);
	if (err)
		trig->nd_config = NULL;

out:
	kfree(tb);
	return err;
}

static int nl80211_set_wowlan(struct sk_buff *skb, struct genl_info *info)
{
	struct cfg80211_registered_device *rdev = info->user_ptr[0];
	struct nlattr *tb[NUM_NL80211_WOWLAN_TRIG];
	struct cfg80211_wowlan new_triggers = {};
	struct cfg80211_wowlan *ntrig;
	const struct wiphy_wowlan_support *wowlan = rdev->wiphy.wowlan;
	int err, i;
	bool prev_enabled = rdev->wiphy.wowlan_config;
	bool regular = false;

	if (!wowlan)
		return -EOPNOTSUPP;

	if (!info->attrs[NL80211_ATTR_WOWLAN_TRIGGERS]) {
		cfg80211_rdev_free_wowlan(rdev);
		rdev->wiphy.wowlan_config = NULL;
		goto set_wakeup;
	}

	err = nla_parse_nested(tb, MAX_NL80211_WOWLAN_TRIG,
			       info->attrs[NL80211_ATTR_WOWLAN_TRIGGERS],
			       nl80211_wowlan_policy);
	if (err)
		return err;

	if (tb[NL80211_WOWLAN_TRIG_ANY]) {
		if (!(wowlan->flags & WIPHY_WOWLAN_ANY))
			return -EINVAL;
		new_triggers.any = true;
	}

	if (tb[NL80211_WOWLAN_TRIG_DISCONNECT]) {
		if (!(wowlan->flags & WIPHY_WOWLAN_DISCONNECT))
			return -EINVAL;
		new_triggers.disconnect = true;
		regular = true;
	}

	if (tb[NL80211_WOWLAN_TRIG_MAGIC_PKT]) {
		if (!(wowlan->flags & WIPHY_WOWLAN_MAGIC_PKT))
			return -EINVAL;
		new_triggers.magic_pkt = true;
		regular = true;
	}

	if (tb[NL80211_WOWLAN_TRIG_GTK_REKEY_SUPPORTED])
		return -EINVAL;

	if (tb[NL80211_WOWLAN_TRIG_GTK_REKEY_FAILURE]) {
		if (!(wowlan->flags & WIPHY_WOWLAN_GTK_REKEY_FAILURE))
			return -EINVAL;
		new_triggers.gtk_rekey_failure = true;
		regular = true;
	}

	if (tb[NL80211_WOWLAN_TRIG_EAP_IDENT_REQUEST]) {
		if (!(wowlan->flags & WIPHY_WOWLAN_EAP_IDENTITY_REQ))
			return -EINVAL;
		new_triggers.eap_identity_req = true;
		regular = true;
	}

	if (tb[NL80211_WOWLAN_TRIG_4WAY_HANDSHAKE]) {
		if (!(wowlan->flags & WIPHY_WOWLAN_4WAY_HANDSHAKE))
			return -EINVAL;
		new_triggers.four_way_handshake = true;
		regular = true;
	}

	if (tb[NL80211_WOWLAN_TRIG_RFKILL_RELEASE]) {
		if (!(wowlan->flags & WIPHY_WOWLAN_RFKILL_RELEASE))
			return -EINVAL;
		new_triggers.rfkill_release = true;
		regular = true;
	}

	if (tb[NL80211_WOWLAN_TRIG_PKT_PATTERN]) {
		struct nlattr *pat;
		int n_patterns = 0;
		int rem, pat_len, mask_len, pkt_offset;
		struct nlattr *pat_tb[NUM_NL80211_PKTPAT];

		regular = true;

		nla_for_each_nested(pat, tb[NL80211_WOWLAN_TRIG_PKT_PATTERN],
				    rem)
			n_patterns++;
		if (n_patterns > wowlan->n_patterns)
			return -EINVAL;

		new_triggers.patterns = kcalloc(n_patterns,
						sizeof(new_triggers.patterns[0]),
						GFP_KERNEL);
		if (!new_triggers.patterns)
			return -ENOMEM;

		new_triggers.n_patterns = n_patterns;
		i = 0;

		nla_for_each_nested(pat, tb[NL80211_WOWLAN_TRIG_PKT_PATTERN],
				    rem) {
			u8 *mask_pat;

<<<<<<< HEAD
			nla_parse(pat_tb, MAX_NL80211_PKTPAT, nla_data(pat),
				  nla_len(pat), nl80211_packet_pattern_policy);
=======
			nla_parse_nested(pat_tb, MAX_NL80211_PKTPAT, pat,
					 NULL);
>>>>>>> 17a032b7
			err = -EINVAL;
			if (!pat_tb[NL80211_PKTPAT_MASK] ||
			    !pat_tb[NL80211_PKTPAT_PATTERN])
				goto error;
			pat_len = nla_len(pat_tb[NL80211_PKTPAT_PATTERN]);
			mask_len = DIV_ROUND_UP(pat_len, 8);
			if (nla_len(pat_tb[NL80211_PKTPAT_MASK]) != mask_len)
				goto error;
			if (pat_len > wowlan->pattern_max_len ||
			    pat_len < wowlan->pattern_min_len)
				goto error;

			if (!pat_tb[NL80211_PKTPAT_OFFSET])
				pkt_offset = 0;
			else
				pkt_offset = nla_get_u32(
					pat_tb[NL80211_PKTPAT_OFFSET]);
			if (pkt_offset > wowlan->max_pkt_offset)
				goto error;
			new_triggers.patterns[i].pkt_offset = pkt_offset;

			mask_pat = kmalloc(mask_len + pat_len, GFP_KERNEL);
			if (!mask_pat) {
				err = -ENOMEM;
				goto error;
			}
			new_triggers.patterns[i].mask = mask_pat;
			memcpy(mask_pat, nla_data(pat_tb[NL80211_PKTPAT_MASK]),
			       mask_len);
			mask_pat += mask_len;
			new_triggers.patterns[i].pattern = mask_pat;
			new_triggers.patterns[i].pattern_len = pat_len;
			memcpy(mask_pat,
			       nla_data(pat_tb[NL80211_PKTPAT_PATTERN]),
			       pat_len);
			i++;
		}
	}

	if (tb[NL80211_WOWLAN_TRIG_TCP_CONNECTION]) {
		regular = true;
		err = nl80211_parse_wowlan_tcp(
			rdev, tb[NL80211_WOWLAN_TRIG_TCP_CONNECTION],
			&new_triggers);
		if (err)
			goto error;
	}

	if (tb[NL80211_WOWLAN_TRIG_NET_DETECT]) {
		regular = true;
		err = nl80211_parse_wowlan_nd(
			rdev, wowlan, tb[NL80211_WOWLAN_TRIG_NET_DETECT],
			&new_triggers);
		if (err)
			goto error;
	}

	/* The 'any' trigger means the device continues operating more or less
	 * as in its normal operation mode and wakes up the host on most of the
	 * normal interrupts (like packet RX, ...)
	 * It therefore makes little sense to combine with the more constrained
	 * wakeup trigger modes.
	 */
	if (new_triggers.any && regular) {
		err = -EINVAL;
		goto error;
	}

	ntrig = kmemdup(&new_triggers, sizeof(new_triggers), GFP_KERNEL);
	if (!ntrig) {
		err = -ENOMEM;
		goto error;
	}
	cfg80211_rdev_free_wowlan(rdev);
	rdev->wiphy.wowlan_config = ntrig;

 set_wakeup:
	if (rdev->ops->set_wakeup &&
	    prev_enabled != !!rdev->wiphy.wowlan_config)
		rdev_set_wakeup(rdev, rdev->wiphy.wowlan_config);

	return 0;
 error:
	for (i = 0; i < new_triggers.n_patterns; i++)
		kfree(new_triggers.patterns[i].mask);
	kfree(new_triggers.patterns);
	if (new_triggers.tcp && new_triggers.tcp->sock)
		sock_release(new_triggers.tcp->sock);
	kfree(new_triggers.tcp);
	kfree(new_triggers.nd_config);
	return err;
}
#endif

static int nl80211_send_coalesce_rules(struct sk_buff *msg,
				       struct cfg80211_registered_device *rdev)
{
	struct nlattr *nl_pats, *nl_pat, *nl_rule, *nl_rules;
	int i, j, pat_len;
	struct cfg80211_coalesce_rules *rule;

	if (!rdev->coalesce->n_rules)
		return 0;

	nl_rules = nla_nest_start(msg, NL80211_ATTR_COALESCE_RULE);
	if (!nl_rules)
		return -ENOBUFS;

	for (i = 0; i < rdev->coalesce->n_rules; i++) {
		nl_rule = nla_nest_start(msg, i + 1);
		if (!nl_rule)
			return -ENOBUFS;

		rule = &rdev->coalesce->rules[i];
		if (nla_put_u32(msg, NL80211_ATTR_COALESCE_RULE_DELAY,
				rule->delay))
			return -ENOBUFS;

		if (nla_put_u32(msg, NL80211_ATTR_COALESCE_RULE_CONDITION,
				rule->condition))
			return -ENOBUFS;

		nl_pats = nla_nest_start(msg,
				NL80211_ATTR_COALESCE_RULE_PKT_PATTERN);
		if (!nl_pats)
			return -ENOBUFS;

		for (j = 0; j < rule->n_patterns; j++) {
			nl_pat = nla_nest_start(msg, j + 1);
			if (!nl_pat)
				return -ENOBUFS;
			pat_len = rule->patterns[j].pattern_len;
			if (nla_put(msg, NL80211_PKTPAT_MASK,
				    DIV_ROUND_UP(pat_len, 8),
				    rule->patterns[j].mask) ||
			    nla_put(msg, NL80211_PKTPAT_PATTERN, pat_len,
				    rule->patterns[j].pattern) ||
			    nla_put_u32(msg, NL80211_PKTPAT_OFFSET,
					rule->patterns[j].pkt_offset))
				return -ENOBUFS;
			nla_nest_end(msg, nl_pat);
		}
		nla_nest_end(msg, nl_pats);
		nla_nest_end(msg, nl_rule);
	}
	nla_nest_end(msg, nl_rules);

	return 0;
}

static int nl80211_get_coalesce(struct sk_buff *skb, struct genl_info *info)
{
	struct cfg80211_registered_device *rdev = info->user_ptr[0];
	struct sk_buff *msg;
	void *hdr;

	if (!rdev->wiphy.coalesce)
		return -EOPNOTSUPP;

	msg = nlmsg_new(NLMSG_DEFAULT_SIZE, GFP_KERNEL);
	if (!msg)
		return -ENOMEM;

	hdr = nl80211hdr_put(msg, info->snd_portid, info->snd_seq, 0,
			     NL80211_CMD_GET_COALESCE);
	if (!hdr)
		goto nla_put_failure;

	if (rdev->coalesce && nl80211_send_coalesce_rules(msg, rdev))
		goto nla_put_failure;

	genlmsg_end(msg, hdr);
	return genlmsg_reply(msg, info);

nla_put_failure:
	nlmsg_free(msg);
	return -ENOBUFS;
}

void cfg80211_rdev_free_coalesce(struct cfg80211_registered_device *rdev)
{
	struct cfg80211_coalesce *coalesce = rdev->coalesce;
	int i, j;
	struct cfg80211_coalesce_rules *rule;

	if (!coalesce)
		return;

	for (i = 0; i < coalesce->n_rules; i++) {
		rule = &coalesce->rules[i];
		for (j = 0; j < rule->n_patterns; j++)
			kfree(rule->patterns[j].mask);
		kfree(rule->patterns);
	}
	kfree(coalesce->rules);
	kfree(coalesce);
	rdev->coalesce = NULL;
}

static int nl80211_parse_coalesce_rule(struct cfg80211_registered_device *rdev,
				       struct nlattr *rule,
				       struct cfg80211_coalesce_rules *new_rule)
{
	int err, i;
	const struct wiphy_coalesce_support *coalesce = rdev->wiphy.coalesce;
	struct nlattr *tb[NUM_NL80211_ATTR_COALESCE_RULE], *pat;
	int rem, pat_len, mask_len, pkt_offset, n_patterns = 0;
	struct nlattr *pat_tb[NUM_NL80211_PKTPAT];

	err = nla_parse_nested(tb, NL80211_ATTR_COALESCE_RULE_MAX, rule,
			       nl80211_coalesce_policy);
	if (err)
		return err;

	if (tb[NL80211_ATTR_COALESCE_RULE_DELAY])
		new_rule->delay =
			nla_get_u32(tb[NL80211_ATTR_COALESCE_RULE_DELAY]);
	if (new_rule->delay > coalesce->max_delay)
		return -EINVAL;

	if (tb[NL80211_ATTR_COALESCE_RULE_CONDITION])
		new_rule->condition =
			nla_get_u32(tb[NL80211_ATTR_COALESCE_RULE_CONDITION]);
	if (new_rule->condition != NL80211_COALESCE_CONDITION_MATCH &&
	    new_rule->condition != NL80211_COALESCE_CONDITION_NO_MATCH)
		return -EINVAL;

	if (!tb[NL80211_ATTR_COALESCE_RULE_PKT_PATTERN])
		return -EINVAL;

	nla_for_each_nested(pat, tb[NL80211_ATTR_COALESCE_RULE_PKT_PATTERN],
			    rem)
		n_patterns++;
	if (n_patterns > coalesce->n_patterns)
		return -EINVAL;

	new_rule->patterns = kcalloc(n_patterns, sizeof(new_rule->patterns[0]),
				     GFP_KERNEL);
	if (!new_rule->patterns)
		return -ENOMEM;

	new_rule->n_patterns = n_patterns;
	i = 0;

	nla_for_each_nested(pat, tb[NL80211_ATTR_COALESCE_RULE_PKT_PATTERN],
			    rem) {
		u8 *mask_pat;

<<<<<<< HEAD
		nla_parse(pat_tb, MAX_NL80211_PKTPAT, nla_data(pat),
			  nla_len(pat), nl80211_packet_pattern_policy);
=======
		nla_parse_nested(pat_tb, MAX_NL80211_PKTPAT, pat, NULL);
>>>>>>> 17a032b7
		if (!pat_tb[NL80211_PKTPAT_MASK] ||
		    !pat_tb[NL80211_PKTPAT_PATTERN])
			return -EINVAL;
		pat_len = nla_len(pat_tb[NL80211_PKTPAT_PATTERN]);
		mask_len = DIV_ROUND_UP(pat_len, 8);
		if (nla_len(pat_tb[NL80211_PKTPAT_MASK]) != mask_len)
			return -EINVAL;
		if (pat_len > coalesce->pattern_max_len ||
		    pat_len < coalesce->pattern_min_len)
			return -EINVAL;

		if (!pat_tb[NL80211_PKTPAT_OFFSET])
			pkt_offset = 0;
		else
			pkt_offset = nla_get_u32(pat_tb[NL80211_PKTPAT_OFFSET]);
		if (pkt_offset > coalesce->max_pkt_offset)
			return -EINVAL;
		new_rule->patterns[i].pkt_offset = pkt_offset;

		mask_pat = kmalloc(mask_len + pat_len, GFP_KERNEL);
		if (!mask_pat)
			return -ENOMEM;

		new_rule->patterns[i].mask = mask_pat;
		memcpy(mask_pat, nla_data(pat_tb[NL80211_PKTPAT_MASK]),
		       mask_len);

		mask_pat += mask_len;
		new_rule->patterns[i].pattern = mask_pat;
		new_rule->patterns[i].pattern_len = pat_len;
		memcpy(mask_pat, nla_data(pat_tb[NL80211_PKTPAT_PATTERN]),
		       pat_len);
		i++;
	}

	return 0;
}

static int nl80211_set_coalesce(struct sk_buff *skb, struct genl_info *info)
{
	struct cfg80211_registered_device *rdev = info->user_ptr[0];
	const struct wiphy_coalesce_support *coalesce = rdev->wiphy.coalesce;
	struct cfg80211_coalesce new_coalesce = {};
	struct cfg80211_coalesce *n_coalesce;
	int err, rem_rule, n_rules = 0, i, j;
	struct nlattr *rule;
	struct cfg80211_coalesce_rules *tmp_rule;

	if (!rdev->wiphy.coalesce || !rdev->ops->set_coalesce)
		return -EOPNOTSUPP;

	if (!info->attrs[NL80211_ATTR_COALESCE_RULE]) {
		cfg80211_rdev_free_coalesce(rdev);
		rdev_set_coalesce(rdev, NULL);
		return 0;
	}

	nla_for_each_nested(rule, info->attrs[NL80211_ATTR_COALESCE_RULE],
			    rem_rule)
		n_rules++;
	if (n_rules > coalesce->n_rules)
		return -EINVAL;

	new_coalesce.rules = kcalloc(n_rules, sizeof(new_coalesce.rules[0]),
				     GFP_KERNEL);
	if (!new_coalesce.rules)
		return -ENOMEM;

	new_coalesce.n_rules = n_rules;
	i = 0;

	nla_for_each_nested(rule, info->attrs[NL80211_ATTR_COALESCE_RULE],
			    rem_rule) {
		err = nl80211_parse_coalesce_rule(rdev, rule,
						  &new_coalesce.rules[i]);
		if (err)
			goto error;

		i++;
	}

	err = rdev_set_coalesce(rdev, &new_coalesce);
	if (err)
		goto error;

	n_coalesce = kmemdup(&new_coalesce, sizeof(new_coalesce), GFP_KERNEL);
	if (!n_coalesce) {
		err = -ENOMEM;
		goto error;
	}
	cfg80211_rdev_free_coalesce(rdev);
	rdev->coalesce = n_coalesce;

	return 0;
error:
	for (i = 0; i < new_coalesce.n_rules; i++) {
		tmp_rule = &new_coalesce.rules[i];
		for (j = 0; j < tmp_rule->n_patterns; j++)
			kfree(tmp_rule->patterns[j].mask);
		kfree(tmp_rule->patterns);
	}
	kfree(new_coalesce.rules);

	return err;
}

static int nl80211_set_rekey_data(struct sk_buff *skb, struct genl_info *info)
{
	struct cfg80211_registered_device *rdev = info->user_ptr[0];
	struct net_device *dev = info->user_ptr[1];
	struct wireless_dev *wdev = dev->ieee80211_ptr;
	struct nlattr *tb[NUM_NL80211_REKEY_DATA];
	struct cfg80211_gtk_rekey_data rekey_data = {};
	int err;

	if (!info->attrs[NL80211_ATTR_REKEY_DATA])
		return -EINVAL;

	err = nla_parse_nested(tb, MAX_NL80211_REKEY_DATA,
			       info->attrs[NL80211_ATTR_REKEY_DATA],
			       nl80211_rekey_policy);
	if (err)
		return err;

	if (!tb[NL80211_REKEY_DATA_REPLAY_CTR] || !tb[NL80211_REKEY_DATA_KEK] ||
	    !tb[NL80211_REKEY_DATA_KCK])
		return -EINVAL;
	if (nla_len(tb[NL80211_REKEY_DATA_REPLAY_CTR]) != NL80211_REPLAY_CTR_LEN)
		return -ERANGE;
	if (nla_len(tb[NL80211_REKEY_DATA_KEK]) != NL80211_KEK_LEN)
		return -ERANGE;
	if (nla_len(tb[NL80211_REKEY_DATA_KCK]) != NL80211_KCK_LEN)
		return -ERANGE;

	rekey_data.kek = nla_data(tb[NL80211_REKEY_DATA_KEK]);
	rekey_data.kck = nla_data(tb[NL80211_REKEY_DATA_KCK]);
	rekey_data.replay_ctr = nla_data(tb[NL80211_REKEY_DATA_REPLAY_CTR]);

	wdev_lock(wdev);
	if (!wdev->current_bss) {
		err = -ENOTCONN;
		goto out;
	}

	if (!rdev->ops->set_rekey_data) {
		err = -EOPNOTSUPP;
		goto out;
	}

	err = rdev_set_rekey_data(rdev, dev, &rekey_data);
 out:
	wdev_unlock(wdev);
	return err;
}

static int nl80211_register_unexpected_frame(struct sk_buff *skb,
					     struct genl_info *info)
{
	struct net_device *dev = info->user_ptr[1];
	struct wireless_dev *wdev = dev->ieee80211_ptr;

	if (wdev->iftype != NL80211_IFTYPE_AP &&
	    wdev->iftype != NL80211_IFTYPE_P2P_GO)
		return -EINVAL;

	if (wdev->ap_unexpected_nlportid)
		return -EBUSY;

	wdev->ap_unexpected_nlportid = info->snd_portid;
	return 0;
}

static int nl80211_probe_client(struct sk_buff *skb,
				struct genl_info *info)
{
	struct cfg80211_registered_device *rdev = info->user_ptr[0];
	struct net_device *dev = info->user_ptr[1];
	struct wireless_dev *wdev = dev->ieee80211_ptr;
	struct sk_buff *msg;
	void *hdr;
	const u8 *addr;
	u64 cookie;
	int err;

	if (wdev->iftype != NL80211_IFTYPE_AP &&
	    wdev->iftype != NL80211_IFTYPE_P2P_GO)
		return -EOPNOTSUPP;

	if (!info->attrs[NL80211_ATTR_MAC])
		return -EINVAL;

	if (!rdev->ops->probe_client)
		return -EOPNOTSUPP;

	msg = nlmsg_new(NLMSG_DEFAULT_SIZE, GFP_KERNEL);
	if (!msg)
		return -ENOMEM;

	hdr = nl80211hdr_put(msg, info->snd_portid, info->snd_seq, 0,
			     NL80211_CMD_PROBE_CLIENT);
	if (!hdr) {
		err = -ENOBUFS;
		goto free_msg;
	}

	addr = nla_data(info->attrs[NL80211_ATTR_MAC]);

	err = rdev_probe_client(rdev, dev, addr, &cookie);
	if (err)
		goto free_msg;

	if (nla_put_u64_64bit(msg, NL80211_ATTR_COOKIE, cookie,
			      NL80211_ATTR_PAD))
		goto nla_put_failure;

	genlmsg_end(msg, hdr);

	return genlmsg_reply(msg, info);

 nla_put_failure:
	err = -ENOBUFS;
 free_msg:
	nlmsg_free(msg);
	return err;
}

static int nl80211_register_beacons(struct sk_buff *skb, struct genl_info *info)
{
	struct cfg80211_registered_device *rdev = info->user_ptr[0];
	struct cfg80211_beacon_registration *reg, *nreg;
	int rv;

	if (!(rdev->wiphy.flags & WIPHY_FLAG_REPORTS_OBSS))
		return -EOPNOTSUPP;

	nreg = kzalloc(sizeof(*nreg), GFP_KERNEL);
	if (!nreg)
		return -ENOMEM;

	/* First, check if already registered. */
	spin_lock_bh(&rdev->beacon_registrations_lock);
	list_for_each_entry(reg, &rdev->beacon_registrations, list) {
		if (reg->nlportid == info->snd_portid) {
			rv = -EALREADY;
			goto out_err;
		}
	}
	/* Add it to the list */
	nreg->nlportid = info->snd_portid;
	list_add(&nreg->list, &rdev->beacon_registrations);

	spin_unlock_bh(&rdev->beacon_registrations_lock);

	return 0;
out_err:
	spin_unlock_bh(&rdev->beacon_registrations_lock);
	kfree(nreg);
	return rv;
}

static int nl80211_start_p2p_device(struct sk_buff *skb, struct genl_info *info)
{
	struct cfg80211_registered_device *rdev = info->user_ptr[0];
	struct wireless_dev *wdev = info->user_ptr[1];
	int err;

	if (!rdev->ops->start_p2p_device)
		return -EOPNOTSUPP;

	if (wdev->iftype != NL80211_IFTYPE_P2P_DEVICE)
		return -EOPNOTSUPP;

	if (wdev_running(wdev))
		return 0;

	if (rfkill_blocked(rdev->rfkill))
		return -ERFKILL;

	err = rdev_start_p2p_device(rdev, wdev);
	if (err)
		return err;

	wdev->is_running = true;
	rdev->opencount++;

	return 0;
}

static int nl80211_stop_p2p_device(struct sk_buff *skb, struct genl_info *info)
{
	struct cfg80211_registered_device *rdev = info->user_ptr[0];
	struct wireless_dev *wdev = info->user_ptr[1];

	if (wdev->iftype != NL80211_IFTYPE_P2P_DEVICE)
		return -EOPNOTSUPP;

	if (!rdev->ops->stop_p2p_device)
		return -EOPNOTSUPP;

	cfg80211_stop_p2p_device(rdev, wdev);

	return 0;
}

static int nl80211_start_nan(struct sk_buff *skb, struct genl_info *info)
{
	struct cfg80211_registered_device *rdev = info->user_ptr[0];
	struct wireless_dev *wdev = info->user_ptr[1];
	struct cfg80211_nan_conf conf = {};
	int err;

	if (wdev->iftype != NL80211_IFTYPE_NAN)
		return -EOPNOTSUPP;

	if (!wdev_running(wdev))
		return -EEXIST;

	if (rfkill_blocked(rdev->rfkill))
		return -ERFKILL;

	if (!info->attrs[NL80211_ATTR_NAN_MASTER_PREF])
		return -EINVAL;

	if (!info->attrs[NL80211_ATTR_NAN_DUAL])
		return -EINVAL;

	conf.master_pref =
		nla_get_u8(info->attrs[NL80211_ATTR_NAN_MASTER_PREF]);
	if (!conf.master_pref)
		return -EINVAL;

	conf.dual = nla_get_u8(info->attrs[NL80211_ATTR_NAN_DUAL]);

	err = rdev_start_nan(rdev, wdev, &conf);
	if (err)
		return err;

	wdev->is_running = true;
	rdev->opencount++;

	return 0;
}

static int nl80211_stop_nan(struct sk_buff *skb, struct genl_info *info)
{
	struct cfg80211_registered_device *rdev = info->user_ptr[0];
	struct wireless_dev *wdev = info->user_ptr[1];

	if (wdev->iftype != NL80211_IFTYPE_NAN)
		return -EOPNOTSUPP;

	cfg80211_stop_nan(rdev, wdev);

	return 0;
}

static int validate_nan_filter(struct nlattr *filter_attr)
{
	struct nlattr *attr;
	int len = 0, n_entries = 0, rem;

	nla_for_each_nested(attr, filter_attr, rem) {
		len += nla_len(attr);
		n_entries++;
	}

	if (len >= U8_MAX)
		return -EINVAL;

	return n_entries;
}

static int handle_nan_filter(struct nlattr *attr_filter,
			     struct cfg80211_nan_func *func,
			     bool tx)
{
	struct nlattr *attr;
	int n_entries, rem, i;
	struct cfg80211_nan_func_filter *filter;

	n_entries = validate_nan_filter(attr_filter);
	if (n_entries < 0)
		return n_entries;

	BUILD_BUG_ON(sizeof(*func->rx_filters) != sizeof(*func->tx_filters));

	filter = kcalloc(n_entries, sizeof(*func->rx_filters), GFP_KERNEL);
	if (!filter)
		return -ENOMEM;

	i = 0;
	nla_for_each_nested(attr, attr_filter, rem) {
		filter[i].filter = nla_memdup(attr, GFP_KERNEL);
		filter[i].len = nla_len(attr);
		i++;
	}
	if (tx) {
		func->num_tx_filters = n_entries;
		func->tx_filters = filter;
	} else {
		func->num_rx_filters = n_entries;
		func->rx_filters = filter;
	}

	return 0;
}

static int nl80211_nan_add_func(struct sk_buff *skb,
				struct genl_info *info)
{
	struct cfg80211_registered_device *rdev = info->user_ptr[0];
	struct wireless_dev *wdev = info->user_ptr[1];
	struct nlattr *tb[NUM_NL80211_NAN_FUNC_ATTR], *func_attr;
	struct cfg80211_nan_func *func;
	struct sk_buff *msg = NULL;
	void *hdr = NULL;
	int err = 0;

	if (wdev->iftype != NL80211_IFTYPE_NAN)
		return -EOPNOTSUPP;

	if (!wdev_running(wdev))
		return -ENOTCONN;

	if (!info->attrs[NL80211_ATTR_NAN_FUNC])
		return -EINVAL;

	if (wdev->owner_nlportid &&
	    wdev->owner_nlportid != info->snd_portid)
		return -ENOTCONN;

	err = nla_parse_nested(tb, NL80211_NAN_FUNC_ATTR_MAX,
			       info->attrs[NL80211_ATTR_NAN_FUNC],
			       nl80211_nan_func_policy);
	if (err)
		return err;

	func = kzalloc(sizeof(*func), GFP_KERNEL);
	if (!func)
		return -ENOMEM;

	func->cookie = wdev->wiphy->cookie_counter++;

	if (!tb[NL80211_NAN_FUNC_TYPE] ||
	    nla_get_u8(tb[NL80211_NAN_FUNC_TYPE]) > NL80211_NAN_FUNC_MAX_TYPE) {
		err = -EINVAL;
		goto out;
	}


	func->type = nla_get_u8(tb[NL80211_NAN_FUNC_TYPE]);

	if (!tb[NL80211_NAN_FUNC_SERVICE_ID]) {
		err = -EINVAL;
		goto out;
	}

	memcpy(func->service_id, nla_data(tb[NL80211_NAN_FUNC_SERVICE_ID]),
	       sizeof(func->service_id));

	func->close_range =
		nla_get_flag(tb[NL80211_NAN_FUNC_CLOSE_RANGE]);

	if (tb[NL80211_NAN_FUNC_SERVICE_INFO]) {
		func->serv_spec_info_len =
			nla_len(tb[NL80211_NAN_FUNC_SERVICE_INFO]);
		func->serv_spec_info =
			kmemdup(nla_data(tb[NL80211_NAN_FUNC_SERVICE_INFO]),
				func->serv_spec_info_len,
				GFP_KERNEL);
		if (!func->serv_spec_info) {
			err = -ENOMEM;
			goto out;
		}
	}

	if (tb[NL80211_NAN_FUNC_TTL])
		func->ttl = nla_get_u32(tb[NL80211_NAN_FUNC_TTL]);

	switch (func->type) {
	case NL80211_NAN_FUNC_PUBLISH:
		if (!tb[NL80211_NAN_FUNC_PUBLISH_TYPE]) {
			err = -EINVAL;
			goto out;
		}

		func->publish_type =
			nla_get_u8(tb[NL80211_NAN_FUNC_PUBLISH_TYPE]);
		func->publish_bcast =
			nla_get_flag(tb[NL80211_NAN_FUNC_PUBLISH_BCAST]);

		if ((!(func->publish_type & NL80211_NAN_SOLICITED_PUBLISH)) &&
			func->publish_bcast) {
			err = -EINVAL;
			goto out;
		}
		break;
	case NL80211_NAN_FUNC_SUBSCRIBE:
		func->subscribe_active =
			nla_get_flag(tb[NL80211_NAN_FUNC_SUBSCRIBE_ACTIVE]);
		break;
	case NL80211_NAN_FUNC_FOLLOW_UP:
		if (!tb[NL80211_NAN_FUNC_FOLLOW_UP_ID] ||
		    !tb[NL80211_NAN_FUNC_FOLLOW_UP_REQ_ID] ||
		    !tb[NL80211_NAN_FUNC_FOLLOW_UP_DEST]) {
			err = -EINVAL;
			goto out;
		}

		func->followup_id =
			nla_get_u8(tb[NL80211_NAN_FUNC_FOLLOW_UP_ID]);
		func->followup_reqid =
			nla_get_u8(tb[NL80211_NAN_FUNC_FOLLOW_UP_REQ_ID]);
		memcpy(func->followup_dest.addr,
		       nla_data(tb[NL80211_NAN_FUNC_FOLLOW_UP_DEST]),
		       sizeof(func->followup_dest.addr));
		if (func->ttl) {
			err = -EINVAL;
			goto out;
		}
		break;
	default:
		err = -EINVAL;
		goto out;
	}

	if (tb[NL80211_NAN_FUNC_SRF]) {
		struct nlattr *srf_tb[NUM_NL80211_NAN_SRF_ATTR];

<<<<<<< HEAD
		err = nla_parse(srf_tb, NL80211_NAN_SRF_ATTR_MAX,
				nla_data(tb[NL80211_NAN_FUNC_SRF]),
				nla_len(tb[NL80211_NAN_FUNC_SRF]),
				nl80211_nan_srf_policy);
=======
		err = nla_parse_nested(srf_tb, NL80211_NAN_SRF_ATTR_MAX,
				       tb[NL80211_NAN_FUNC_SRF],
				       nl80211_nan_srf_policy);
>>>>>>> 17a032b7
		if (err)
			goto out;

		func->srf_include =
			nla_get_flag(srf_tb[NL80211_NAN_SRF_INCLUDE]);

		if (srf_tb[NL80211_NAN_SRF_BF]) {
			if (srf_tb[NL80211_NAN_SRF_MAC_ADDRS] ||
			    !srf_tb[NL80211_NAN_SRF_BF_IDX]) {
				err = -EINVAL;
				goto out;
			}

			func->srf_bf_len =
				nla_len(srf_tb[NL80211_NAN_SRF_BF]);
			func->srf_bf =
				kmemdup(nla_data(srf_tb[NL80211_NAN_SRF_BF]),
					func->srf_bf_len, GFP_KERNEL);
			if (!func->srf_bf) {
				err = -ENOMEM;
				goto out;
			}

			func->srf_bf_idx =
				nla_get_u8(srf_tb[NL80211_NAN_SRF_BF_IDX]);
		} else {
			struct nlattr *attr, *mac_attr =
				srf_tb[NL80211_NAN_SRF_MAC_ADDRS];
			int n_entries, rem, i = 0;

			if (!mac_attr) {
				err = -EINVAL;
				goto out;
			}

			n_entries = validate_acl_mac_addrs(mac_attr);
			if (n_entries <= 0) {
				err = -EINVAL;
				goto out;
			}

			func->srf_num_macs = n_entries;
			func->srf_macs =
				kzalloc(sizeof(*func->srf_macs) * n_entries,
					GFP_KERNEL);
			if (!func->srf_macs) {
				err = -ENOMEM;
				goto out;
			}

			nla_for_each_nested(attr, mac_attr, rem)
				memcpy(func->srf_macs[i++].addr, nla_data(attr),
				       sizeof(*func->srf_macs));
		}
	}

	if (tb[NL80211_NAN_FUNC_TX_MATCH_FILTER]) {
		err = handle_nan_filter(tb[NL80211_NAN_FUNC_TX_MATCH_FILTER],
					func, true);
		if (err)
			goto out;
	}

	if (tb[NL80211_NAN_FUNC_RX_MATCH_FILTER]) {
		err = handle_nan_filter(tb[NL80211_NAN_FUNC_RX_MATCH_FILTER],
					func, false);
		if (err)
			goto out;
	}

	msg = nlmsg_new(NLMSG_DEFAULT_SIZE, GFP_KERNEL);
	if (!msg) {
		err = -ENOMEM;
		goto out;
	}

	hdr = nl80211hdr_put(msg, info->snd_portid, info->snd_seq, 0,
			     NL80211_CMD_ADD_NAN_FUNCTION);
	/* This can't really happen - we just allocated 4KB */
	if (WARN_ON(!hdr)) {
		err = -ENOMEM;
		goto out;
	}

	err = rdev_add_nan_func(rdev, wdev, func);
out:
	if (err < 0) {
		cfg80211_free_nan_func(func);
		nlmsg_free(msg);
		return err;
	}

	/* propagate the instance id and cookie to userspace  */
	if (nla_put_u64_64bit(msg, NL80211_ATTR_COOKIE, func->cookie,
			      NL80211_ATTR_PAD))
		goto nla_put_failure;

	func_attr = nla_nest_start(msg, NL80211_ATTR_NAN_FUNC);
	if (!func_attr)
		goto nla_put_failure;

	if (nla_put_u8(msg, NL80211_NAN_FUNC_INSTANCE_ID,
		       func->instance_id))
		goto nla_put_failure;

	nla_nest_end(msg, func_attr);

	genlmsg_end(msg, hdr);
	return genlmsg_reply(msg, info);

nla_put_failure:
	nlmsg_free(msg);
	return -ENOBUFS;
}

static int nl80211_nan_del_func(struct sk_buff *skb,
			       struct genl_info *info)
{
	struct cfg80211_registered_device *rdev = info->user_ptr[0];
	struct wireless_dev *wdev = info->user_ptr[1];
	u64 cookie;

	if (wdev->iftype != NL80211_IFTYPE_NAN)
		return -EOPNOTSUPP;

	if (!wdev_running(wdev))
		return -ENOTCONN;

	if (!info->attrs[NL80211_ATTR_COOKIE])
		return -EINVAL;

	if (wdev->owner_nlportid &&
	    wdev->owner_nlportid != info->snd_portid)
		return -ENOTCONN;

	cookie = nla_get_u64(info->attrs[NL80211_ATTR_COOKIE]);

	rdev_del_nan_func(rdev, wdev, cookie);

	return 0;
}

static int nl80211_nan_change_config(struct sk_buff *skb,
				     struct genl_info *info)
{
	struct cfg80211_registered_device *rdev = info->user_ptr[0];
	struct wireless_dev *wdev = info->user_ptr[1];
	struct cfg80211_nan_conf conf = {};
	u32 changed = 0;

	if (wdev->iftype != NL80211_IFTYPE_NAN)
		return -EOPNOTSUPP;

	if (!wdev_running(wdev))
		return -ENOTCONN;

	if (info->attrs[NL80211_ATTR_NAN_MASTER_PREF]) {
		conf.master_pref =
			nla_get_u8(info->attrs[NL80211_ATTR_NAN_MASTER_PREF]);
		if (conf.master_pref <= 1 || conf.master_pref == 255)
			return -EINVAL;

		changed |= CFG80211_NAN_CONF_CHANGED_PREF;
	}

	if (info->attrs[NL80211_ATTR_NAN_DUAL]) {
		conf.dual = nla_get_u8(info->attrs[NL80211_ATTR_NAN_DUAL]);
		changed |= CFG80211_NAN_CONF_CHANGED_DUAL;
	}

	if (!changed)
		return -EINVAL;

	return rdev_nan_change_conf(rdev, wdev, &conf, changed);
}

void cfg80211_nan_match(struct wireless_dev *wdev,
			struct cfg80211_nan_match_params *match, gfp_t gfp)
{
	struct wiphy *wiphy = wdev->wiphy;
	struct cfg80211_registered_device *rdev = wiphy_to_rdev(wiphy);
	struct nlattr *match_attr, *local_func_attr, *peer_func_attr;
	struct sk_buff *msg;
	void *hdr;

	if (WARN_ON(!match->inst_id || !match->peer_inst_id || !match->addr))
		return;

	msg = nlmsg_new(NLMSG_DEFAULT_SIZE, gfp);
	if (!msg)
		return;

	hdr = nl80211hdr_put(msg, 0, 0, 0, NL80211_CMD_NAN_MATCH);
	if (!hdr) {
		nlmsg_free(msg);
		return;
	}

	if (nla_put_u32(msg, NL80211_ATTR_WIPHY, rdev->wiphy_idx) ||
	    (wdev->netdev && nla_put_u32(msg, NL80211_ATTR_IFINDEX,
					 wdev->netdev->ifindex)) ||
	    nla_put_u64_64bit(msg, NL80211_ATTR_WDEV, wdev_id(wdev),
			      NL80211_ATTR_PAD))
		goto nla_put_failure;

	if (nla_put_u64_64bit(msg, NL80211_ATTR_COOKIE, match->cookie,
			      NL80211_ATTR_PAD) ||
	    nla_put(msg, NL80211_ATTR_MAC, ETH_ALEN, match->addr))
		goto nla_put_failure;

	match_attr = nla_nest_start(msg, NL80211_ATTR_NAN_MATCH);
	if (!match_attr)
		goto nla_put_failure;

	local_func_attr = nla_nest_start(msg, NL80211_NAN_MATCH_FUNC_LOCAL);
	if (!local_func_attr)
		goto nla_put_failure;

	if (nla_put_u8(msg, NL80211_NAN_FUNC_INSTANCE_ID, match->inst_id))
		goto nla_put_failure;

	nla_nest_end(msg, local_func_attr);

	peer_func_attr = nla_nest_start(msg, NL80211_NAN_MATCH_FUNC_PEER);
	if (!peer_func_attr)
		goto nla_put_failure;

	if (nla_put_u8(msg, NL80211_NAN_FUNC_TYPE, match->type) ||
	    nla_put_u8(msg, NL80211_NAN_FUNC_INSTANCE_ID, match->peer_inst_id))
		goto nla_put_failure;

	if (match->info && match->info_len &&
	    nla_put(msg, NL80211_NAN_FUNC_SERVICE_INFO, match->info_len,
		    match->info))
		goto nla_put_failure;

	nla_nest_end(msg, peer_func_attr);
	nla_nest_end(msg, match_attr);
	genlmsg_end(msg, hdr);

	if (!wdev->owner_nlportid)
		genlmsg_multicast_netns(&nl80211_fam, wiphy_net(&rdev->wiphy),
					msg, 0, NL80211_MCGRP_NAN, gfp);
	else
		genlmsg_unicast(wiphy_net(&rdev->wiphy), msg,
				wdev->owner_nlportid);

	return;

nla_put_failure:
	nlmsg_free(msg);
}
EXPORT_SYMBOL(cfg80211_nan_match);

void cfg80211_nan_func_terminated(struct wireless_dev *wdev,
				  u8 inst_id,
				  enum nl80211_nan_func_term_reason reason,
				  u64 cookie, gfp_t gfp)
{
	struct wiphy *wiphy = wdev->wiphy;
	struct cfg80211_registered_device *rdev = wiphy_to_rdev(wiphy);
	struct sk_buff *msg;
	struct nlattr *func_attr;
	void *hdr;

	if (WARN_ON(!inst_id))
		return;

	msg = nlmsg_new(NLMSG_DEFAULT_SIZE, gfp);
	if (!msg)
		return;

	hdr = nl80211hdr_put(msg, 0, 0, 0, NL80211_CMD_DEL_NAN_FUNCTION);
	if (!hdr) {
		nlmsg_free(msg);
		return;
	}

	if (nla_put_u32(msg, NL80211_ATTR_WIPHY, rdev->wiphy_idx) ||
	    (wdev->netdev && nla_put_u32(msg, NL80211_ATTR_IFINDEX,
					 wdev->netdev->ifindex)) ||
	    nla_put_u64_64bit(msg, NL80211_ATTR_WDEV, wdev_id(wdev),
			      NL80211_ATTR_PAD))
		goto nla_put_failure;

	if (nla_put_u64_64bit(msg, NL80211_ATTR_COOKIE, cookie,
			      NL80211_ATTR_PAD))
		goto nla_put_failure;

	func_attr = nla_nest_start(msg, NL80211_ATTR_NAN_FUNC);
	if (!func_attr)
		goto nla_put_failure;

	if (nla_put_u8(msg, NL80211_NAN_FUNC_INSTANCE_ID, inst_id) ||
	    nla_put_u8(msg, NL80211_NAN_FUNC_TERM_REASON, reason))
		goto nla_put_failure;

	nla_nest_end(msg, func_attr);
	genlmsg_end(msg, hdr);

	if (!wdev->owner_nlportid)
		genlmsg_multicast_netns(&nl80211_fam, wiphy_net(&rdev->wiphy),
					msg, 0, NL80211_MCGRP_NAN, gfp);
	else
		genlmsg_unicast(wiphy_net(&rdev->wiphy), msg,
				wdev->owner_nlportid);

	return;

nla_put_failure:
	nlmsg_free(msg);
}
EXPORT_SYMBOL(cfg80211_nan_func_terminated);

static int nl80211_get_protocol_features(struct sk_buff *skb,
					 struct genl_info *info)
{
	void *hdr;
	struct sk_buff *msg;

	msg = nlmsg_new(NLMSG_DEFAULT_SIZE, GFP_KERNEL);
	if (!msg)
		return -ENOMEM;

	hdr = nl80211hdr_put(msg, info->snd_portid, info->snd_seq, 0,
			     NL80211_CMD_GET_PROTOCOL_FEATURES);
	if (!hdr)
		goto nla_put_failure;

	if (nla_put_u32(msg, NL80211_ATTR_PROTOCOL_FEATURES,
			NL80211_PROTOCOL_FEATURE_SPLIT_WIPHY_DUMP))
		goto nla_put_failure;

	genlmsg_end(msg, hdr);
	return genlmsg_reply(msg, info);

 nla_put_failure:
	kfree_skb(msg);
	return -ENOBUFS;
}

static int nl80211_update_ft_ies(struct sk_buff *skb, struct genl_info *info)
{
	struct cfg80211_registered_device *rdev = info->user_ptr[0];
	struct cfg80211_update_ft_ies_params ft_params;
	struct net_device *dev = info->user_ptr[1];

	if (!rdev->ops->update_ft_ies)
		return -EOPNOTSUPP;

	if (!info->attrs[NL80211_ATTR_MDID] ||
	    !info->attrs[NL80211_ATTR_IE] ||
	    !is_valid_ie_attr(info->attrs[NL80211_ATTR_IE]))
		return -EINVAL;

	memset(&ft_params, 0, sizeof(ft_params));
	ft_params.md = nla_get_u16(info->attrs[NL80211_ATTR_MDID]);
	ft_params.ie = nla_data(info->attrs[NL80211_ATTR_IE]);
	ft_params.ie_len = nla_len(info->attrs[NL80211_ATTR_IE]);

	return rdev_update_ft_ies(rdev, dev, &ft_params);
}

static int nl80211_crit_protocol_start(struct sk_buff *skb,
				       struct genl_info *info)
{
	struct cfg80211_registered_device *rdev = info->user_ptr[0];
	struct wireless_dev *wdev = info->user_ptr[1];
	enum nl80211_crit_proto_id proto = NL80211_CRIT_PROTO_UNSPEC;
	u16 duration;
	int ret;

	if (!rdev->ops->crit_proto_start)
		return -EOPNOTSUPP;

	if (WARN_ON(!rdev->ops->crit_proto_stop))
		return -EINVAL;

	if (rdev->crit_proto_nlportid)
		return -EBUSY;

	/* determine protocol if provided */
	if (info->attrs[NL80211_ATTR_CRIT_PROT_ID])
		proto = nla_get_u16(info->attrs[NL80211_ATTR_CRIT_PROT_ID]);

	if (proto >= NUM_NL80211_CRIT_PROTO)
		return -EINVAL;

	/* timeout must be provided */
	if (!info->attrs[NL80211_ATTR_MAX_CRIT_PROT_DURATION])
		return -EINVAL;

	duration =
		nla_get_u16(info->attrs[NL80211_ATTR_MAX_CRIT_PROT_DURATION]);

	if (duration > NL80211_CRIT_PROTO_MAX_DURATION)
		return -ERANGE;

	ret = rdev_crit_proto_start(rdev, wdev, proto, duration);
	if (!ret)
		rdev->crit_proto_nlportid = info->snd_portid;

	return ret;
}

static int nl80211_crit_protocol_stop(struct sk_buff *skb,
				      struct genl_info *info)
{
	struct cfg80211_registered_device *rdev = info->user_ptr[0];
	struct wireless_dev *wdev = info->user_ptr[1];

	if (!rdev->ops->crit_proto_stop)
		return -EOPNOTSUPP;

	if (rdev->crit_proto_nlportid) {
		rdev->crit_proto_nlportid = 0;
		rdev_crit_proto_stop(rdev, wdev);
	}
	return 0;
}

static int nl80211_vendor_cmd(struct sk_buff *skb, struct genl_info *info)
{
	struct cfg80211_registered_device *rdev = info->user_ptr[0];
	struct wireless_dev *wdev =
		__cfg80211_wdev_from_attrs(genl_info_net(info), info->attrs);
	int i, err;
	u32 vid, subcmd;

	if (!rdev->wiphy.vendor_commands)
		return -EOPNOTSUPP;

	if (IS_ERR(wdev)) {
		err = PTR_ERR(wdev);
		if (err != -EINVAL)
			return err;
		wdev = NULL;
	} else if (wdev->wiphy != &rdev->wiphy) {
		return -EINVAL;
	}

	if (!info->attrs[NL80211_ATTR_VENDOR_ID] ||
	    !info->attrs[NL80211_ATTR_VENDOR_SUBCMD])
		return -EINVAL;

	vid = nla_get_u32(info->attrs[NL80211_ATTR_VENDOR_ID]);
	subcmd = nla_get_u32(info->attrs[NL80211_ATTR_VENDOR_SUBCMD]);
	for (i = 0; i < rdev->wiphy.n_vendor_commands; i++) {
		const struct wiphy_vendor_command *vcmd;
		void *data = NULL;
		int len = 0;

		vcmd = &rdev->wiphy.vendor_commands[i];

		if (vcmd->info.vendor_id != vid || vcmd->info.subcmd != subcmd)
			continue;

		if (vcmd->flags & (WIPHY_VENDOR_CMD_NEED_WDEV |
				   WIPHY_VENDOR_CMD_NEED_NETDEV)) {
			if (!wdev)
				return -EINVAL;
			if (vcmd->flags & WIPHY_VENDOR_CMD_NEED_NETDEV &&
			    !wdev->netdev)
				return -EINVAL;

			if (vcmd->flags & WIPHY_VENDOR_CMD_NEED_RUNNING) {
				if (!wdev_running(wdev))
					return -ENETDOWN;
			}
		} else {
			wdev = NULL;
		}

		if (!vcmd->doit)
			return -EOPNOTSUPP;

		if (info->attrs[NL80211_ATTR_VENDOR_DATA]) {
			data = nla_data(info->attrs[NL80211_ATTR_VENDOR_DATA]);
			len = nla_len(info->attrs[NL80211_ATTR_VENDOR_DATA]);
		}

		rdev->cur_cmd_info = info;
		err = rdev->wiphy.vendor_commands[i].doit(&rdev->wiphy, wdev,
							  data, len);
		rdev->cur_cmd_info = NULL;
		return err;
	}

	return -EOPNOTSUPP;
}

static int nl80211_prepare_vendor_dump(struct sk_buff *skb,
				       struct netlink_callback *cb,
				       struct cfg80211_registered_device **rdev,
				       struct wireless_dev **wdev)
{
	struct nlattr **attrbuf = genl_family_attrbuf(&nl80211_fam);
	u32 vid, subcmd;
	unsigned int i;
	int vcmd_idx = -1;
	int err;
	void *data = NULL;
	unsigned int data_len = 0;

	if (cb->args[0]) {
		/* subtract the 1 again here */
		struct wiphy *wiphy = wiphy_idx_to_wiphy(cb->args[0] - 1);
		struct wireless_dev *tmp;

		if (!wiphy)
			return -ENODEV;
		*rdev = wiphy_to_rdev(wiphy);
		*wdev = NULL;

		if (cb->args[1]) {
			list_for_each_entry(tmp, &wiphy->wdev_list, list) {
				if (tmp->identifier == cb->args[1] - 1) {
					*wdev = tmp;
					break;
				}
			}
		}

		/* keep rtnl locked in successful case */
		return 0;
	}

	err = nlmsg_parse(cb->nlh, GENL_HDRLEN + nl80211_fam.hdrsize,
			  attrbuf, nl80211_fam.maxattr, nl80211_policy);
	if (err)
		return err;

<<<<<<< HEAD
        if (!attrbuf[NL80211_ATTR_VENDOR_ID] ||
            !attrbuf[NL80211_ATTR_VENDOR_SUBCMD])
		return -EINVAL;
=======
	if (!attrbuf[NL80211_ATTR_VENDOR_ID] ||
	    !attrbuf[NL80211_ATTR_VENDOR_SUBCMD]) {
		err = -EINVAL;
		goto out_unlock;
	}
>>>>>>> 17a032b7

	*wdev = __cfg80211_wdev_from_attrs(sock_net(skb->sk), attrbuf);
	if (IS_ERR(*wdev))
		*wdev = NULL;

<<<<<<< HEAD
        *rdev = __cfg80211_rdev_from_attrs(sock_net(skb->sk), attrbuf);
	if (IS_ERR(*rdev))
		return PTR_ERR(*rdev);
=======
	*rdev = __cfg80211_rdev_from_attrs(sock_net(skb->sk), attrbuf);
	if (IS_ERR(*rdev)) {
		err = PTR_ERR(*rdev);
		goto out_unlock;
	}
>>>>>>> 17a032b7

	vid = nla_get_u32(attrbuf[NL80211_ATTR_VENDOR_ID]);
	subcmd = nla_get_u32(attrbuf[NL80211_ATTR_VENDOR_SUBCMD]);

	for (i = 0; i < (*rdev)->wiphy.n_vendor_commands; i++) {
		const struct wiphy_vendor_command *vcmd;

		vcmd = &(*rdev)->wiphy.vendor_commands[i];

		if (vcmd->info.vendor_id != vid || vcmd->info.subcmd != subcmd)
			continue;

		if (!vcmd->dumpit)
			return -EOPNOTSUPP;

		vcmd_idx = i;
		break;
	}

	if (vcmd_idx < 0)
		return -EOPNOTSUPP;

	if (attrbuf[NL80211_ATTR_VENDOR_DATA]) {
		data = nla_data(attrbuf[NL80211_ATTR_VENDOR_DATA]);
		data_len = nla_len(attrbuf[NL80211_ATTR_VENDOR_DATA]);
	}

	/* 0 is the first index - add 1 to parse only once */
	cb->args[0] = (*rdev)->wiphy_idx + 1;
	/* add 1 to know if it was NULL */
	cb->args[1] = *wdev ? (*wdev)->identifier + 1 : 0;
	cb->args[2] = vcmd_idx;
	cb->args[3] = (unsigned long)data;
	cb->args[4] = data_len;

	/* keep rtnl locked in successful case */
	return 0;
}

static int nl80211_vendor_cmd_dump(struct sk_buff *skb,
				   struct netlink_callback *cb)
{
	struct cfg80211_registered_device *rdev;
	struct wireless_dev *wdev;
	unsigned int vcmd_idx;
	const struct wiphy_vendor_command *vcmd;
	void *data;
	int data_len;
	int err;
	struct nlattr *vendor_data;

	rtnl_lock();
	err = nl80211_prepare_vendor_dump(skb, cb, &rdev, &wdev);
	if (err)
		goto out;

	vcmd_idx = cb->args[2];
	data = (void *)cb->args[3];
	data_len = cb->args[4];
	vcmd = &rdev->wiphy.vendor_commands[vcmd_idx];

	if (vcmd->flags & (WIPHY_VENDOR_CMD_NEED_WDEV |
			   WIPHY_VENDOR_CMD_NEED_NETDEV)) {
		if (!wdev) {
			err = -EINVAL;
			goto out;
		}
		if (vcmd->flags & WIPHY_VENDOR_CMD_NEED_NETDEV &&
		    !wdev->netdev) {
			err = -EINVAL;
			goto out;
		}

		if (vcmd->flags & WIPHY_VENDOR_CMD_NEED_RUNNING) {
<<<<<<< HEAD
			if (wdev->netdev &&
			    !netif_running(wdev->netdev)) {
				err = -ENETDOWN;
				goto out;
			}
			if (!wdev->netdev && !wdev_running(wdev)) {
				err = -ENETDOWN;
				goto out;
			}
=======
			if (!wdev_running(wdev))
				return -ENETDOWN;
>>>>>>> 17a032b7
		}
	}

	while (1) {
		void *hdr = nl80211hdr_put(skb, NETLINK_CB(cb->skb).portid,
					   cb->nlh->nlmsg_seq, NLM_F_MULTI,
					   NL80211_CMD_VENDOR);
		if (!hdr)
			break;

		if (nla_put_u32(skb, NL80211_ATTR_WIPHY, rdev->wiphy_idx) ||
		    (wdev && nla_put_u64_64bit(skb, NL80211_ATTR_WDEV,
					       wdev_id(wdev),
					       NL80211_ATTR_PAD))) {
			genlmsg_cancel(skb, hdr);
			break;
		}

		vendor_data = nla_nest_start(skb, NL80211_ATTR_VENDOR_DATA);
		if (!vendor_data) {
			genlmsg_cancel(skb, hdr);
			break;
		}

		err = vcmd->dumpit(&rdev->wiphy, wdev, skb, data, data_len,
				   (unsigned long *)&cb->args[5]);
		nla_nest_end(skb, vendor_data);

		if (err == -ENOBUFS || err == -ENOENT) {
			genlmsg_cancel(skb, hdr);
			break;
		} else if (err) {
			genlmsg_cancel(skb, hdr);
			goto out;
		}

		genlmsg_end(skb, hdr);
	}

	err = skb->len;
 out:
	rtnl_unlock();
	return err;
}

struct sk_buff *__cfg80211_alloc_reply_skb(struct wiphy *wiphy,
					   enum nl80211_commands cmd,
					   enum nl80211_attrs attr,
					   int approxlen)
{
	struct cfg80211_registered_device *rdev = wiphy_to_rdev(wiphy);

	if (WARN_ON(!rdev->cur_cmd_info))
		return NULL;

	return __cfg80211_alloc_vendor_skb(rdev, NULL, approxlen,
					   rdev->cur_cmd_info->snd_portid,
					   rdev->cur_cmd_info->snd_seq,
					   cmd, attr, NULL, GFP_KERNEL);
}
EXPORT_SYMBOL(__cfg80211_alloc_reply_skb);

int cfg80211_vendor_cmd_reply(struct sk_buff *skb)
{
	struct cfg80211_registered_device *rdev = ((void **)skb->cb)[0];
	void *hdr = ((void **)skb->cb)[1];
	struct nlattr *data = ((void **)skb->cb)[2];

	/* clear CB data for netlink core to own from now on */
	memset(skb->cb, 0, sizeof(skb->cb));

	if (WARN_ON(!rdev->cur_cmd_info)) {
		kfree_skb(skb);
		return -EINVAL;
	}

	nla_nest_end(skb, data);
	genlmsg_end(skb, hdr);
	return genlmsg_reply(skb, rdev->cur_cmd_info);
}
EXPORT_SYMBOL_GPL(cfg80211_vendor_cmd_reply);

static int nl80211_set_qos_map(struct sk_buff *skb,
			       struct genl_info *info)
{
	struct cfg80211_registered_device *rdev = info->user_ptr[0];
	struct cfg80211_qos_map *qos_map = NULL;
	struct net_device *dev = info->user_ptr[1];
	u8 *pos, len, num_des, des_len, des;
	int ret;

	if (!rdev->ops->set_qos_map)
		return -EOPNOTSUPP;

	if (info->attrs[NL80211_ATTR_QOS_MAP]) {
		pos = nla_data(info->attrs[NL80211_ATTR_QOS_MAP]);
		len = nla_len(info->attrs[NL80211_ATTR_QOS_MAP]);

		if (len % 2 || len < IEEE80211_QOS_MAP_LEN_MIN ||
		    len > IEEE80211_QOS_MAP_LEN_MAX)
			return -EINVAL;

		qos_map = kzalloc(sizeof(struct cfg80211_qos_map), GFP_KERNEL);
		if (!qos_map)
			return -ENOMEM;

		num_des = (len - IEEE80211_QOS_MAP_LEN_MIN) >> 1;
		if (num_des) {
			des_len = num_des *
				sizeof(struct cfg80211_dscp_exception);
			memcpy(qos_map->dscp_exception, pos, des_len);
			qos_map->num_des = num_des;
			for (des = 0; des < num_des; des++) {
				if (qos_map->dscp_exception[des].up > 7) {
					kfree(qos_map);
					return -EINVAL;
				}
			}
			pos += des_len;
		}
		memcpy(qos_map->up, pos, IEEE80211_QOS_MAP_LEN_MIN);
	}

	wdev_lock(dev->ieee80211_ptr);
	ret = nl80211_key_allowed(dev->ieee80211_ptr);
	if (!ret)
		ret = rdev_set_qos_map(rdev, dev, qos_map);
	wdev_unlock(dev->ieee80211_ptr);

	kfree(qos_map);
	return ret;
}

static int nl80211_add_tx_ts(struct sk_buff *skb, struct genl_info *info)
{
	struct cfg80211_registered_device *rdev = info->user_ptr[0];
	struct net_device *dev = info->user_ptr[1];
	struct wireless_dev *wdev = dev->ieee80211_ptr;
	const u8 *peer;
	u8 tsid, up;
	u16 admitted_time = 0;
	int err;

	if (!(rdev->wiphy.features & NL80211_FEATURE_SUPPORTS_WMM_ADMISSION))
		return -EOPNOTSUPP;

	if (!info->attrs[NL80211_ATTR_TSID] || !info->attrs[NL80211_ATTR_MAC] ||
	    !info->attrs[NL80211_ATTR_USER_PRIO])
		return -EINVAL;

	tsid = nla_get_u8(info->attrs[NL80211_ATTR_TSID]);
	if (tsid >= IEEE80211_NUM_TIDS)
		return -EINVAL;

	up = nla_get_u8(info->attrs[NL80211_ATTR_USER_PRIO]);
	if (up >= IEEE80211_NUM_UPS)
		return -EINVAL;

	/* WMM uses TIDs 0-7 even for TSPEC */
	if (tsid >= IEEE80211_FIRST_TSPEC_TSID) {
		/* TODO: handle 802.11 TSPEC/admission control
		 * need more attributes for that (e.g. BA session requirement);
		 * change the WMM adminssion test above to allow both then
		 */
		return -EINVAL;
	}

	peer = nla_data(info->attrs[NL80211_ATTR_MAC]);

	if (info->attrs[NL80211_ATTR_ADMITTED_TIME]) {
		admitted_time =
			nla_get_u16(info->attrs[NL80211_ATTR_ADMITTED_TIME]);
		if (!admitted_time)
			return -EINVAL;
	}

	wdev_lock(wdev);
	switch (wdev->iftype) {
	case NL80211_IFTYPE_STATION:
	case NL80211_IFTYPE_P2P_CLIENT:
		if (wdev->current_bss)
			break;
		err = -ENOTCONN;
		goto out;
	default:
		err = -EOPNOTSUPP;
		goto out;
	}

	err = rdev_add_tx_ts(rdev, dev, tsid, peer, up, admitted_time);

 out:
	wdev_unlock(wdev);
	return err;
}

static int nl80211_del_tx_ts(struct sk_buff *skb, struct genl_info *info)
{
	struct cfg80211_registered_device *rdev = info->user_ptr[0];
	struct net_device *dev = info->user_ptr[1];
	struct wireless_dev *wdev = dev->ieee80211_ptr;
	const u8 *peer;
	u8 tsid;
	int err;

	if (!info->attrs[NL80211_ATTR_TSID] || !info->attrs[NL80211_ATTR_MAC])
		return -EINVAL;

	tsid = nla_get_u8(info->attrs[NL80211_ATTR_TSID]);
	peer = nla_data(info->attrs[NL80211_ATTR_MAC]);

	wdev_lock(wdev);
	err = rdev_del_tx_ts(rdev, dev, tsid, peer);
	wdev_unlock(wdev);

	return err;
}

static int nl80211_tdls_channel_switch(struct sk_buff *skb,
				       struct genl_info *info)
{
	struct cfg80211_registered_device *rdev = info->user_ptr[0];
	struct net_device *dev = info->user_ptr[1];
	struct wireless_dev *wdev = dev->ieee80211_ptr;
	struct cfg80211_chan_def chandef = {};
	const u8 *addr;
	u8 oper_class;
	int err;

	if (!rdev->ops->tdls_channel_switch ||
	    !(rdev->wiphy.features & NL80211_FEATURE_TDLS_CHANNEL_SWITCH))
		return -EOPNOTSUPP;

	switch (dev->ieee80211_ptr->iftype) {
	case NL80211_IFTYPE_STATION:
	case NL80211_IFTYPE_P2P_CLIENT:
		break;
	default:
		return -EOPNOTSUPP;
	}

	if (!info->attrs[NL80211_ATTR_MAC] ||
	    !info->attrs[NL80211_ATTR_OPER_CLASS])
		return -EINVAL;

	err = nl80211_parse_chandef(rdev, info, &chandef);
	if (err)
		return err;

	/*
	 * Don't allow wide channels on the 2.4Ghz band, as per IEEE802.11-2012
	 * section 10.22.6.2.1. Disallow 5/10Mhz channels as well for now, the
	 * specification is not defined for them.
	 */
	if (chandef.chan->band == NL80211_BAND_2GHZ &&
	    chandef.width != NL80211_CHAN_WIDTH_20_NOHT &&
	    chandef.width != NL80211_CHAN_WIDTH_20)
		return -EINVAL;

	/* we will be active on the TDLS link */
	if (!cfg80211_reg_can_beacon_relax(&rdev->wiphy, &chandef,
					   wdev->iftype))
		return -EINVAL;

	/* don't allow switching to DFS channels */
	if (cfg80211_chandef_dfs_required(wdev->wiphy, &chandef, wdev->iftype))
		return -EINVAL;

	addr = nla_data(info->attrs[NL80211_ATTR_MAC]);
	oper_class = nla_get_u8(info->attrs[NL80211_ATTR_OPER_CLASS]);

	wdev_lock(wdev);
	err = rdev_tdls_channel_switch(rdev, dev, addr, oper_class, &chandef);
	wdev_unlock(wdev);

	return err;
}

static int nl80211_tdls_cancel_channel_switch(struct sk_buff *skb,
					      struct genl_info *info)
{
	struct cfg80211_registered_device *rdev = info->user_ptr[0];
	struct net_device *dev = info->user_ptr[1];
	struct wireless_dev *wdev = dev->ieee80211_ptr;
	const u8 *addr;

	if (!rdev->ops->tdls_channel_switch ||
	    !rdev->ops->tdls_cancel_channel_switch ||
	    !(rdev->wiphy.features & NL80211_FEATURE_TDLS_CHANNEL_SWITCH))
		return -EOPNOTSUPP;

	switch (dev->ieee80211_ptr->iftype) {
	case NL80211_IFTYPE_STATION:
	case NL80211_IFTYPE_P2P_CLIENT:
		break;
	default:
		return -EOPNOTSUPP;
	}

	if (!info->attrs[NL80211_ATTR_MAC])
		return -EINVAL;

	addr = nla_data(info->attrs[NL80211_ATTR_MAC]);

	wdev_lock(wdev);
	rdev_tdls_cancel_channel_switch(rdev, dev, addr);
	wdev_unlock(wdev);

	return 0;
}

static int nl80211_set_multicast_to_unicast(struct sk_buff *skb,
					    struct genl_info *info)
{
	struct cfg80211_registered_device *rdev = info->user_ptr[0];
	struct net_device *dev = info->user_ptr[1];
	struct wireless_dev *wdev = dev->ieee80211_ptr;
	const struct nlattr *nla;
	bool enabled;

	if (netif_running(dev))
		return -EBUSY;

	if (!rdev->ops->set_multicast_to_unicast)
		return -EOPNOTSUPP;

	if (wdev->iftype != NL80211_IFTYPE_AP &&
	    wdev->iftype != NL80211_IFTYPE_P2P_GO)
		return -EOPNOTSUPP;

	nla = info->attrs[NL80211_ATTR_MULTICAST_TO_UNICAST_ENABLED];
	enabled = nla_get_flag(nla);

	return rdev_set_multicast_to_unicast(rdev, dev, enabled);
}

#define NL80211_FLAG_NEED_WIPHY		0x01
#define NL80211_FLAG_NEED_NETDEV	0x02
#define NL80211_FLAG_NEED_RTNL		0x04
#define NL80211_FLAG_CHECK_NETDEV_UP	0x08
#define NL80211_FLAG_NEED_NETDEV_UP	(NL80211_FLAG_NEED_NETDEV |\
					 NL80211_FLAG_CHECK_NETDEV_UP)
#define NL80211_FLAG_NEED_WDEV		0x10
/* If a netdev is associated, it must be UP, P2P must be started */
#define NL80211_FLAG_NEED_WDEV_UP	(NL80211_FLAG_NEED_WDEV |\
					 NL80211_FLAG_CHECK_NETDEV_UP)
#define NL80211_FLAG_CLEAR_SKB		0x20

static int nl80211_pre_doit(const struct genl_ops *ops, struct sk_buff *skb,
			    struct genl_info *info)
{
	struct cfg80211_registered_device *rdev;
	struct wireless_dev *wdev;
	struct net_device *dev;
	bool rtnl = ops->internal_flags & NL80211_FLAG_NEED_RTNL;

	if (rtnl)
		rtnl_lock();

	if (ops->internal_flags & NL80211_FLAG_NEED_WIPHY) {
		rdev = cfg80211_get_dev_from_info(genl_info_net(info), info);
		if (IS_ERR(rdev)) {
			if (rtnl)
				rtnl_unlock();
			return PTR_ERR(rdev);
		}
		info->user_ptr[0] = rdev;
	} else if (ops->internal_flags & NL80211_FLAG_NEED_NETDEV ||
		   ops->internal_flags & NL80211_FLAG_NEED_WDEV) {
		ASSERT_RTNL();

		wdev = __cfg80211_wdev_from_attrs(genl_info_net(info),
						  info->attrs);
		if (IS_ERR(wdev)) {
			if (rtnl)
				rtnl_unlock();
			return PTR_ERR(wdev);
		}

		dev = wdev->netdev;
		rdev = wiphy_to_rdev(wdev->wiphy);

		if (ops->internal_flags & NL80211_FLAG_NEED_NETDEV) {
			if (!dev) {
				if (rtnl)
					rtnl_unlock();
				return -EINVAL;
			}

			info->user_ptr[1] = dev;
		} else {
			info->user_ptr[1] = wdev;
		}

		if (ops->internal_flags & NL80211_FLAG_CHECK_NETDEV_UP &&
		    !wdev_running(wdev)) {
			if (rtnl)
				rtnl_unlock();
			return -ENETDOWN;
		}

		if (dev)
			dev_hold(dev);

		info->user_ptr[0] = rdev;
	}

	return 0;
}

static void nl80211_post_doit(const struct genl_ops *ops, struct sk_buff *skb,
			      struct genl_info *info)
{
	if (info->user_ptr[1]) {
		if (ops->internal_flags & NL80211_FLAG_NEED_WDEV) {
			struct wireless_dev *wdev = info->user_ptr[1];

			if (wdev->netdev)
				dev_put(wdev->netdev);
		} else {
			dev_put(info->user_ptr[1]);
		}
	}

	if (ops->internal_flags & NL80211_FLAG_NEED_RTNL)
		rtnl_unlock();

	/* If needed, clear the netlink message payload from the SKB
	 * as it might contain key data that shouldn't stick around on
	 * the heap after the SKB is freed. The netlink message header
	 * is still needed for further processing, so leave it intact.
	 */
	if (ops->internal_flags & NL80211_FLAG_CLEAR_SKB) {
		struct nlmsghdr *nlh = nlmsg_hdr(skb);

		memset(nlmsg_data(nlh), 0, nlmsg_len(nlh));
	}
}

static const struct genl_ops nl80211_ops[] = {
	{
		.cmd = NL80211_CMD_GET_WIPHY,
		.doit = nl80211_get_wiphy,
		.dumpit = nl80211_dump_wiphy,
		.done = nl80211_dump_wiphy_done,
		.policy = nl80211_policy,
		/* can be retrieved by unprivileged users */
		.internal_flags = NL80211_FLAG_NEED_WIPHY |
				  NL80211_FLAG_NEED_RTNL,
	},
	{
		.cmd = NL80211_CMD_SET_WIPHY,
		.doit = nl80211_set_wiphy,
		.policy = nl80211_policy,
		.flags = GENL_UNS_ADMIN_PERM,
		.internal_flags = NL80211_FLAG_NEED_RTNL,
	},
	{
		.cmd = NL80211_CMD_GET_INTERFACE,
		.doit = nl80211_get_interface,
		.dumpit = nl80211_dump_interface,
		.policy = nl80211_policy,
		/* can be retrieved by unprivileged users */
		.internal_flags = NL80211_FLAG_NEED_WDEV |
				  NL80211_FLAG_NEED_RTNL,
	},
	{
		.cmd = NL80211_CMD_SET_INTERFACE,
		.doit = nl80211_set_interface,
		.policy = nl80211_policy,
		.flags = GENL_UNS_ADMIN_PERM,
		.internal_flags = NL80211_FLAG_NEED_NETDEV |
				  NL80211_FLAG_NEED_RTNL,
	},
	{
		.cmd = NL80211_CMD_NEW_INTERFACE,
		.doit = nl80211_new_interface,
		.policy = nl80211_policy,
		.flags = GENL_UNS_ADMIN_PERM,
		.internal_flags = NL80211_FLAG_NEED_WIPHY |
				  NL80211_FLAG_NEED_RTNL,
	},
	{
		.cmd = NL80211_CMD_DEL_INTERFACE,
		.doit = nl80211_del_interface,
		.policy = nl80211_policy,
		.flags = GENL_UNS_ADMIN_PERM,
		.internal_flags = NL80211_FLAG_NEED_WDEV |
				  NL80211_FLAG_NEED_RTNL,
	},
	{
		.cmd = NL80211_CMD_GET_KEY,
		.doit = nl80211_get_key,
		.policy = nl80211_policy,
		.flags = GENL_UNS_ADMIN_PERM,
		.internal_flags = NL80211_FLAG_NEED_NETDEV_UP |
				  NL80211_FLAG_NEED_RTNL,
	},
	{
		.cmd = NL80211_CMD_SET_KEY,
		.doit = nl80211_set_key,
		.policy = nl80211_policy,
		.flags = GENL_UNS_ADMIN_PERM,
		.internal_flags = NL80211_FLAG_NEED_NETDEV_UP |
				  NL80211_FLAG_NEED_RTNL |
				  NL80211_FLAG_CLEAR_SKB,
	},
	{
		.cmd = NL80211_CMD_NEW_KEY,
		.doit = nl80211_new_key,
		.policy = nl80211_policy,
		.flags = GENL_UNS_ADMIN_PERM,
		.internal_flags = NL80211_FLAG_NEED_NETDEV_UP |
				  NL80211_FLAG_NEED_RTNL |
				  NL80211_FLAG_CLEAR_SKB,
	},
	{
		.cmd = NL80211_CMD_DEL_KEY,
		.doit = nl80211_del_key,
		.policy = nl80211_policy,
		.flags = GENL_UNS_ADMIN_PERM,
		.internal_flags = NL80211_FLAG_NEED_NETDEV_UP |
				  NL80211_FLAG_NEED_RTNL,
	},
	{
		.cmd = NL80211_CMD_SET_BEACON,
		.policy = nl80211_policy,
		.flags = GENL_UNS_ADMIN_PERM,
		.doit = nl80211_set_beacon,
		.internal_flags = NL80211_FLAG_NEED_NETDEV_UP |
				  NL80211_FLAG_NEED_RTNL,
	},
	{
		.cmd = NL80211_CMD_START_AP,
		.policy = nl80211_policy,
		.flags = GENL_UNS_ADMIN_PERM,
		.doit = nl80211_start_ap,
		.internal_flags = NL80211_FLAG_NEED_NETDEV_UP |
				  NL80211_FLAG_NEED_RTNL,
	},
	{
		.cmd = NL80211_CMD_STOP_AP,
		.policy = nl80211_policy,
		.flags = GENL_UNS_ADMIN_PERM,
		.doit = nl80211_stop_ap,
		.internal_flags = NL80211_FLAG_NEED_NETDEV_UP |
				  NL80211_FLAG_NEED_RTNL,
	},
	{
		.cmd = NL80211_CMD_GET_STATION,
		.doit = nl80211_get_station,
		.dumpit = nl80211_dump_station,
		.policy = nl80211_policy,
		.internal_flags = NL80211_FLAG_NEED_NETDEV |
				  NL80211_FLAG_NEED_RTNL,
	},
	{
		.cmd = NL80211_CMD_SET_STATION,
		.doit = nl80211_set_station,
		.policy = nl80211_policy,
		.flags = GENL_UNS_ADMIN_PERM,
		.internal_flags = NL80211_FLAG_NEED_NETDEV_UP |
				  NL80211_FLAG_NEED_RTNL,
	},
	{
		.cmd = NL80211_CMD_NEW_STATION,
		.doit = nl80211_new_station,
		.policy = nl80211_policy,
		.flags = GENL_UNS_ADMIN_PERM,
		.internal_flags = NL80211_FLAG_NEED_NETDEV_UP |
				  NL80211_FLAG_NEED_RTNL,
	},
	{
		.cmd = NL80211_CMD_DEL_STATION,
		.doit = nl80211_del_station,
		.policy = nl80211_policy,
		.flags = GENL_UNS_ADMIN_PERM,
		.internal_flags = NL80211_FLAG_NEED_NETDEV_UP |
				  NL80211_FLAG_NEED_RTNL,
	},
	{
		.cmd = NL80211_CMD_GET_MPATH,
		.doit = nl80211_get_mpath,
		.dumpit = nl80211_dump_mpath,
		.policy = nl80211_policy,
		.flags = GENL_UNS_ADMIN_PERM,
		.internal_flags = NL80211_FLAG_NEED_NETDEV_UP |
				  NL80211_FLAG_NEED_RTNL,
	},
	{
		.cmd = NL80211_CMD_GET_MPP,
		.doit = nl80211_get_mpp,
		.dumpit = nl80211_dump_mpp,
		.policy = nl80211_policy,
		.flags = GENL_UNS_ADMIN_PERM,
		.internal_flags = NL80211_FLAG_NEED_NETDEV_UP |
				  NL80211_FLAG_NEED_RTNL,
	},
	{
		.cmd = NL80211_CMD_SET_MPATH,
		.doit = nl80211_set_mpath,
		.policy = nl80211_policy,
		.flags = GENL_UNS_ADMIN_PERM,
		.internal_flags = NL80211_FLAG_NEED_NETDEV_UP |
				  NL80211_FLAG_NEED_RTNL,
	},
	{
		.cmd = NL80211_CMD_NEW_MPATH,
		.doit = nl80211_new_mpath,
		.policy = nl80211_policy,
		.flags = GENL_UNS_ADMIN_PERM,
		.internal_flags = NL80211_FLAG_NEED_NETDEV_UP |
				  NL80211_FLAG_NEED_RTNL,
	},
	{
		.cmd = NL80211_CMD_DEL_MPATH,
		.doit = nl80211_del_mpath,
		.policy = nl80211_policy,
		.flags = GENL_UNS_ADMIN_PERM,
		.internal_flags = NL80211_FLAG_NEED_NETDEV_UP |
				  NL80211_FLAG_NEED_RTNL,
	},
	{
		.cmd = NL80211_CMD_SET_BSS,
		.doit = nl80211_set_bss,
		.policy = nl80211_policy,
		.flags = GENL_UNS_ADMIN_PERM,
		.internal_flags = NL80211_FLAG_NEED_NETDEV_UP |
				  NL80211_FLAG_NEED_RTNL,
	},
	{
		.cmd = NL80211_CMD_GET_REG,
		.doit = nl80211_get_reg_do,
		.dumpit = nl80211_get_reg_dump,
		.policy = nl80211_policy,
		.internal_flags = NL80211_FLAG_NEED_RTNL,
		/* can be retrieved by unprivileged users */
	},
#ifdef CONFIG_CFG80211_CRDA_SUPPORT
	{
		.cmd = NL80211_CMD_SET_REG,
		.doit = nl80211_set_reg,
		.policy = nl80211_policy,
		.flags = GENL_ADMIN_PERM,
		.internal_flags = NL80211_FLAG_NEED_RTNL,
	},
#endif
	{
		.cmd = NL80211_CMD_REQ_SET_REG,
		.doit = nl80211_req_set_reg,
		.policy = nl80211_policy,
		.flags = GENL_ADMIN_PERM,
	},
	{
		.cmd = NL80211_CMD_GET_MESH_CONFIG,
		.doit = nl80211_get_mesh_config,
		.policy = nl80211_policy,
		/* can be retrieved by unprivileged users */
		.internal_flags = NL80211_FLAG_NEED_NETDEV_UP |
				  NL80211_FLAG_NEED_RTNL,
	},
	{
		.cmd = NL80211_CMD_SET_MESH_CONFIG,
		.doit = nl80211_update_mesh_config,
		.policy = nl80211_policy,
		.flags = GENL_UNS_ADMIN_PERM,
		.internal_flags = NL80211_FLAG_NEED_NETDEV_UP |
				  NL80211_FLAG_NEED_RTNL,
	},
	{
		.cmd = NL80211_CMD_TRIGGER_SCAN,
		.doit = nl80211_trigger_scan,
		.policy = nl80211_policy,
		.flags = GENL_UNS_ADMIN_PERM,
		.internal_flags = NL80211_FLAG_NEED_WDEV_UP |
				  NL80211_FLAG_NEED_RTNL,
	},
	{
		.cmd = NL80211_CMD_ABORT_SCAN,
		.doit = nl80211_abort_scan,
		.policy = nl80211_policy,
		.flags = GENL_UNS_ADMIN_PERM,
		.internal_flags = NL80211_FLAG_NEED_WDEV_UP |
				  NL80211_FLAG_NEED_RTNL,
	},
	{
		.cmd = NL80211_CMD_GET_SCAN,
		.policy = nl80211_policy,
		.dumpit = nl80211_dump_scan,
	},
	{
		.cmd = NL80211_CMD_START_SCHED_SCAN,
		.doit = nl80211_start_sched_scan,
		.policy = nl80211_policy,
		.flags = GENL_UNS_ADMIN_PERM,
		.internal_flags = NL80211_FLAG_NEED_NETDEV_UP |
				  NL80211_FLAG_NEED_RTNL,
	},
	{
		.cmd = NL80211_CMD_STOP_SCHED_SCAN,
		.doit = nl80211_stop_sched_scan,
		.policy = nl80211_policy,
		.flags = GENL_UNS_ADMIN_PERM,
		.internal_flags = NL80211_FLAG_NEED_NETDEV_UP |
				  NL80211_FLAG_NEED_RTNL,
	},
	{
		.cmd = NL80211_CMD_AUTHENTICATE,
		.doit = nl80211_authenticate,
		.policy = nl80211_policy,
		.flags = GENL_UNS_ADMIN_PERM,
		.internal_flags = NL80211_FLAG_NEED_NETDEV_UP |
				  NL80211_FLAG_NEED_RTNL |
				  NL80211_FLAG_CLEAR_SKB,
	},
	{
		.cmd = NL80211_CMD_ASSOCIATE,
		.doit = nl80211_associate,
		.policy = nl80211_policy,
		.flags = GENL_UNS_ADMIN_PERM,
		.internal_flags = NL80211_FLAG_NEED_NETDEV_UP |
				  NL80211_FLAG_NEED_RTNL,
	},
	{
		.cmd = NL80211_CMD_DEAUTHENTICATE,
		.doit = nl80211_deauthenticate,
		.policy = nl80211_policy,
		.flags = GENL_UNS_ADMIN_PERM,
		.internal_flags = NL80211_FLAG_NEED_NETDEV_UP |
				  NL80211_FLAG_NEED_RTNL,
	},
	{
		.cmd = NL80211_CMD_DISASSOCIATE,
		.doit = nl80211_disassociate,
		.policy = nl80211_policy,
		.flags = GENL_UNS_ADMIN_PERM,
		.internal_flags = NL80211_FLAG_NEED_NETDEV_UP |
				  NL80211_FLAG_NEED_RTNL,
	},
	{
		.cmd = NL80211_CMD_JOIN_IBSS,
		.doit = nl80211_join_ibss,
		.policy = nl80211_policy,
		.flags = GENL_UNS_ADMIN_PERM,
		.internal_flags = NL80211_FLAG_NEED_NETDEV_UP |
				  NL80211_FLAG_NEED_RTNL,
	},
	{
		.cmd = NL80211_CMD_LEAVE_IBSS,
		.doit = nl80211_leave_ibss,
		.policy = nl80211_policy,
		.flags = GENL_UNS_ADMIN_PERM,
		.internal_flags = NL80211_FLAG_NEED_NETDEV_UP |
				  NL80211_FLAG_NEED_RTNL,
	},
#ifdef CONFIG_NL80211_TESTMODE
	{
		.cmd = NL80211_CMD_TESTMODE,
		.doit = nl80211_testmode_do,
		.dumpit = nl80211_testmode_dump,
		.policy = nl80211_policy,
		.flags = GENL_UNS_ADMIN_PERM,
		.internal_flags = NL80211_FLAG_NEED_WIPHY |
				  NL80211_FLAG_NEED_RTNL,
	},
#endif
	{
		.cmd = NL80211_CMD_CONNECT,
		.doit = nl80211_connect,
		.policy = nl80211_policy,
		.flags = GENL_UNS_ADMIN_PERM,
		.internal_flags = NL80211_FLAG_NEED_NETDEV_UP |
				  NL80211_FLAG_NEED_RTNL,
	},
	{
		.cmd = NL80211_CMD_UPDATE_CONNECT_PARAMS,
		.doit = nl80211_update_connect_params,
		.policy = nl80211_policy,
		.flags = GENL_ADMIN_PERM,
		.internal_flags = NL80211_FLAG_NEED_NETDEV_UP |
				  NL80211_FLAG_NEED_RTNL,
	},
	{
		.cmd = NL80211_CMD_DISCONNECT,
		.doit = nl80211_disconnect,
		.policy = nl80211_policy,
		.flags = GENL_UNS_ADMIN_PERM,
		.internal_flags = NL80211_FLAG_NEED_NETDEV_UP |
				  NL80211_FLAG_NEED_RTNL,
	},
	{
		.cmd = NL80211_CMD_SET_WIPHY_NETNS,
		.doit = nl80211_wiphy_netns,
		.policy = nl80211_policy,
		.flags = GENL_UNS_ADMIN_PERM,
		.internal_flags = NL80211_FLAG_NEED_WIPHY |
				  NL80211_FLAG_NEED_RTNL,
	},
	{
		.cmd = NL80211_CMD_GET_SURVEY,
		.policy = nl80211_policy,
		.dumpit = nl80211_dump_survey,
	},
	{
		.cmd = NL80211_CMD_SET_PMKSA,
		.doit = nl80211_setdel_pmksa,
		.policy = nl80211_policy,
		.flags = GENL_UNS_ADMIN_PERM,
		.internal_flags = NL80211_FLAG_NEED_NETDEV_UP |
				  NL80211_FLAG_NEED_RTNL,
	},
	{
		.cmd = NL80211_CMD_DEL_PMKSA,
		.doit = nl80211_setdel_pmksa,
		.policy = nl80211_policy,
		.flags = GENL_UNS_ADMIN_PERM,
		.internal_flags = NL80211_FLAG_NEED_NETDEV_UP |
				  NL80211_FLAG_NEED_RTNL,
	},
	{
		.cmd = NL80211_CMD_FLUSH_PMKSA,
		.doit = nl80211_flush_pmksa,
		.policy = nl80211_policy,
		.flags = GENL_UNS_ADMIN_PERM,
		.internal_flags = NL80211_FLAG_NEED_NETDEV_UP |
				  NL80211_FLAG_NEED_RTNL,
	},
	{
		.cmd = NL80211_CMD_REMAIN_ON_CHANNEL,
		.doit = nl80211_remain_on_channel,
		.policy = nl80211_policy,
		.flags = GENL_UNS_ADMIN_PERM,
		.internal_flags = NL80211_FLAG_NEED_WDEV_UP |
				  NL80211_FLAG_NEED_RTNL,
	},
	{
		.cmd = NL80211_CMD_CANCEL_REMAIN_ON_CHANNEL,
		.doit = nl80211_cancel_remain_on_channel,
		.policy = nl80211_policy,
		.flags = GENL_UNS_ADMIN_PERM,
		.internal_flags = NL80211_FLAG_NEED_WDEV_UP |
				  NL80211_FLAG_NEED_RTNL,
	},
	{
		.cmd = NL80211_CMD_SET_TX_BITRATE_MASK,
		.doit = nl80211_set_tx_bitrate_mask,
		.policy = nl80211_policy,
		.flags = GENL_UNS_ADMIN_PERM,
		.internal_flags = NL80211_FLAG_NEED_NETDEV |
				  NL80211_FLAG_NEED_RTNL,
	},
	{
		.cmd = NL80211_CMD_REGISTER_FRAME,
		.doit = nl80211_register_mgmt,
		.policy = nl80211_policy,
		.flags = GENL_UNS_ADMIN_PERM,
		.internal_flags = NL80211_FLAG_NEED_WDEV |
				  NL80211_FLAG_NEED_RTNL,
	},
	{
		.cmd = NL80211_CMD_FRAME,
		.doit = nl80211_tx_mgmt,
		.policy = nl80211_policy,
		.flags = GENL_UNS_ADMIN_PERM,
		.internal_flags = NL80211_FLAG_NEED_WDEV_UP |
				  NL80211_FLAG_NEED_RTNL,
	},
	{
		.cmd = NL80211_CMD_FRAME_WAIT_CANCEL,
		.doit = nl80211_tx_mgmt_cancel_wait,
		.policy = nl80211_policy,
		.flags = GENL_UNS_ADMIN_PERM,
		.internal_flags = NL80211_FLAG_NEED_WDEV_UP |
				  NL80211_FLAG_NEED_RTNL,
	},
	{
		.cmd = NL80211_CMD_SET_POWER_SAVE,
		.doit = nl80211_set_power_save,
		.policy = nl80211_policy,
		.flags = GENL_UNS_ADMIN_PERM,
		.internal_flags = NL80211_FLAG_NEED_NETDEV |
				  NL80211_FLAG_NEED_RTNL,
	},
	{
		.cmd = NL80211_CMD_GET_POWER_SAVE,
		.doit = nl80211_get_power_save,
		.policy = nl80211_policy,
		/* can be retrieved by unprivileged users */
		.internal_flags = NL80211_FLAG_NEED_NETDEV |
				  NL80211_FLAG_NEED_RTNL,
	},
	{
		.cmd = NL80211_CMD_SET_CQM,
		.doit = nl80211_set_cqm,
		.policy = nl80211_policy,
		.flags = GENL_UNS_ADMIN_PERM,
		.internal_flags = NL80211_FLAG_NEED_NETDEV |
				  NL80211_FLAG_NEED_RTNL,
	},
	{
		.cmd = NL80211_CMD_SET_CHANNEL,
		.doit = nl80211_set_channel,
		.policy = nl80211_policy,
		.flags = GENL_UNS_ADMIN_PERM,
		.internal_flags = NL80211_FLAG_NEED_NETDEV |
				  NL80211_FLAG_NEED_RTNL,
	},
	{
		.cmd = NL80211_CMD_SET_WDS_PEER,
		.doit = nl80211_set_wds_peer,
		.policy = nl80211_policy,
		.flags = GENL_UNS_ADMIN_PERM,
		.internal_flags = NL80211_FLAG_NEED_NETDEV |
				  NL80211_FLAG_NEED_RTNL,
	},
	{
		.cmd = NL80211_CMD_JOIN_MESH,
		.doit = nl80211_join_mesh,
		.policy = nl80211_policy,
		.flags = GENL_UNS_ADMIN_PERM,
		.internal_flags = NL80211_FLAG_NEED_NETDEV_UP |
				  NL80211_FLAG_NEED_RTNL,
	},
	{
		.cmd = NL80211_CMD_LEAVE_MESH,
		.doit = nl80211_leave_mesh,
		.policy = nl80211_policy,
		.flags = GENL_UNS_ADMIN_PERM,
		.internal_flags = NL80211_FLAG_NEED_NETDEV_UP |
				  NL80211_FLAG_NEED_RTNL,
	},
	{
		.cmd = NL80211_CMD_JOIN_OCB,
		.doit = nl80211_join_ocb,
		.policy = nl80211_policy,
		.flags = GENL_UNS_ADMIN_PERM,
		.internal_flags = NL80211_FLAG_NEED_NETDEV_UP |
				  NL80211_FLAG_NEED_RTNL,
	},
	{
		.cmd = NL80211_CMD_LEAVE_OCB,
		.doit = nl80211_leave_ocb,
		.policy = nl80211_policy,
		.flags = GENL_UNS_ADMIN_PERM,
		.internal_flags = NL80211_FLAG_NEED_NETDEV_UP |
				  NL80211_FLAG_NEED_RTNL,
	},
#ifdef CONFIG_PM
	{
		.cmd = NL80211_CMD_GET_WOWLAN,
		.doit = nl80211_get_wowlan,
		.policy = nl80211_policy,
		/* can be retrieved by unprivileged users */
		.internal_flags = NL80211_FLAG_NEED_WIPHY |
				  NL80211_FLAG_NEED_RTNL,
	},
	{
		.cmd = NL80211_CMD_SET_WOWLAN,
		.doit = nl80211_set_wowlan,
		.policy = nl80211_policy,
		.flags = GENL_UNS_ADMIN_PERM,
		.internal_flags = NL80211_FLAG_NEED_WIPHY |
				  NL80211_FLAG_NEED_RTNL,
	},
#endif
	{
		.cmd = NL80211_CMD_SET_REKEY_OFFLOAD,
		.doit = nl80211_set_rekey_data,
		.policy = nl80211_policy,
		.flags = GENL_UNS_ADMIN_PERM,
		.internal_flags = NL80211_FLAG_NEED_NETDEV_UP |
				  NL80211_FLAG_NEED_RTNL |
				  NL80211_FLAG_CLEAR_SKB,
	},
	{
		.cmd = NL80211_CMD_TDLS_MGMT,
		.doit = nl80211_tdls_mgmt,
		.policy = nl80211_policy,
		.flags = GENL_UNS_ADMIN_PERM,
		.internal_flags = NL80211_FLAG_NEED_NETDEV_UP |
				  NL80211_FLAG_NEED_RTNL,
	},
	{
		.cmd = NL80211_CMD_TDLS_OPER,
		.doit = nl80211_tdls_oper,
		.policy = nl80211_policy,
		.flags = GENL_UNS_ADMIN_PERM,
		.internal_flags = NL80211_FLAG_NEED_NETDEV_UP |
				  NL80211_FLAG_NEED_RTNL,
	},
	{
		.cmd = NL80211_CMD_UNEXPECTED_FRAME,
		.doit = nl80211_register_unexpected_frame,
		.policy = nl80211_policy,
		.flags = GENL_UNS_ADMIN_PERM,
		.internal_flags = NL80211_FLAG_NEED_NETDEV |
				  NL80211_FLAG_NEED_RTNL,
	},
	{
		.cmd = NL80211_CMD_PROBE_CLIENT,
		.doit = nl80211_probe_client,
		.policy = nl80211_policy,
		.flags = GENL_UNS_ADMIN_PERM,
		.internal_flags = NL80211_FLAG_NEED_NETDEV_UP |
				  NL80211_FLAG_NEED_RTNL,
	},
	{
		.cmd = NL80211_CMD_REGISTER_BEACONS,
		.doit = nl80211_register_beacons,
		.policy = nl80211_policy,
		.flags = GENL_UNS_ADMIN_PERM,
		.internal_flags = NL80211_FLAG_NEED_WIPHY |
				  NL80211_FLAG_NEED_RTNL,
	},
	{
		.cmd = NL80211_CMD_SET_NOACK_MAP,
		.doit = nl80211_set_noack_map,
		.policy = nl80211_policy,
		.flags = GENL_UNS_ADMIN_PERM,
		.internal_flags = NL80211_FLAG_NEED_NETDEV |
				  NL80211_FLAG_NEED_RTNL,
	},
	{
		.cmd = NL80211_CMD_START_P2P_DEVICE,
		.doit = nl80211_start_p2p_device,
		.policy = nl80211_policy,
		.flags = GENL_UNS_ADMIN_PERM,
		.internal_flags = NL80211_FLAG_NEED_WDEV |
				  NL80211_FLAG_NEED_RTNL,
	},
	{
		.cmd = NL80211_CMD_STOP_P2P_DEVICE,
		.doit = nl80211_stop_p2p_device,
		.policy = nl80211_policy,
		.flags = GENL_UNS_ADMIN_PERM,
		.internal_flags = NL80211_FLAG_NEED_WDEV_UP |
				  NL80211_FLAG_NEED_RTNL,
	},
	{
		.cmd = NL80211_CMD_START_NAN,
		.doit = nl80211_start_nan,
		.policy = nl80211_policy,
		.flags = GENL_ADMIN_PERM,
		.internal_flags = NL80211_FLAG_NEED_WDEV |
				  NL80211_FLAG_NEED_RTNL,
	},
	{
		.cmd = NL80211_CMD_STOP_NAN,
		.doit = nl80211_stop_nan,
		.policy = nl80211_policy,
		.flags = GENL_ADMIN_PERM,
		.internal_flags = NL80211_FLAG_NEED_WDEV_UP |
				  NL80211_FLAG_NEED_RTNL,
	},
	{
		.cmd = NL80211_CMD_ADD_NAN_FUNCTION,
		.doit = nl80211_nan_add_func,
		.policy = nl80211_policy,
		.flags = GENL_ADMIN_PERM,
		.internal_flags = NL80211_FLAG_NEED_WDEV_UP |
				  NL80211_FLAG_NEED_RTNL,
	},
	{
		.cmd = NL80211_CMD_DEL_NAN_FUNCTION,
		.doit = nl80211_nan_del_func,
		.policy = nl80211_policy,
		.flags = GENL_ADMIN_PERM,
		.internal_flags = NL80211_FLAG_NEED_WDEV_UP |
				  NL80211_FLAG_NEED_RTNL,
	},
	{
		.cmd = NL80211_CMD_CHANGE_NAN_CONFIG,
		.doit = nl80211_nan_change_config,
		.policy = nl80211_policy,
		.flags = GENL_ADMIN_PERM,
		.internal_flags = NL80211_FLAG_NEED_WDEV_UP |
				  NL80211_FLAG_NEED_RTNL,
	},
	{
		.cmd = NL80211_CMD_SET_MCAST_RATE,
		.doit = nl80211_set_mcast_rate,
		.policy = nl80211_policy,
		.flags = GENL_UNS_ADMIN_PERM,
		.internal_flags = NL80211_FLAG_NEED_NETDEV |
				  NL80211_FLAG_NEED_RTNL,
	},
	{
		.cmd = NL80211_CMD_SET_MAC_ACL,
		.doit = nl80211_set_mac_acl,
		.policy = nl80211_policy,
		.flags = GENL_UNS_ADMIN_PERM,
		.internal_flags = NL80211_FLAG_NEED_NETDEV |
				  NL80211_FLAG_NEED_RTNL,
	},
	{
		.cmd = NL80211_CMD_RADAR_DETECT,
		.doit = nl80211_start_radar_detection,
		.policy = nl80211_policy,
		.flags = GENL_UNS_ADMIN_PERM,
		.internal_flags = NL80211_FLAG_NEED_NETDEV_UP |
				  NL80211_FLAG_NEED_RTNL,
	},
	{
		.cmd = NL80211_CMD_GET_PROTOCOL_FEATURES,
		.doit = nl80211_get_protocol_features,
		.policy = nl80211_policy,
	},
	{
		.cmd = NL80211_CMD_UPDATE_FT_IES,
		.doit = nl80211_update_ft_ies,
		.policy = nl80211_policy,
		.flags = GENL_UNS_ADMIN_PERM,
		.internal_flags = NL80211_FLAG_NEED_NETDEV_UP |
				  NL80211_FLAG_NEED_RTNL,
	},
	{
		.cmd = NL80211_CMD_CRIT_PROTOCOL_START,
		.doit = nl80211_crit_protocol_start,
		.policy = nl80211_policy,
		.flags = GENL_UNS_ADMIN_PERM,
		.internal_flags = NL80211_FLAG_NEED_WDEV_UP |
				  NL80211_FLAG_NEED_RTNL,
	},
	{
		.cmd = NL80211_CMD_CRIT_PROTOCOL_STOP,
		.doit = nl80211_crit_protocol_stop,
		.policy = nl80211_policy,
		.flags = GENL_UNS_ADMIN_PERM,
		.internal_flags = NL80211_FLAG_NEED_WDEV_UP |
				  NL80211_FLAG_NEED_RTNL,
	},
	{
		.cmd = NL80211_CMD_GET_COALESCE,
		.doit = nl80211_get_coalesce,
		.policy = nl80211_policy,
		.internal_flags = NL80211_FLAG_NEED_WIPHY |
				  NL80211_FLAG_NEED_RTNL,
	},
	{
		.cmd = NL80211_CMD_SET_COALESCE,
		.doit = nl80211_set_coalesce,
		.policy = nl80211_policy,
		.flags = GENL_UNS_ADMIN_PERM,
		.internal_flags = NL80211_FLAG_NEED_WIPHY |
				  NL80211_FLAG_NEED_RTNL,
	},
	{
		.cmd = NL80211_CMD_CHANNEL_SWITCH,
		.doit = nl80211_channel_switch,
		.policy = nl80211_policy,
		.flags = GENL_UNS_ADMIN_PERM,
		.internal_flags = NL80211_FLAG_NEED_NETDEV_UP |
				  NL80211_FLAG_NEED_RTNL,
	},
	{
		.cmd = NL80211_CMD_VENDOR,
		.doit = nl80211_vendor_cmd,
		.dumpit = nl80211_vendor_cmd_dump,
		.policy = nl80211_policy,
		.flags = GENL_UNS_ADMIN_PERM,
		.internal_flags = NL80211_FLAG_NEED_WIPHY |
				  NL80211_FLAG_NEED_RTNL,
	},
	{
		.cmd = NL80211_CMD_SET_QOS_MAP,
		.doit = nl80211_set_qos_map,
		.policy = nl80211_policy,
		.flags = GENL_UNS_ADMIN_PERM,
		.internal_flags = NL80211_FLAG_NEED_NETDEV_UP |
				  NL80211_FLAG_NEED_RTNL,
	},
	{
		.cmd = NL80211_CMD_ADD_TX_TS,
		.doit = nl80211_add_tx_ts,
		.policy = nl80211_policy,
		.flags = GENL_UNS_ADMIN_PERM,
		.internal_flags = NL80211_FLAG_NEED_NETDEV_UP |
				  NL80211_FLAG_NEED_RTNL,
	},
	{
		.cmd = NL80211_CMD_DEL_TX_TS,
		.doit = nl80211_del_tx_ts,
		.policy = nl80211_policy,
		.flags = GENL_UNS_ADMIN_PERM,
		.internal_flags = NL80211_FLAG_NEED_NETDEV_UP |
				  NL80211_FLAG_NEED_RTNL,
	},
	{
		.cmd = NL80211_CMD_TDLS_CHANNEL_SWITCH,
		.doit = nl80211_tdls_channel_switch,
		.policy = nl80211_policy,
		.flags = GENL_UNS_ADMIN_PERM,
		.internal_flags = NL80211_FLAG_NEED_NETDEV_UP |
				  NL80211_FLAG_NEED_RTNL,
	},
	{
		.cmd = NL80211_CMD_TDLS_CANCEL_CHANNEL_SWITCH,
		.doit = nl80211_tdls_cancel_channel_switch,
		.policy = nl80211_policy,
		.flags = GENL_UNS_ADMIN_PERM,
		.internal_flags = NL80211_FLAG_NEED_NETDEV_UP |
				  NL80211_FLAG_NEED_RTNL,
	},
	{
		.cmd = NL80211_CMD_SET_MULTICAST_TO_UNICAST,
		.doit = nl80211_set_multicast_to_unicast,
		.policy = nl80211_policy,
		.flags = GENL_UNS_ADMIN_PERM,
		.internal_flags = NL80211_FLAG_NEED_NETDEV |
				  NL80211_FLAG_NEED_RTNL,
	},
};

static struct genl_family nl80211_fam __ro_after_init = {
	.name = NL80211_GENL_NAME,	/* have users key off the name instead */
	.hdrsize = 0,			/* no private header */
	.version = 1,			/* no particular meaning now */
	.maxattr = NL80211_ATTR_MAX,
	.netnsok = true,
	.pre_doit = nl80211_pre_doit,
	.post_doit = nl80211_post_doit,
	.module = THIS_MODULE,
	.ops = nl80211_ops,
	.n_ops = ARRAY_SIZE(nl80211_ops),
	.mcgrps = nl80211_mcgrps,
	.n_mcgrps = ARRAY_SIZE(nl80211_mcgrps),
};

/* notification functions */

void nl80211_notify_wiphy(struct cfg80211_registered_device *rdev,
			  enum nl80211_commands cmd)
{
	struct sk_buff *msg;
	struct nl80211_dump_wiphy_state state = {};

	WARN_ON(cmd != NL80211_CMD_NEW_WIPHY &&
		cmd != NL80211_CMD_DEL_WIPHY);

	msg = nlmsg_new(NLMSG_DEFAULT_SIZE, GFP_KERNEL);
	if (!msg)
		return;

	if (nl80211_send_wiphy(rdev, cmd, msg, 0, 0, 0, &state) < 0) {
		nlmsg_free(msg);
		return;
	}

	genlmsg_multicast_netns(&nl80211_fam, wiphy_net(&rdev->wiphy), msg, 0,
				NL80211_MCGRP_CONFIG, GFP_KERNEL);
}

void nl80211_notify_iface(struct cfg80211_registered_device *rdev,
				struct wireless_dev *wdev,
				enum nl80211_commands cmd)
{
	struct sk_buff *msg;

	WARN_ON(cmd != NL80211_CMD_NEW_INTERFACE &&
		cmd != NL80211_CMD_DEL_INTERFACE);

	msg = nlmsg_new(NLMSG_DEFAULT_SIZE, GFP_KERNEL);
	if (!msg)
		return;

	if (nl80211_send_iface(msg, 0, 0, 0, rdev, wdev,
			       cmd == NL80211_CMD_DEL_INTERFACE) < 0) {
		nlmsg_free(msg);
		return;
	}

	genlmsg_multicast_netns(&nl80211_fam, wiphy_net(&rdev->wiphy), msg, 0,
				NL80211_MCGRP_CONFIG, GFP_KERNEL);
}

static int nl80211_add_scan_req(struct sk_buff *msg,
				struct cfg80211_registered_device *rdev)
{
	struct cfg80211_scan_request *req = rdev->scan_req;
	struct nlattr *nest;
	int i;

	if (WARN_ON(!req))
		return 0;

	nest = nla_nest_start(msg, NL80211_ATTR_SCAN_SSIDS);
	if (!nest)
		goto nla_put_failure;
	for (i = 0; i < req->n_ssids; i++) {
		if (nla_put(msg, i, req->ssids[i].ssid_len, req->ssids[i].ssid))
			goto nla_put_failure;
	}
	nla_nest_end(msg, nest);

	nest = nla_nest_start(msg, NL80211_ATTR_SCAN_FREQUENCIES);
	if (!nest)
		goto nla_put_failure;
	for (i = 0; i < req->n_channels; i++) {
		if (nla_put_u32(msg, i, req->channels[i]->center_freq))
			goto nla_put_failure;
	}
	nla_nest_end(msg, nest);

	if (req->ie &&
	    nla_put(msg, NL80211_ATTR_IE, req->ie_len, req->ie))
		goto nla_put_failure;

	if (req->flags &&
	    nla_put_u32(msg, NL80211_ATTR_SCAN_FLAGS, req->flags))
		goto nla_put_failure;

	if (req->info.scan_start_tsf &&
	    (nla_put_u64_64bit(msg, NL80211_ATTR_SCAN_START_TIME_TSF,
			       req->info.scan_start_tsf, NL80211_BSS_PAD) ||
	     nla_put(msg, NL80211_ATTR_SCAN_START_TIME_TSF_BSSID, ETH_ALEN,
		     req->info.tsf_bssid)))
		goto nla_put_failure;

	return 0;
 nla_put_failure:
	return -ENOBUFS;
}

static int nl80211_send_scan_msg(struct sk_buff *msg,
				 struct cfg80211_registered_device *rdev,
				 struct wireless_dev *wdev,
				 u32 portid, u32 seq, int flags,
				 u32 cmd)
{
	void *hdr;

	hdr = nl80211hdr_put(msg, portid, seq, flags, cmd);
	if (!hdr)
		return -1;

	if (nla_put_u32(msg, NL80211_ATTR_WIPHY, rdev->wiphy_idx) ||
	    (wdev->netdev && nla_put_u32(msg, NL80211_ATTR_IFINDEX,
					 wdev->netdev->ifindex)) ||
	    nla_put_u64_64bit(msg, NL80211_ATTR_WDEV, wdev_id(wdev),
			      NL80211_ATTR_PAD))
		goto nla_put_failure;

	/* ignore errors and send incomplete event anyway */
	nl80211_add_scan_req(msg, rdev);

	genlmsg_end(msg, hdr);
	return 0;

 nla_put_failure:
	genlmsg_cancel(msg, hdr);
	return -EMSGSIZE;
}

static int
nl80211_send_sched_scan_msg(struct sk_buff *msg,
			    struct cfg80211_registered_device *rdev,
			    struct net_device *netdev,
			    u32 portid, u32 seq, int flags, u32 cmd)
{
	void *hdr;

	hdr = nl80211hdr_put(msg, portid, seq, flags, cmd);
	if (!hdr)
		return -1;

	if (nla_put_u32(msg, NL80211_ATTR_WIPHY, rdev->wiphy_idx) ||
	    nla_put_u32(msg, NL80211_ATTR_IFINDEX, netdev->ifindex))
		goto nla_put_failure;

	genlmsg_end(msg, hdr);
	return 0;

 nla_put_failure:
	genlmsg_cancel(msg, hdr);
	return -EMSGSIZE;
}

void nl80211_send_scan_start(struct cfg80211_registered_device *rdev,
			     struct wireless_dev *wdev)
{
	struct sk_buff *msg;

	msg = nlmsg_new(NLMSG_DEFAULT_SIZE, GFP_KERNEL);
	if (!msg)
		return;

	if (nl80211_send_scan_msg(msg, rdev, wdev, 0, 0, 0,
				  NL80211_CMD_TRIGGER_SCAN) < 0) {
		nlmsg_free(msg);
		return;
	}

	genlmsg_multicast_netns(&nl80211_fam, wiphy_net(&rdev->wiphy), msg, 0,
				NL80211_MCGRP_SCAN, GFP_KERNEL);
}

struct sk_buff *nl80211_build_scan_msg(struct cfg80211_registered_device *rdev,
				       struct wireless_dev *wdev, bool aborted)
{
	struct sk_buff *msg;

	msg = nlmsg_new(NLMSG_DEFAULT_SIZE, GFP_KERNEL);
	if (!msg)
		return NULL;

	if (nl80211_send_scan_msg(msg, rdev, wdev, 0, 0, 0,
				  aborted ? NL80211_CMD_SCAN_ABORTED :
					    NL80211_CMD_NEW_SCAN_RESULTS) < 0) {
		nlmsg_free(msg);
		return NULL;
	}

	return msg;
}

void nl80211_send_scan_result(struct cfg80211_registered_device *rdev,
			      struct sk_buff *msg)
{
	if (!msg)
		return;

	genlmsg_multicast_netns(&nl80211_fam, wiphy_net(&rdev->wiphy), msg, 0,
				NL80211_MCGRP_SCAN, GFP_KERNEL);
}

void nl80211_send_sched_scan_results(struct cfg80211_registered_device *rdev,
				     struct net_device *netdev)
{
	struct sk_buff *msg;

	msg = nlmsg_new(NLMSG_DEFAULT_SIZE, GFP_KERNEL);
	if (!msg)
		return;

	if (nl80211_send_sched_scan_msg(msg, rdev, netdev, 0, 0, 0,
					NL80211_CMD_SCHED_SCAN_RESULTS) < 0) {
		nlmsg_free(msg);
		return;
	}

	genlmsg_multicast_netns(&nl80211_fam, wiphy_net(&rdev->wiphy), msg, 0,
				NL80211_MCGRP_SCAN, GFP_KERNEL);
}

void nl80211_send_sched_scan(struct cfg80211_registered_device *rdev,
			     struct net_device *netdev, u32 cmd)
{
	struct sk_buff *msg;

	msg = nlmsg_new(NLMSG_DEFAULT_SIZE, GFP_KERNEL);
	if (!msg)
		return;

	if (nl80211_send_sched_scan_msg(msg, rdev, netdev, 0, 0, 0, cmd) < 0) {
		nlmsg_free(msg);
		return;
	}

	genlmsg_multicast_netns(&nl80211_fam, wiphy_net(&rdev->wiphy), msg, 0,
				NL80211_MCGRP_SCAN, GFP_KERNEL);
}

static bool nl80211_reg_change_event_fill(struct sk_buff *msg,
					  struct regulatory_request *request)
{
	/* Userspace can always count this one always being set */
	if (nla_put_u8(msg, NL80211_ATTR_REG_INITIATOR, request->initiator))
		goto nla_put_failure;

	if (request->alpha2[0] == '0' && request->alpha2[1] == '0') {
		if (nla_put_u8(msg, NL80211_ATTR_REG_TYPE,
			       NL80211_REGDOM_TYPE_WORLD))
			goto nla_put_failure;
	} else if (request->alpha2[0] == '9' && request->alpha2[1] == '9') {
		if (nla_put_u8(msg, NL80211_ATTR_REG_TYPE,
			       NL80211_REGDOM_TYPE_CUSTOM_WORLD))
			goto nla_put_failure;
	} else if ((request->alpha2[0] == '9' && request->alpha2[1] == '8') ||
		   request->intersect) {
		if (nla_put_u8(msg, NL80211_ATTR_REG_TYPE,
			       NL80211_REGDOM_TYPE_INTERSECTION))
			goto nla_put_failure;
	} else {
		if (nla_put_u8(msg, NL80211_ATTR_REG_TYPE,
			       NL80211_REGDOM_TYPE_COUNTRY) ||
		    nla_put_string(msg, NL80211_ATTR_REG_ALPHA2,
				   request->alpha2))
			goto nla_put_failure;
	}

	if (request->wiphy_idx != WIPHY_IDX_INVALID) {
		struct wiphy *wiphy = wiphy_idx_to_wiphy(request->wiphy_idx);

		if (wiphy &&
		    nla_put_u32(msg, NL80211_ATTR_WIPHY, request->wiphy_idx))
			goto nla_put_failure;

		if (wiphy &&
		    wiphy->regulatory_flags & REGULATORY_WIPHY_SELF_MANAGED &&
		    nla_put_flag(msg, NL80211_ATTR_WIPHY_SELF_MANAGED_REG))
			goto nla_put_failure;
	}

	return true;

nla_put_failure:
	return false;
}

/*
 * This can happen on global regulatory changes or device specific settings
 * based on custom regulatory domains.
 */
void nl80211_common_reg_change_event(enum nl80211_commands cmd_id,
				     struct regulatory_request *request)
{
	struct sk_buff *msg;
	void *hdr;

	msg = nlmsg_new(NLMSG_DEFAULT_SIZE, GFP_KERNEL);
	if (!msg)
		return;

	hdr = nl80211hdr_put(msg, 0, 0, 0, cmd_id);
	if (!hdr) {
		nlmsg_free(msg);
		return;
	}

	if (nl80211_reg_change_event_fill(msg, request) == false)
		goto nla_put_failure;

	genlmsg_end(msg, hdr);

	rcu_read_lock();
	genlmsg_multicast_allns(&nl80211_fam, msg, 0,
				NL80211_MCGRP_REGULATORY, GFP_ATOMIC);
	rcu_read_unlock();

	return;

nla_put_failure:
	genlmsg_cancel(msg, hdr);
	nlmsg_free(msg);
}

static void nl80211_send_mlme_event(struct cfg80211_registered_device *rdev,
				    struct net_device *netdev,
				    const u8 *buf, size_t len,
				    enum nl80211_commands cmd, gfp_t gfp,
				    int uapsd_queues)
{
	struct sk_buff *msg;
	void *hdr;

	msg = nlmsg_new(100 + len, gfp);
	if (!msg)
		return;

	hdr = nl80211hdr_put(msg, 0, 0, 0, cmd);
	if (!hdr) {
		nlmsg_free(msg);
		return;
	}

	if (nla_put_u32(msg, NL80211_ATTR_WIPHY, rdev->wiphy_idx) ||
	    nla_put_u32(msg, NL80211_ATTR_IFINDEX, netdev->ifindex) ||
	    nla_put(msg, NL80211_ATTR_FRAME, len, buf))
		goto nla_put_failure;

	if (uapsd_queues >= 0) {
		struct nlattr *nla_wmm =
			nla_nest_start(msg, NL80211_ATTR_STA_WME);
		if (!nla_wmm)
			goto nla_put_failure;

		if (nla_put_u8(msg, NL80211_STA_WME_UAPSD_QUEUES,
			       uapsd_queues))
			goto nla_put_failure;

		nla_nest_end(msg, nla_wmm);
	}

	genlmsg_end(msg, hdr);

	genlmsg_multicast_netns(&nl80211_fam, wiphy_net(&rdev->wiphy), msg, 0,
				NL80211_MCGRP_MLME, gfp);
	return;

 nla_put_failure:
	genlmsg_cancel(msg, hdr);
	nlmsg_free(msg);
}

void nl80211_send_rx_auth(struct cfg80211_registered_device *rdev,
			  struct net_device *netdev, const u8 *buf,
			  size_t len, gfp_t gfp)
{
	nl80211_send_mlme_event(rdev, netdev, buf, len,
				NL80211_CMD_AUTHENTICATE, gfp, -1);
}

void nl80211_send_rx_assoc(struct cfg80211_registered_device *rdev,
			   struct net_device *netdev, const u8 *buf,
			   size_t len, gfp_t gfp, int uapsd_queues)
{
	nl80211_send_mlme_event(rdev, netdev, buf, len,
				NL80211_CMD_ASSOCIATE, gfp, uapsd_queues);
}

void nl80211_send_deauth(struct cfg80211_registered_device *rdev,
			 struct net_device *netdev, const u8 *buf,
			 size_t len, gfp_t gfp)
{
	nl80211_send_mlme_event(rdev, netdev, buf, len,
				NL80211_CMD_DEAUTHENTICATE, gfp, -1);
}

void nl80211_send_disassoc(struct cfg80211_registered_device *rdev,
			   struct net_device *netdev, const u8 *buf,
			   size_t len, gfp_t gfp)
{
	nl80211_send_mlme_event(rdev, netdev, buf, len,
				NL80211_CMD_DISASSOCIATE, gfp, -1);
}

void cfg80211_rx_unprot_mlme_mgmt(struct net_device *dev, const u8 *buf,
				  size_t len)
{
	struct wireless_dev *wdev = dev->ieee80211_ptr;
	struct wiphy *wiphy = wdev->wiphy;
	struct cfg80211_registered_device *rdev = wiphy_to_rdev(wiphy);
	const struct ieee80211_mgmt *mgmt = (void *)buf;
	u32 cmd;

	if (WARN_ON(len < 2))
		return;

	if (ieee80211_is_deauth(mgmt->frame_control))
		cmd = NL80211_CMD_UNPROT_DEAUTHENTICATE;
	else
		cmd = NL80211_CMD_UNPROT_DISASSOCIATE;

	trace_cfg80211_rx_unprot_mlme_mgmt(dev, buf, len);
	nl80211_send_mlme_event(rdev, dev, buf, len, cmd, GFP_ATOMIC, -1);
}
EXPORT_SYMBOL(cfg80211_rx_unprot_mlme_mgmt);

static void nl80211_send_mlme_timeout(struct cfg80211_registered_device *rdev,
				      struct net_device *netdev, int cmd,
				      const u8 *addr, gfp_t gfp)
{
	struct sk_buff *msg;
	void *hdr;

	msg = nlmsg_new(NLMSG_DEFAULT_SIZE, gfp);
	if (!msg)
		return;

	hdr = nl80211hdr_put(msg, 0, 0, 0, cmd);
	if (!hdr) {
		nlmsg_free(msg);
		return;
	}

	if (nla_put_u32(msg, NL80211_ATTR_WIPHY, rdev->wiphy_idx) ||
	    nla_put_u32(msg, NL80211_ATTR_IFINDEX, netdev->ifindex) ||
	    nla_put_flag(msg, NL80211_ATTR_TIMED_OUT) ||
	    nla_put(msg, NL80211_ATTR_MAC, ETH_ALEN, addr))
		goto nla_put_failure;

	genlmsg_end(msg, hdr);

	genlmsg_multicast_netns(&nl80211_fam, wiphy_net(&rdev->wiphy), msg, 0,
				NL80211_MCGRP_MLME, gfp);
	return;

 nla_put_failure:
	genlmsg_cancel(msg, hdr);
	nlmsg_free(msg);
}

void nl80211_send_auth_timeout(struct cfg80211_registered_device *rdev,
			       struct net_device *netdev, const u8 *addr,
			       gfp_t gfp)
{
	nl80211_send_mlme_timeout(rdev, netdev, NL80211_CMD_AUTHENTICATE,
				  addr, gfp);
}

void nl80211_send_assoc_timeout(struct cfg80211_registered_device *rdev,
				struct net_device *netdev, const u8 *addr,
				gfp_t gfp)
{
	nl80211_send_mlme_timeout(rdev, netdev, NL80211_CMD_ASSOCIATE,
				  addr, gfp);
}

void nl80211_send_connect_result(struct cfg80211_registered_device *rdev,
				 struct net_device *netdev, const u8 *bssid,
				 const u8 *req_ie, size_t req_ie_len,
				 const u8 *resp_ie, size_t resp_ie_len,
				 int status, gfp_t gfp)
{
	struct sk_buff *msg;
	void *hdr;

	msg = nlmsg_new(100 + req_ie_len + resp_ie_len, gfp);
	if (!msg)
		return;

	hdr = nl80211hdr_put(msg, 0, 0, 0, NL80211_CMD_CONNECT);
	if (!hdr) {
		nlmsg_free(msg);
		return;
	}

	if (nla_put_u32(msg, NL80211_ATTR_WIPHY, rdev->wiphy_idx) ||
	    nla_put_u32(msg, NL80211_ATTR_IFINDEX, netdev->ifindex) ||
	    (bssid && nla_put(msg, NL80211_ATTR_MAC, ETH_ALEN, bssid)) ||
	    nla_put_u16(msg, NL80211_ATTR_STATUS_CODE,
			status < 0 ? WLAN_STATUS_UNSPECIFIED_FAILURE :
			status) ||
	    (status < 0 && nla_put_flag(msg, NL80211_ATTR_TIMED_OUT)) ||
	    (req_ie &&
	     nla_put(msg, NL80211_ATTR_REQ_IE, req_ie_len, req_ie)) ||
	    (resp_ie &&
	     nla_put(msg, NL80211_ATTR_RESP_IE, resp_ie_len, resp_ie)))
		goto nla_put_failure;

	genlmsg_end(msg, hdr);

	genlmsg_multicast_netns(&nl80211_fam, wiphy_net(&rdev->wiphy), msg, 0,
				NL80211_MCGRP_MLME, gfp);
	return;

 nla_put_failure:
	genlmsg_cancel(msg, hdr);
	nlmsg_free(msg);
}

void nl80211_send_roamed(struct cfg80211_registered_device *rdev,
			 struct net_device *netdev, const u8 *bssid,
			 const u8 *req_ie, size_t req_ie_len,
			 const u8 *resp_ie, size_t resp_ie_len, gfp_t gfp)
{
	struct sk_buff *msg;
	void *hdr;

	msg = nlmsg_new(100 + req_ie_len + resp_ie_len, gfp);
	if (!msg)
		return;

	hdr = nl80211hdr_put(msg, 0, 0, 0, NL80211_CMD_ROAM);
	if (!hdr) {
		nlmsg_free(msg);
		return;
	}

	if (nla_put_u32(msg, NL80211_ATTR_WIPHY, rdev->wiphy_idx) ||
	    nla_put_u32(msg, NL80211_ATTR_IFINDEX, netdev->ifindex) ||
	    nla_put(msg, NL80211_ATTR_MAC, ETH_ALEN, bssid) ||
	    (req_ie &&
	     nla_put(msg, NL80211_ATTR_REQ_IE, req_ie_len, req_ie)) ||
	    (resp_ie &&
	     nla_put(msg, NL80211_ATTR_RESP_IE, resp_ie_len, resp_ie)))
		goto nla_put_failure;

	genlmsg_end(msg, hdr);

	genlmsg_multicast_netns(&nl80211_fam, wiphy_net(&rdev->wiphy), msg, 0,
				NL80211_MCGRP_MLME, gfp);
	return;

 nla_put_failure:
	genlmsg_cancel(msg, hdr);
	nlmsg_free(msg);
}

void nl80211_send_disconnected(struct cfg80211_registered_device *rdev,
			       struct net_device *netdev, u16 reason,
			       const u8 *ie, size_t ie_len, bool from_ap)
{
	struct sk_buff *msg;
	void *hdr;

	msg = nlmsg_new(100 + ie_len, GFP_KERNEL);
	if (!msg)
		return;

	hdr = nl80211hdr_put(msg, 0, 0, 0, NL80211_CMD_DISCONNECT);
	if (!hdr) {
		nlmsg_free(msg);
		return;
	}

	if (nla_put_u32(msg, NL80211_ATTR_WIPHY, rdev->wiphy_idx) ||
	    nla_put_u32(msg, NL80211_ATTR_IFINDEX, netdev->ifindex) ||
	    (from_ap && reason &&
	     nla_put_u16(msg, NL80211_ATTR_REASON_CODE, reason)) ||
	    (from_ap &&
	     nla_put_flag(msg, NL80211_ATTR_DISCONNECTED_BY_AP)) ||
	    (ie && nla_put(msg, NL80211_ATTR_IE, ie_len, ie)))
		goto nla_put_failure;

	genlmsg_end(msg, hdr);

	genlmsg_multicast_netns(&nl80211_fam, wiphy_net(&rdev->wiphy), msg, 0,
				NL80211_MCGRP_MLME, GFP_KERNEL);
	return;

 nla_put_failure:
	genlmsg_cancel(msg, hdr);
	nlmsg_free(msg);
}

void nl80211_send_ibss_bssid(struct cfg80211_registered_device *rdev,
			     struct net_device *netdev, const u8 *bssid,
			     gfp_t gfp)
{
	struct sk_buff *msg;
	void *hdr;

	msg = nlmsg_new(NLMSG_DEFAULT_SIZE, gfp);
	if (!msg)
		return;

	hdr = nl80211hdr_put(msg, 0, 0, 0, NL80211_CMD_JOIN_IBSS);
	if (!hdr) {
		nlmsg_free(msg);
		return;
	}

	if (nla_put_u32(msg, NL80211_ATTR_WIPHY, rdev->wiphy_idx) ||
	    nla_put_u32(msg, NL80211_ATTR_IFINDEX, netdev->ifindex) ||
	    nla_put(msg, NL80211_ATTR_MAC, ETH_ALEN, bssid))
		goto nla_put_failure;

	genlmsg_end(msg, hdr);

	genlmsg_multicast_netns(&nl80211_fam, wiphy_net(&rdev->wiphy), msg, 0,
				NL80211_MCGRP_MLME, gfp);
	return;

 nla_put_failure:
	genlmsg_cancel(msg, hdr);
	nlmsg_free(msg);
}

void cfg80211_notify_new_peer_candidate(struct net_device *dev, const u8 *addr,
					const u8* ie, u8 ie_len, gfp_t gfp)
{
	struct wireless_dev *wdev = dev->ieee80211_ptr;
	struct cfg80211_registered_device *rdev = wiphy_to_rdev(wdev->wiphy);
	struct sk_buff *msg;
	void *hdr;

	if (WARN_ON(wdev->iftype != NL80211_IFTYPE_MESH_POINT))
		return;

	trace_cfg80211_notify_new_peer_candidate(dev, addr);

	msg = nlmsg_new(100 + ie_len, gfp);
	if (!msg)
		return;

	hdr = nl80211hdr_put(msg, 0, 0, 0, NL80211_CMD_NEW_PEER_CANDIDATE);
	if (!hdr) {
		nlmsg_free(msg);
		return;
	}

	if (nla_put_u32(msg, NL80211_ATTR_WIPHY, rdev->wiphy_idx) ||
	    nla_put_u32(msg, NL80211_ATTR_IFINDEX, dev->ifindex) ||
	    nla_put(msg, NL80211_ATTR_MAC, ETH_ALEN, addr) ||
	    (ie_len && ie &&
	     nla_put(msg, NL80211_ATTR_IE, ie_len , ie)))
		goto nla_put_failure;

	genlmsg_end(msg, hdr);

	genlmsg_multicast_netns(&nl80211_fam, wiphy_net(&rdev->wiphy), msg, 0,
				NL80211_MCGRP_MLME, gfp);
	return;

 nla_put_failure:
	genlmsg_cancel(msg, hdr);
	nlmsg_free(msg);
}
EXPORT_SYMBOL(cfg80211_notify_new_peer_candidate);

void nl80211_michael_mic_failure(struct cfg80211_registered_device *rdev,
				 struct net_device *netdev, const u8 *addr,
				 enum nl80211_key_type key_type, int key_id,
				 const u8 *tsc, gfp_t gfp)
{
	struct sk_buff *msg;
	void *hdr;

	msg = nlmsg_new(NLMSG_DEFAULT_SIZE, gfp);
	if (!msg)
		return;

	hdr = nl80211hdr_put(msg, 0, 0, 0, NL80211_CMD_MICHAEL_MIC_FAILURE);
	if (!hdr) {
		nlmsg_free(msg);
		return;
	}

	if (nla_put_u32(msg, NL80211_ATTR_WIPHY, rdev->wiphy_idx) ||
	    nla_put_u32(msg, NL80211_ATTR_IFINDEX, netdev->ifindex) ||
	    (addr && nla_put(msg, NL80211_ATTR_MAC, ETH_ALEN, addr)) ||
	    nla_put_u32(msg, NL80211_ATTR_KEY_TYPE, key_type) ||
	    (key_id != -1 &&
	     nla_put_u8(msg, NL80211_ATTR_KEY_IDX, key_id)) ||
	    (tsc && nla_put(msg, NL80211_ATTR_KEY_SEQ, 6, tsc)))
		goto nla_put_failure;

	genlmsg_end(msg, hdr);

	genlmsg_multicast_netns(&nl80211_fam, wiphy_net(&rdev->wiphy), msg, 0,
				NL80211_MCGRP_MLME, gfp);
	return;

 nla_put_failure:
	genlmsg_cancel(msg, hdr);
	nlmsg_free(msg);
}

void nl80211_send_beacon_hint_event(struct wiphy *wiphy,
				    struct ieee80211_channel *channel_before,
				    struct ieee80211_channel *channel_after)
{
	struct sk_buff *msg;
	void *hdr;
	struct nlattr *nl_freq;

	msg = nlmsg_new(NLMSG_DEFAULT_SIZE, GFP_ATOMIC);
	if (!msg)
		return;

	hdr = nl80211hdr_put(msg, 0, 0, 0, NL80211_CMD_REG_BEACON_HINT);
	if (!hdr) {
		nlmsg_free(msg);
		return;
	}

	/*
	 * Since we are applying the beacon hint to a wiphy we know its
	 * wiphy_idx is valid
	 */
	if (nla_put_u32(msg, NL80211_ATTR_WIPHY, get_wiphy_idx(wiphy)))
		goto nla_put_failure;

	/* Before */
	nl_freq = nla_nest_start(msg, NL80211_ATTR_FREQ_BEFORE);
	if (!nl_freq)
		goto nla_put_failure;
	if (nl80211_msg_put_channel(msg, channel_before, false))
		goto nla_put_failure;
	nla_nest_end(msg, nl_freq);

	/* After */
	nl_freq = nla_nest_start(msg, NL80211_ATTR_FREQ_AFTER);
	if (!nl_freq)
		goto nla_put_failure;
	if (nl80211_msg_put_channel(msg, channel_after, false))
		goto nla_put_failure;
	nla_nest_end(msg, nl_freq);

	genlmsg_end(msg, hdr);

	rcu_read_lock();
	genlmsg_multicast_allns(&nl80211_fam, msg, 0,
				NL80211_MCGRP_REGULATORY, GFP_ATOMIC);
	rcu_read_unlock();

	return;

nla_put_failure:
	genlmsg_cancel(msg, hdr);
	nlmsg_free(msg);
}

static void nl80211_send_remain_on_chan_event(
	int cmd, struct cfg80211_registered_device *rdev,
	struct wireless_dev *wdev, u64 cookie,
	struct ieee80211_channel *chan,
	unsigned int duration, gfp_t gfp)
{
	struct sk_buff *msg;
	void *hdr;

	msg = nlmsg_new(NLMSG_DEFAULT_SIZE, gfp);
	if (!msg)
		return;

	hdr = nl80211hdr_put(msg, 0, 0, 0, cmd);
	if (!hdr) {
		nlmsg_free(msg);
		return;
	}

	if (nla_put_u32(msg, NL80211_ATTR_WIPHY, rdev->wiphy_idx) ||
	    (wdev->netdev && nla_put_u32(msg, NL80211_ATTR_IFINDEX,
					 wdev->netdev->ifindex)) ||
	    nla_put_u64_64bit(msg, NL80211_ATTR_WDEV, wdev_id(wdev),
			      NL80211_ATTR_PAD) ||
	    nla_put_u32(msg, NL80211_ATTR_WIPHY_FREQ, chan->center_freq) ||
	    nla_put_u32(msg, NL80211_ATTR_WIPHY_CHANNEL_TYPE,
			NL80211_CHAN_NO_HT) ||
	    nla_put_u64_64bit(msg, NL80211_ATTR_COOKIE, cookie,
			      NL80211_ATTR_PAD))
		goto nla_put_failure;

	if (cmd == NL80211_CMD_REMAIN_ON_CHANNEL &&
	    nla_put_u32(msg, NL80211_ATTR_DURATION, duration))
		goto nla_put_failure;

	genlmsg_end(msg, hdr);

	genlmsg_multicast_netns(&nl80211_fam, wiphy_net(&rdev->wiphy), msg, 0,
				NL80211_MCGRP_MLME, gfp);
	return;

 nla_put_failure:
	genlmsg_cancel(msg, hdr);
	nlmsg_free(msg);
}

void cfg80211_ready_on_channel(struct wireless_dev *wdev, u64 cookie,
			       struct ieee80211_channel *chan,
			       unsigned int duration, gfp_t gfp)
{
	struct wiphy *wiphy = wdev->wiphy;
	struct cfg80211_registered_device *rdev = wiphy_to_rdev(wiphy);

	trace_cfg80211_ready_on_channel(wdev, cookie, chan, duration);
	nl80211_send_remain_on_chan_event(NL80211_CMD_REMAIN_ON_CHANNEL,
					  rdev, wdev, cookie, chan,
					  duration, gfp);
}
EXPORT_SYMBOL(cfg80211_ready_on_channel);

void cfg80211_remain_on_channel_expired(struct wireless_dev *wdev, u64 cookie,
					struct ieee80211_channel *chan,
					gfp_t gfp)
{
	struct wiphy *wiphy = wdev->wiphy;
	struct cfg80211_registered_device *rdev = wiphy_to_rdev(wiphy);

	trace_cfg80211_ready_on_channel_expired(wdev, cookie, chan);
	nl80211_send_remain_on_chan_event(NL80211_CMD_CANCEL_REMAIN_ON_CHANNEL,
					  rdev, wdev, cookie, chan, 0, gfp);
}
EXPORT_SYMBOL(cfg80211_remain_on_channel_expired);

void cfg80211_new_sta(struct net_device *dev, const u8 *mac_addr,
		      struct station_info *sinfo, gfp_t gfp)
{
	struct wiphy *wiphy = dev->ieee80211_ptr->wiphy;
	struct cfg80211_registered_device *rdev = wiphy_to_rdev(wiphy);
	struct sk_buff *msg;

	trace_cfg80211_new_sta(dev, mac_addr, sinfo);

	msg = nlmsg_new(NLMSG_DEFAULT_SIZE, gfp);
	if (!msg)
		return;

	if (nl80211_send_station(msg, NL80211_CMD_NEW_STATION, 0, 0, 0,
				 rdev, dev, mac_addr, sinfo) < 0) {
		nlmsg_free(msg);
		return;
	}

	genlmsg_multicast_netns(&nl80211_fam, wiphy_net(&rdev->wiphy), msg, 0,
				NL80211_MCGRP_MLME, gfp);
}
EXPORT_SYMBOL(cfg80211_new_sta);

void cfg80211_del_sta_sinfo(struct net_device *dev, const u8 *mac_addr,
			    struct station_info *sinfo, gfp_t gfp)
{
	struct wiphy *wiphy = dev->ieee80211_ptr->wiphy;
	struct cfg80211_registered_device *rdev = wiphy_to_rdev(wiphy);
	struct sk_buff *msg;
	struct station_info empty_sinfo = {};

	if (!sinfo)
		sinfo = &empty_sinfo;

	trace_cfg80211_del_sta(dev, mac_addr);

	msg = nlmsg_new(NLMSG_DEFAULT_SIZE, gfp);
	if (!msg)
		return;

	if (nl80211_send_station(msg, NL80211_CMD_DEL_STATION, 0, 0, 0,
				 rdev, dev, mac_addr, sinfo) < 0) {
		nlmsg_free(msg);
		return;
	}

	genlmsg_multicast_netns(&nl80211_fam, wiphy_net(&rdev->wiphy), msg, 0,
				NL80211_MCGRP_MLME, gfp);
}
EXPORT_SYMBOL(cfg80211_del_sta_sinfo);

void cfg80211_conn_failed(struct net_device *dev, const u8 *mac_addr,
			  enum nl80211_connect_failed_reason reason,
			  gfp_t gfp)
{
	struct wiphy *wiphy = dev->ieee80211_ptr->wiphy;
	struct cfg80211_registered_device *rdev = wiphy_to_rdev(wiphy);
	struct sk_buff *msg;
	void *hdr;

	msg = nlmsg_new(NLMSG_GOODSIZE, gfp);
	if (!msg)
		return;

	hdr = nl80211hdr_put(msg, 0, 0, 0, NL80211_CMD_CONN_FAILED);
	if (!hdr) {
		nlmsg_free(msg);
		return;
	}

	if (nla_put_u32(msg, NL80211_ATTR_IFINDEX, dev->ifindex) ||
	    nla_put(msg, NL80211_ATTR_MAC, ETH_ALEN, mac_addr) ||
	    nla_put_u32(msg, NL80211_ATTR_CONN_FAILED_REASON, reason))
		goto nla_put_failure;

	genlmsg_end(msg, hdr);

	genlmsg_multicast_netns(&nl80211_fam, wiphy_net(&rdev->wiphy), msg, 0,
				NL80211_MCGRP_MLME, gfp);
	return;

 nla_put_failure:
	genlmsg_cancel(msg, hdr);
	nlmsg_free(msg);
}
EXPORT_SYMBOL(cfg80211_conn_failed);

static bool __nl80211_unexpected_frame(struct net_device *dev, u8 cmd,
				       const u8 *addr, gfp_t gfp)
{
	struct wireless_dev *wdev = dev->ieee80211_ptr;
	struct cfg80211_registered_device *rdev = wiphy_to_rdev(wdev->wiphy);
	struct sk_buff *msg;
	void *hdr;
	u32 nlportid = ACCESS_ONCE(wdev->ap_unexpected_nlportid);

	if (!nlportid)
		return false;

	msg = nlmsg_new(100, gfp);
	if (!msg)
		return true;

	hdr = nl80211hdr_put(msg, 0, 0, 0, cmd);
	if (!hdr) {
		nlmsg_free(msg);
		return true;
	}

	if (nla_put_u32(msg, NL80211_ATTR_WIPHY, rdev->wiphy_idx) ||
	    nla_put_u32(msg, NL80211_ATTR_IFINDEX, dev->ifindex) ||
	    nla_put(msg, NL80211_ATTR_MAC, ETH_ALEN, addr))
		goto nla_put_failure;

	genlmsg_end(msg, hdr);
	genlmsg_unicast(wiphy_net(&rdev->wiphy), msg, nlportid);
	return true;

 nla_put_failure:
	genlmsg_cancel(msg, hdr);
	nlmsg_free(msg);
	return true;
}

bool cfg80211_rx_spurious_frame(struct net_device *dev,
				const u8 *addr, gfp_t gfp)
{
	struct wireless_dev *wdev = dev->ieee80211_ptr;
	bool ret;

	trace_cfg80211_rx_spurious_frame(dev, addr);

	if (WARN_ON(wdev->iftype != NL80211_IFTYPE_AP &&
		    wdev->iftype != NL80211_IFTYPE_P2P_GO)) {
		trace_cfg80211_return_bool(false);
		return false;
	}
	ret = __nl80211_unexpected_frame(dev, NL80211_CMD_UNEXPECTED_FRAME,
					 addr, gfp);
	trace_cfg80211_return_bool(ret);
	return ret;
}
EXPORT_SYMBOL(cfg80211_rx_spurious_frame);

bool cfg80211_rx_unexpected_4addr_frame(struct net_device *dev,
					const u8 *addr, gfp_t gfp)
{
	struct wireless_dev *wdev = dev->ieee80211_ptr;
	bool ret;

	trace_cfg80211_rx_unexpected_4addr_frame(dev, addr);

	if (WARN_ON(wdev->iftype != NL80211_IFTYPE_AP &&
		    wdev->iftype != NL80211_IFTYPE_P2P_GO &&
		    wdev->iftype != NL80211_IFTYPE_AP_VLAN)) {
		trace_cfg80211_return_bool(false);
		return false;
	}
	ret = __nl80211_unexpected_frame(dev,
					 NL80211_CMD_UNEXPECTED_4ADDR_FRAME,
					 addr, gfp);
	trace_cfg80211_return_bool(ret);
	return ret;
}
EXPORT_SYMBOL(cfg80211_rx_unexpected_4addr_frame);

int nl80211_send_mgmt(struct cfg80211_registered_device *rdev,
		      struct wireless_dev *wdev, u32 nlportid,
		      int freq, int sig_dbm,
		      const u8 *buf, size_t len, u32 flags, gfp_t gfp)
{
	struct net_device *netdev = wdev->netdev;
	struct sk_buff *msg;
	void *hdr;

	msg = nlmsg_new(100 + len, gfp);
	if (!msg)
		return -ENOMEM;

	hdr = nl80211hdr_put(msg, 0, 0, 0, NL80211_CMD_FRAME);
	if (!hdr) {
		nlmsg_free(msg);
		return -ENOMEM;
	}

	if (nla_put_u32(msg, NL80211_ATTR_WIPHY, rdev->wiphy_idx) ||
	    (netdev && nla_put_u32(msg, NL80211_ATTR_IFINDEX,
					netdev->ifindex)) ||
	    nla_put_u64_64bit(msg, NL80211_ATTR_WDEV, wdev_id(wdev),
			      NL80211_ATTR_PAD) ||
	    nla_put_u32(msg, NL80211_ATTR_WIPHY_FREQ, freq) ||
	    (sig_dbm &&
	     nla_put_u32(msg, NL80211_ATTR_RX_SIGNAL_DBM, sig_dbm)) ||
	    nla_put(msg, NL80211_ATTR_FRAME, len, buf) ||
	    (flags &&
	     nla_put_u32(msg, NL80211_ATTR_RXMGMT_FLAGS, flags)))
		goto nla_put_failure;

	genlmsg_end(msg, hdr);

	return genlmsg_unicast(wiphy_net(&rdev->wiphy), msg, nlportid);

 nla_put_failure:
	genlmsg_cancel(msg, hdr);
	nlmsg_free(msg);
	return -ENOBUFS;
}

void cfg80211_mgmt_tx_status(struct wireless_dev *wdev, u64 cookie,
			     const u8 *buf, size_t len, bool ack, gfp_t gfp)
{
	struct wiphy *wiphy = wdev->wiphy;
	struct cfg80211_registered_device *rdev = wiphy_to_rdev(wiphy);
	struct net_device *netdev = wdev->netdev;
	struct sk_buff *msg;
	void *hdr;

	trace_cfg80211_mgmt_tx_status(wdev, cookie, ack);

	msg = nlmsg_new(100 + len, gfp);
	if (!msg)
		return;

	hdr = nl80211hdr_put(msg, 0, 0, 0, NL80211_CMD_FRAME_TX_STATUS);
	if (!hdr) {
		nlmsg_free(msg);
		return;
	}

	if (nla_put_u32(msg, NL80211_ATTR_WIPHY, rdev->wiphy_idx) ||
	    (netdev && nla_put_u32(msg, NL80211_ATTR_IFINDEX,
				   netdev->ifindex)) ||
	    nla_put_u64_64bit(msg, NL80211_ATTR_WDEV, wdev_id(wdev),
			      NL80211_ATTR_PAD) ||
	    nla_put(msg, NL80211_ATTR_FRAME, len, buf) ||
	    nla_put_u64_64bit(msg, NL80211_ATTR_COOKIE, cookie,
			      NL80211_ATTR_PAD) ||
	    (ack && nla_put_flag(msg, NL80211_ATTR_ACK)))
		goto nla_put_failure;

	genlmsg_end(msg, hdr);

	genlmsg_multicast_netns(&nl80211_fam, wiphy_net(&rdev->wiphy), msg, 0,
				NL80211_MCGRP_MLME, gfp);
	return;

 nla_put_failure:
	genlmsg_cancel(msg, hdr);
	nlmsg_free(msg);
}
EXPORT_SYMBOL(cfg80211_mgmt_tx_status);

static struct sk_buff *cfg80211_prepare_cqm(struct net_device *dev,
					    const char *mac, gfp_t gfp)
{
	struct wireless_dev *wdev = dev->ieee80211_ptr;
	struct cfg80211_registered_device *rdev = wiphy_to_rdev(wdev->wiphy);
	struct sk_buff *msg = nlmsg_new(NLMSG_DEFAULT_SIZE, gfp);
	void **cb;

	if (!msg)
		return NULL;

	cb = (void **)msg->cb;

	cb[0] = nl80211hdr_put(msg, 0, 0, 0, NL80211_CMD_NOTIFY_CQM);
	if (!cb[0]) {
		nlmsg_free(msg);
		return NULL;
	}

	if (nla_put_u32(msg, NL80211_ATTR_WIPHY, rdev->wiphy_idx) ||
	    nla_put_u32(msg, NL80211_ATTR_IFINDEX, dev->ifindex))
		goto nla_put_failure;

	if (mac && nla_put(msg, NL80211_ATTR_MAC, ETH_ALEN, mac))
		goto nla_put_failure;

	cb[1] = nla_nest_start(msg, NL80211_ATTR_CQM);
	if (!cb[1])
		goto nla_put_failure;

	cb[2] = rdev;

	return msg;
 nla_put_failure:
	nlmsg_free(msg);
	return NULL;
}

static void cfg80211_send_cqm(struct sk_buff *msg, gfp_t gfp)
{
	void **cb = (void **)msg->cb;
	struct cfg80211_registered_device *rdev = cb[2];

	nla_nest_end(msg, cb[1]);
	genlmsg_end(msg, cb[0]);

	memset(msg->cb, 0, sizeof(msg->cb));

	genlmsg_multicast_netns(&nl80211_fam, wiphy_net(&rdev->wiphy), msg, 0,
				NL80211_MCGRP_MLME, gfp);
}

void cfg80211_cqm_rssi_notify(struct net_device *dev,
			      enum nl80211_cqm_rssi_threshold_event rssi_event,
			      gfp_t gfp)
{
	struct sk_buff *msg;

	trace_cfg80211_cqm_rssi_notify(dev, rssi_event);

	if (WARN_ON(rssi_event != NL80211_CQM_RSSI_THRESHOLD_EVENT_LOW &&
		    rssi_event != NL80211_CQM_RSSI_THRESHOLD_EVENT_HIGH))
		return;

	msg = cfg80211_prepare_cqm(dev, NULL, gfp);
	if (!msg)
		return;

	if (nla_put_u32(msg, NL80211_ATTR_CQM_RSSI_THRESHOLD_EVENT,
			rssi_event))
		goto nla_put_failure;

	cfg80211_send_cqm(msg, gfp);

	return;

 nla_put_failure:
	nlmsg_free(msg);
}
EXPORT_SYMBOL(cfg80211_cqm_rssi_notify);

void cfg80211_cqm_txe_notify(struct net_device *dev,
			     const u8 *peer, u32 num_packets,
			     u32 rate, u32 intvl, gfp_t gfp)
{
	struct sk_buff *msg;

	msg = cfg80211_prepare_cqm(dev, peer, gfp);
	if (!msg)
		return;

	if (nla_put_u32(msg, NL80211_ATTR_CQM_TXE_PKTS, num_packets))
		goto nla_put_failure;

	if (nla_put_u32(msg, NL80211_ATTR_CQM_TXE_RATE, rate))
		goto nla_put_failure;

	if (nla_put_u32(msg, NL80211_ATTR_CQM_TXE_INTVL, intvl))
		goto nla_put_failure;

	cfg80211_send_cqm(msg, gfp);
	return;

 nla_put_failure:
	nlmsg_free(msg);
}
EXPORT_SYMBOL(cfg80211_cqm_txe_notify);

void cfg80211_cqm_pktloss_notify(struct net_device *dev,
				 const u8 *peer, u32 num_packets, gfp_t gfp)
{
	struct sk_buff *msg;

	trace_cfg80211_cqm_pktloss_notify(dev, peer, num_packets);

	msg = cfg80211_prepare_cqm(dev, peer, gfp);
	if (!msg)
		return;

	if (nla_put_u32(msg, NL80211_ATTR_CQM_PKT_LOSS_EVENT, num_packets))
		goto nla_put_failure;

	cfg80211_send_cqm(msg, gfp);
	return;

 nla_put_failure:
	nlmsg_free(msg);
}
EXPORT_SYMBOL(cfg80211_cqm_pktloss_notify);

void cfg80211_cqm_beacon_loss_notify(struct net_device *dev, gfp_t gfp)
{
	struct sk_buff *msg;

	msg = cfg80211_prepare_cqm(dev, NULL, gfp);
	if (!msg)
		return;

	if (nla_put_flag(msg, NL80211_ATTR_CQM_BEACON_LOSS_EVENT))
		goto nla_put_failure;

	cfg80211_send_cqm(msg, gfp);
	return;

 nla_put_failure:
	nlmsg_free(msg);
}
EXPORT_SYMBOL(cfg80211_cqm_beacon_loss_notify);

static void nl80211_gtk_rekey_notify(struct cfg80211_registered_device *rdev,
				     struct net_device *netdev, const u8 *bssid,
				     const u8 *replay_ctr, gfp_t gfp)
{
	struct sk_buff *msg;
	struct nlattr *rekey_attr;
	void *hdr;

	msg = nlmsg_new(NLMSG_DEFAULT_SIZE, gfp);
	if (!msg)
		return;

	hdr = nl80211hdr_put(msg, 0, 0, 0, NL80211_CMD_SET_REKEY_OFFLOAD);
	if (!hdr) {
		nlmsg_free(msg);
		return;
	}

	if (nla_put_u32(msg, NL80211_ATTR_WIPHY, rdev->wiphy_idx) ||
	    nla_put_u32(msg, NL80211_ATTR_IFINDEX, netdev->ifindex) ||
	    nla_put(msg, NL80211_ATTR_MAC, ETH_ALEN, bssid))
		goto nla_put_failure;

	rekey_attr = nla_nest_start(msg, NL80211_ATTR_REKEY_DATA);
	if (!rekey_attr)
		goto nla_put_failure;

	if (nla_put(msg, NL80211_REKEY_DATA_REPLAY_CTR,
		    NL80211_REPLAY_CTR_LEN, replay_ctr))
		goto nla_put_failure;

	nla_nest_end(msg, rekey_attr);

	genlmsg_end(msg, hdr);

	genlmsg_multicast_netns(&nl80211_fam, wiphy_net(&rdev->wiphy), msg, 0,
				NL80211_MCGRP_MLME, gfp);
	return;

 nla_put_failure:
	genlmsg_cancel(msg, hdr);
	nlmsg_free(msg);
}

void cfg80211_gtk_rekey_notify(struct net_device *dev, const u8 *bssid,
			       const u8 *replay_ctr, gfp_t gfp)
{
	struct wireless_dev *wdev = dev->ieee80211_ptr;
	struct wiphy *wiphy = wdev->wiphy;
	struct cfg80211_registered_device *rdev = wiphy_to_rdev(wiphy);

	trace_cfg80211_gtk_rekey_notify(dev, bssid);
	nl80211_gtk_rekey_notify(rdev, dev, bssid, replay_ctr, gfp);
}
EXPORT_SYMBOL(cfg80211_gtk_rekey_notify);

static void
nl80211_pmksa_candidate_notify(struct cfg80211_registered_device *rdev,
			       struct net_device *netdev, int index,
			       const u8 *bssid, bool preauth, gfp_t gfp)
{
	struct sk_buff *msg;
	struct nlattr *attr;
	void *hdr;

	msg = nlmsg_new(NLMSG_DEFAULT_SIZE, gfp);
	if (!msg)
		return;

	hdr = nl80211hdr_put(msg, 0, 0, 0, NL80211_CMD_PMKSA_CANDIDATE);
	if (!hdr) {
		nlmsg_free(msg);
		return;
	}

	if (nla_put_u32(msg, NL80211_ATTR_WIPHY, rdev->wiphy_idx) ||
	    nla_put_u32(msg, NL80211_ATTR_IFINDEX, netdev->ifindex))
		goto nla_put_failure;

	attr = nla_nest_start(msg, NL80211_ATTR_PMKSA_CANDIDATE);
	if (!attr)
		goto nla_put_failure;

	if (nla_put_u32(msg, NL80211_PMKSA_CANDIDATE_INDEX, index) ||
	    nla_put(msg, NL80211_PMKSA_CANDIDATE_BSSID, ETH_ALEN, bssid) ||
	    (preauth &&
	     nla_put_flag(msg, NL80211_PMKSA_CANDIDATE_PREAUTH)))
		goto nla_put_failure;

	nla_nest_end(msg, attr);

	genlmsg_end(msg, hdr);

	genlmsg_multicast_netns(&nl80211_fam, wiphy_net(&rdev->wiphy), msg, 0,
				NL80211_MCGRP_MLME, gfp);
	return;

 nla_put_failure:
	genlmsg_cancel(msg, hdr);
	nlmsg_free(msg);
}

void cfg80211_pmksa_candidate_notify(struct net_device *dev, int index,
				     const u8 *bssid, bool preauth, gfp_t gfp)
{
	struct wireless_dev *wdev = dev->ieee80211_ptr;
	struct wiphy *wiphy = wdev->wiphy;
	struct cfg80211_registered_device *rdev = wiphy_to_rdev(wiphy);

	trace_cfg80211_pmksa_candidate_notify(dev, index, bssid, preauth);
	nl80211_pmksa_candidate_notify(rdev, dev, index, bssid, preauth, gfp);
}
EXPORT_SYMBOL(cfg80211_pmksa_candidate_notify);

static void nl80211_ch_switch_notify(struct cfg80211_registered_device *rdev,
				     struct net_device *netdev,
				     struct cfg80211_chan_def *chandef,
				     gfp_t gfp,
				     enum nl80211_commands notif,
				     u8 count)
{
	struct sk_buff *msg;
	void *hdr;

	msg = nlmsg_new(NLMSG_DEFAULT_SIZE, gfp);
	if (!msg)
		return;

	hdr = nl80211hdr_put(msg, 0, 0, 0, notif);
	if (!hdr) {
		nlmsg_free(msg);
		return;
	}

	if (nla_put_u32(msg, NL80211_ATTR_IFINDEX, netdev->ifindex))
		goto nla_put_failure;

	if (nl80211_send_chandef(msg, chandef))
		goto nla_put_failure;

	if ((notif == NL80211_CMD_CH_SWITCH_STARTED_NOTIFY) &&
	    (nla_put_u32(msg, NL80211_ATTR_CH_SWITCH_COUNT, count)))
			goto nla_put_failure;

	genlmsg_end(msg, hdr);

	genlmsg_multicast_netns(&nl80211_fam, wiphy_net(&rdev->wiphy), msg, 0,
				NL80211_MCGRP_MLME, gfp);
	return;

 nla_put_failure:
	genlmsg_cancel(msg, hdr);
	nlmsg_free(msg);
}

void cfg80211_ch_switch_notify(struct net_device *dev,
			       struct cfg80211_chan_def *chandef)
{
	struct wireless_dev *wdev = dev->ieee80211_ptr;
	struct wiphy *wiphy = wdev->wiphy;
	struct cfg80211_registered_device *rdev = wiphy_to_rdev(wiphy);

	ASSERT_WDEV_LOCK(wdev);

	trace_cfg80211_ch_switch_notify(dev, chandef);

	wdev->chandef = *chandef;
	wdev->preset_chandef = *chandef;

	if (wdev->iftype == NL80211_IFTYPE_STATION &&
	    !WARN_ON(!wdev->current_bss))
		wdev->current_bss->pub.channel = chandef->chan;

	nl80211_ch_switch_notify(rdev, dev, chandef, GFP_KERNEL,
				 NL80211_CMD_CH_SWITCH_NOTIFY, 0);
}
EXPORT_SYMBOL(cfg80211_ch_switch_notify);

void cfg80211_ch_switch_started_notify(struct net_device *dev,
				       struct cfg80211_chan_def *chandef,
				       u8 count)
{
	struct wireless_dev *wdev = dev->ieee80211_ptr;
	struct wiphy *wiphy = wdev->wiphy;
	struct cfg80211_registered_device *rdev = wiphy_to_rdev(wiphy);

	trace_cfg80211_ch_switch_started_notify(dev, chandef);

	nl80211_ch_switch_notify(rdev, dev, chandef, GFP_KERNEL,
				 NL80211_CMD_CH_SWITCH_STARTED_NOTIFY, count);
}
EXPORT_SYMBOL(cfg80211_ch_switch_started_notify);

void
nl80211_radar_notify(struct cfg80211_registered_device *rdev,
		     const struct cfg80211_chan_def *chandef,
		     enum nl80211_radar_event event,
		     struct net_device *netdev, gfp_t gfp)
{
	struct sk_buff *msg;
	void *hdr;

	msg = nlmsg_new(NLMSG_DEFAULT_SIZE, gfp);
	if (!msg)
		return;

	hdr = nl80211hdr_put(msg, 0, 0, 0, NL80211_CMD_RADAR_DETECT);
	if (!hdr) {
		nlmsg_free(msg);
		return;
	}

	if (nla_put_u32(msg, NL80211_ATTR_WIPHY, rdev->wiphy_idx))
		goto nla_put_failure;

	/* NOP and radar events don't need a netdev parameter */
	if (netdev) {
		struct wireless_dev *wdev = netdev->ieee80211_ptr;

		if (nla_put_u32(msg, NL80211_ATTR_IFINDEX, netdev->ifindex) ||
		    nla_put_u64_64bit(msg, NL80211_ATTR_WDEV, wdev_id(wdev),
				      NL80211_ATTR_PAD))
			goto nla_put_failure;
	}

	if (nla_put_u32(msg, NL80211_ATTR_RADAR_EVENT, event))
		goto nla_put_failure;

	if (nl80211_send_chandef(msg, chandef))
		goto nla_put_failure;

	genlmsg_end(msg, hdr);

	genlmsg_multicast_netns(&nl80211_fam, wiphy_net(&rdev->wiphy), msg, 0,
				NL80211_MCGRP_MLME, gfp);
	return;

 nla_put_failure:
	genlmsg_cancel(msg, hdr);
	nlmsg_free(msg);
}

void cfg80211_probe_status(struct net_device *dev, const u8 *addr,
			   u64 cookie, bool acked, gfp_t gfp)
{
	struct wireless_dev *wdev = dev->ieee80211_ptr;
	struct cfg80211_registered_device *rdev = wiphy_to_rdev(wdev->wiphy);
	struct sk_buff *msg;
	void *hdr;

	trace_cfg80211_probe_status(dev, addr, cookie, acked);

	msg = nlmsg_new(NLMSG_DEFAULT_SIZE, gfp);

	if (!msg)
		return;

	hdr = nl80211hdr_put(msg, 0, 0, 0, NL80211_CMD_PROBE_CLIENT);
	if (!hdr) {
		nlmsg_free(msg);
		return;
	}

	if (nla_put_u32(msg, NL80211_ATTR_WIPHY, rdev->wiphy_idx) ||
	    nla_put_u32(msg, NL80211_ATTR_IFINDEX, dev->ifindex) ||
	    nla_put(msg, NL80211_ATTR_MAC, ETH_ALEN, addr) ||
	    nla_put_u64_64bit(msg, NL80211_ATTR_COOKIE, cookie,
			      NL80211_ATTR_PAD) ||
	    (acked && nla_put_flag(msg, NL80211_ATTR_ACK)))
		goto nla_put_failure;

	genlmsg_end(msg, hdr);

	genlmsg_multicast_netns(&nl80211_fam, wiphy_net(&rdev->wiphy), msg, 0,
				NL80211_MCGRP_MLME, gfp);
	return;

 nla_put_failure:
	genlmsg_cancel(msg, hdr);
	nlmsg_free(msg);
}
EXPORT_SYMBOL(cfg80211_probe_status);

void cfg80211_report_obss_beacon(struct wiphy *wiphy,
				 const u8 *frame, size_t len,
				 int freq, int sig_dbm)
{
	struct cfg80211_registered_device *rdev = wiphy_to_rdev(wiphy);
	struct sk_buff *msg;
	void *hdr;
	struct cfg80211_beacon_registration *reg;

	trace_cfg80211_report_obss_beacon(wiphy, frame, len, freq, sig_dbm);

	spin_lock_bh(&rdev->beacon_registrations_lock);
	list_for_each_entry(reg, &rdev->beacon_registrations, list) {
		msg = nlmsg_new(len + 100, GFP_ATOMIC);
		if (!msg) {
			spin_unlock_bh(&rdev->beacon_registrations_lock);
			return;
		}

		hdr = nl80211hdr_put(msg, 0, 0, 0, NL80211_CMD_FRAME);
		if (!hdr)
			goto nla_put_failure;

		if (nla_put_u32(msg, NL80211_ATTR_WIPHY, rdev->wiphy_idx) ||
		    (freq &&
		     nla_put_u32(msg, NL80211_ATTR_WIPHY_FREQ, freq)) ||
		    (sig_dbm &&
		     nla_put_u32(msg, NL80211_ATTR_RX_SIGNAL_DBM, sig_dbm)) ||
		    nla_put(msg, NL80211_ATTR_FRAME, len, frame))
			goto nla_put_failure;

		genlmsg_end(msg, hdr);

		genlmsg_unicast(wiphy_net(&rdev->wiphy), msg, reg->nlportid);
	}
	spin_unlock_bh(&rdev->beacon_registrations_lock);
	return;

 nla_put_failure:
	spin_unlock_bh(&rdev->beacon_registrations_lock);
	if (hdr)
		genlmsg_cancel(msg, hdr);
	nlmsg_free(msg);
}
EXPORT_SYMBOL(cfg80211_report_obss_beacon);

#ifdef CONFIG_PM
static int cfg80211_net_detect_results(struct sk_buff *msg,
				       struct cfg80211_wowlan_wakeup *wakeup)
{
	struct cfg80211_wowlan_nd_info *nd = wakeup->net_detect;
	struct nlattr *nl_results, *nl_match, *nl_freqs;
	int i, j;

	nl_results = nla_nest_start(
		msg, NL80211_WOWLAN_TRIG_NET_DETECT_RESULTS);
	if (!nl_results)
		return -EMSGSIZE;

	for (i = 0; i < nd->n_matches; i++) {
		struct cfg80211_wowlan_nd_match *match = nd->matches[i];

		nl_match = nla_nest_start(msg, i);
		if (!nl_match)
			break;

		/* The SSID attribute is optional in nl80211, but for
		 * simplicity reasons it's always present in the
		 * cfg80211 structure.  If a driver can't pass the
		 * SSID, that needs to be changed.  A zero length SSID
		 * is still a valid SSID (wildcard), so it cannot be
		 * used for this purpose.
		 */
		if (nla_put(msg, NL80211_ATTR_SSID, match->ssid.ssid_len,
			    match->ssid.ssid)) {
			nla_nest_cancel(msg, nl_match);
			goto out;
		}

		if (match->n_channels) {
			nl_freqs = nla_nest_start(
				msg, NL80211_ATTR_SCAN_FREQUENCIES);
			if (!nl_freqs) {
				nla_nest_cancel(msg, nl_match);
				goto out;
			}

			for (j = 0; j < match->n_channels; j++) {
				if (nla_put_u32(msg, j, match->channels[j])) {
					nla_nest_cancel(msg, nl_freqs);
					nla_nest_cancel(msg, nl_match);
					goto out;
				}
			}

			nla_nest_end(msg, nl_freqs);
		}

		nla_nest_end(msg, nl_match);
	}

out:
	nla_nest_end(msg, nl_results);
	return 0;
}

void cfg80211_report_wowlan_wakeup(struct wireless_dev *wdev,
				   struct cfg80211_wowlan_wakeup *wakeup,
				   gfp_t gfp)
{
	struct cfg80211_registered_device *rdev = wiphy_to_rdev(wdev->wiphy);
	struct sk_buff *msg;
	void *hdr;
	int size = 200;

	trace_cfg80211_report_wowlan_wakeup(wdev->wiphy, wdev, wakeup);

	if (wakeup)
		size += wakeup->packet_present_len;

	msg = nlmsg_new(size, gfp);
	if (!msg)
		return;

	hdr = nl80211hdr_put(msg, 0, 0, 0, NL80211_CMD_SET_WOWLAN);
	if (!hdr)
		goto free_msg;

	if (nla_put_u32(msg, NL80211_ATTR_WIPHY, rdev->wiphy_idx) ||
	    nla_put_u64_64bit(msg, NL80211_ATTR_WDEV, wdev_id(wdev),
			      NL80211_ATTR_PAD))
		goto free_msg;

	if (wdev->netdev && nla_put_u32(msg, NL80211_ATTR_IFINDEX,
					wdev->netdev->ifindex))
		goto free_msg;

	if (wakeup) {
		struct nlattr *reasons;

		reasons = nla_nest_start(msg, NL80211_ATTR_WOWLAN_TRIGGERS);
		if (!reasons)
			goto free_msg;

		if (wakeup->disconnect &&
		    nla_put_flag(msg, NL80211_WOWLAN_TRIG_DISCONNECT))
			goto free_msg;
		if (wakeup->magic_pkt &&
		    nla_put_flag(msg, NL80211_WOWLAN_TRIG_MAGIC_PKT))
			goto free_msg;
		if (wakeup->gtk_rekey_failure &&
		    nla_put_flag(msg, NL80211_WOWLAN_TRIG_GTK_REKEY_FAILURE))
			goto free_msg;
		if (wakeup->eap_identity_req &&
		    nla_put_flag(msg, NL80211_WOWLAN_TRIG_EAP_IDENT_REQUEST))
			goto free_msg;
		if (wakeup->four_way_handshake &&
		    nla_put_flag(msg, NL80211_WOWLAN_TRIG_4WAY_HANDSHAKE))
			goto free_msg;
		if (wakeup->rfkill_release &&
		    nla_put_flag(msg, NL80211_WOWLAN_TRIG_RFKILL_RELEASE))
			goto free_msg;

		if (wakeup->pattern_idx >= 0 &&
		    nla_put_u32(msg, NL80211_WOWLAN_TRIG_PKT_PATTERN,
				wakeup->pattern_idx))
			goto free_msg;

		if (wakeup->tcp_match &&
		    nla_put_flag(msg, NL80211_WOWLAN_TRIG_WAKEUP_TCP_MATCH))
			goto free_msg;

		if (wakeup->tcp_connlost &&
		    nla_put_flag(msg, NL80211_WOWLAN_TRIG_WAKEUP_TCP_CONNLOST))
			goto free_msg;

		if (wakeup->tcp_nomoretokens &&
		    nla_put_flag(msg,
				 NL80211_WOWLAN_TRIG_WAKEUP_TCP_NOMORETOKENS))
			goto free_msg;

		if (wakeup->packet) {
			u32 pkt_attr = NL80211_WOWLAN_TRIG_WAKEUP_PKT_80211;
			u32 len_attr = NL80211_WOWLAN_TRIG_WAKEUP_PKT_80211_LEN;

			if (!wakeup->packet_80211) {
				pkt_attr =
					NL80211_WOWLAN_TRIG_WAKEUP_PKT_8023;
				len_attr =
					NL80211_WOWLAN_TRIG_WAKEUP_PKT_8023_LEN;
			}

			if (wakeup->packet_len &&
			    nla_put_u32(msg, len_attr, wakeup->packet_len))
				goto free_msg;

			if (nla_put(msg, pkt_attr, wakeup->packet_present_len,
				    wakeup->packet))
				goto free_msg;
		}

		if (wakeup->net_detect &&
		    cfg80211_net_detect_results(msg, wakeup))
				goto free_msg;

		nla_nest_end(msg, reasons);
	}

	genlmsg_end(msg, hdr);

	genlmsg_multicast_netns(&nl80211_fam, wiphy_net(&rdev->wiphy), msg, 0,
				NL80211_MCGRP_MLME, gfp);
	return;

 free_msg:
	nlmsg_free(msg);
}
EXPORT_SYMBOL(cfg80211_report_wowlan_wakeup);
#endif

void cfg80211_tdls_oper_request(struct net_device *dev, const u8 *peer,
				enum nl80211_tdls_operation oper,
				u16 reason_code, gfp_t gfp)
{
	struct wireless_dev *wdev = dev->ieee80211_ptr;
	struct cfg80211_registered_device *rdev = wiphy_to_rdev(wdev->wiphy);
	struct sk_buff *msg;
	void *hdr;

	trace_cfg80211_tdls_oper_request(wdev->wiphy, dev, peer, oper,
					 reason_code);

	msg = nlmsg_new(NLMSG_DEFAULT_SIZE, gfp);
	if (!msg)
		return;

	hdr = nl80211hdr_put(msg, 0, 0, 0, NL80211_CMD_TDLS_OPER);
	if (!hdr) {
		nlmsg_free(msg);
		return;
	}

	if (nla_put_u32(msg, NL80211_ATTR_WIPHY, rdev->wiphy_idx) ||
	    nla_put_u32(msg, NL80211_ATTR_IFINDEX, dev->ifindex) ||
	    nla_put_u8(msg, NL80211_ATTR_TDLS_OPERATION, oper) ||
	    nla_put(msg, NL80211_ATTR_MAC, ETH_ALEN, peer) ||
	    (reason_code > 0 &&
	     nla_put_u16(msg, NL80211_ATTR_REASON_CODE, reason_code)))
		goto nla_put_failure;

	genlmsg_end(msg, hdr);

	genlmsg_multicast_netns(&nl80211_fam, wiphy_net(&rdev->wiphy), msg, 0,
				NL80211_MCGRP_MLME, gfp);
	return;

 nla_put_failure:
	genlmsg_cancel(msg, hdr);
	nlmsg_free(msg);
}
EXPORT_SYMBOL(cfg80211_tdls_oper_request);

static int nl80211_netlink_notify(struct notifier_block * nb,
				  unsigned long state,
				  void *_notify)
{
	struct netlink_notify *notify = _notify;
	struct cfg80211_registered_device *rdev;
	struct wireless_dev *wdev;
	struct cfg80211_beacon_registration *reg, *tmp;

	if (state != NETLINK_URELEASE || notify->protocol != NETLINK_GENERIC)
		return NOTIFY_DONE;

	rcu_read_lock();

	list_for_each_entry_rcu(rdev, &cfg80211_rdev_list, list) {
		bool schedule_destroy_work = false;
		struct cfg80211_sched_scan_request *sched_scan_req =
			rcu_dereference(rdev->sched_scan_req);

		if (sched_scan_req && notify->portid &&
		    sched_scan_req->owner_nlportid == notify->portid) {
			sched_scan_req->owner_nlportid = 0;

			if (rdev->ops->sched_scan_stop &&
			    rdev->wiphy.flags & WIPHY_FLAG_SUPPORTS_SCHED_SCAN)
				schedule_work(&rdev->sched_scan_stop_wk);
		}

		list_for_each_entry_rcu(wdev, &rdev->wiphy.wdev_list, list) {
			cfg80211_mlme_unregister_socket(wdev, notify->portid);

			if (wdev->owner_nlportid == notify->portid)
				schedule_destroy_work = true;
		}

		spin_lock_bh(&rdev->beacon_registrations_lock);
		list_for_each_entry_safe(reg, tmp, &rdev->beacon_registrations,
					 list) {
			if (reg->nlportid == notify->portid) {
				list_del(&reg->list);
				kfree(reg);
				break;
			}
		}
		spin_unlock_bh(&rdev->beacon_registrations_lock);

		if (schedule_destroy_work) {
			struct cfg80211_iface_destroy *destroy;

			destroy = kzalloc(sizeof(*destroy), GFP_ATOMIC);
			if (destroy) {
				destroy->nlportid = notify->portid;
				spin_lock(&rdev->destroy_list_lock);
				list_add(&destroy->list, &rdev->destroy_list);
				spin_unlock(&rdev->destroy_list_lock);
				schedule_work(&rdev->destroy_work);
			}
		}
	}

	rcu_read_unlock();

	/*
	 * It is possible that the user space process that is controlling the
	 * indoor setting disappeared, so notify the regulatory core.
	 */
	regulatory_netlink_notify(notify->portid);
	return NOTIFY_OK;
}

static struct notifier_block nl80211_netlink_notifier = {
	.notifier_call = nl80211_netlink_notify,
};

void cfg80211_ft_event(struct net_device *netdev,
		       struct cfg80211_ft_event_params *ft_event)
{
	struct wiphy *wiphy = netdev->ieee80211_ptr->wiphy;
	struct cfg80211_registered_device *rdev = wiphy_to_rdev(wiphy);
	struct sk_buff *msg;
	void *hdr;

	trace_cfg80211_ft_event(wiphy, netdev, ft_event);

	if (!ft_event->target_ap)
		return;

	msg = nlmsg_new(100 + ft_event->ric_ies_len, GFP_KERNEL);
	if (!msg)
		return;

	hdr = nl80211hdr_put(msg, 0, 0, 0, NL80211_CMD_FT_EVENT);
	if (!hdr)
		goto out;

	if (nla_put_u32(msg, NL80211_ATTR_WIPHY, rdev->wiphy_idx) ||
	    nla_put_u32(msg, NL80211_ATTR_IFINDEX, netdev->ifindex) ||
	    nla_put(msg, NL80211_ATTR_MAC, ETH_ALEN, ft_event->target_ap))
		goto out;

	if (ft_event->ies &&
	    nla_put(msg, NL80211_ATTR_IE, ft_event->ies_len, ft_event->ies))
		goto out;
	if (ft_event->ric_ies &&
	    nla_put(msg, NL80211_ATTR_IE_RIC, ft_event->ric_ies_len,
		    ft_event->ric_ies))
		goto out;

	genlmsg_end(msg, hdr);

	genlmsg_multicast_netns(&nl80211_fam, wiphy_net(&rdev->wiphy), msg, 0,
				NL80211_MCGRP_MLME, GFP_KERNEL);
	return;
 out:
	nlmsg_free(msg);
}
EXPORT_SYMBOL(cfg80211_ft_event);

void cfg80211_crit_proto_stopped(struct wireless_dev *wdev, gfp_t gfp)
{
	struct cfg80211_registered_device *rdev;
	struct sk_buff *msg;
	void *hdr;
	u32 nlportid;

	rdev = wiphy_to_rdev(wdev->wiphy);
	if (!rdev->crit_proto_nlportid)
		return;

	nlportid = rdev->crit_proto_nlportid;
	rdev->crit_proto_nlportid = 0;

	msg = nlmsg_new(NLMSG_DEFAULT_SIZE, gfp);
	if (!msg)
		return;

	hdr = nl80211hdr_put(msg, 0, 0, 0, NL80211_CMD_CRIT_PROTOCOL_STOP);
	if (!hdr)
		goto nla_put_failure;

	if (nla_put_u32(msg, NL80211_ATTR_WIPHY, rdev->wiphy_idx) ||
	    nla_put_u64_64bit(msg, NL80211_ATTR_WDEV, wdev_id(wdev),
			      NL80211_ATTR_PAD))
		goto nla_put_failure;

	genlmsg_end(msg, hdr);

	genlmsg_unicast(wiphy_net(&rdev->wiphy), msg, nlportid);
	return;

 nla_put_failure:
	if (hdr)
		genlmsg_cancel(msg, hdr);
	nlmsg_free(msg);
}
EXPORT_SYMBOL(cfg80211_crit_proto_stopped);

void nl80211_send_ap_stopped(struct wireless_dev *wdev)
{
	struct wiphy *wiphy = wdev->wiphy;
	struct cfg80211_registered_device *rdev = wiphy_to_rdev(wiphy);
	struct sk_buff *msg;
	void *hdr;

	msg = nlmsg_new(NLMSG_DEFAULT_SIZE, GFP_KERNEL);
	if (!msg)
		return;

	hdr = nl80211hdr_put(msg, 0, 0, 0, NL80211_CMD_STOP_AP);
	if (!hdr)
		goto out;

	if (nla_put_u32(msg, NL80211_ATTR_WIPHY, rdev->wiphy_idx) ||
	    nla_put_u32(msg, NL80211_ATTR_IFINDEX, wdev->netdev->ifindex) ||
	    nla_put_u64_64bit(msg, NL80211_ATTR_WDEV, wdev_id(wdev),
			      NL80211_ATTR_PAD))
		goto out;

	genlmsg_end(msg, hdr);

	genlmsg_multicast_netns(&nl80211_fam, wiphy_net(wiphy), msg, 0,
				NL80211_MCGRP_MLME, GFP_KERNEL);
	return;
 out:
	nlmsg_free(msg);
}

/* initialisation/exit functions */

int __init nl80211_init(void)
{
	int err;

	err = genl_register_family(&nl80211_fam);
	if (err)
		return err;

	err = netlink_register_notifier(&nl80211_netlink_notifier);
	if (err)
		goto err_out;

	return 0;
 err_out:
	genl_unregister_family(&nl80211_fam);
	return err;
}

void nl80211_exit(void)
{
	netlink_unregister_notifier(&nl80211_netlink_notifier);
	genl_unregister_family(&nl80211_fam);
}<|MERGE_RESOLUTION|>--- conflicted
+++ resolved
@@ -438,10 +438,7 @@
 	[NL80211_ATTR_NAN_MASTER_PREF] = { .type = NLA_U8 },
 	[NL80211_ATTR_NAN_DUAL] = { .type = NLA_U8 },
 	[NL80211_ATTR_NAN_FUNC] = { .type = NLA_NESTED },
-<<<<<<< HEAD
 	[NL80211_ATTR_BSSID] = { .len = ETH_ALEN },
-=======
->>>>>>> 17a032b7
 	[NL80211_ATTR_FILS_KEK] = { .type = NLA_BINARY,
 				    .len = FILS_MAX_KEK_LEN },
 	[NL80211_ATTR_FILS_NONCES] = { .len = 2 * FILS_NONCE_LEN },
@@ -599,15 +596,8 @@
 		*wdev = __cfg80211_wdev_from_attrs(
 					sock_net(skb->sk),
 					genl_family_attrbuf(&nl80211_fam));
-<<<<<<< HEAD
 		if (IS_ERR(*wdev))
 			return PTR_ERR(*wdev);
-=======
-		if (IS_ERR(*wdev)) {
-			err = PTR_ERR(*wdev);
-			goto out_unlock;
-		}
->>>>>>> 17a032b7
 		*rdev = wiphy_to_rdev((*wdev)->wiphy);
 		/* 0 is the first index - add 1 to parse only once */
 		cb->args[0] = (*rdev)->wiphy_idx + 1;
@@ -10146,13 +10136,8 @@
 				    rem) {
 			u8 *mask_pat;
 
-<<<<<<< HEAD
 			nla_parse(pat_tb, MAX_NL80211_PKTPAT, nla_data(pat),
 				  nla_len(pat), nl80211_packet_pattern_policy);
-=======
-			nla_parse_nested(pat_tb, MAX_NL80211_PKTPAT, pat,
-					 NULL);
->>>>>>> 17a032b7
 			err = -EINVAL;
 			if (!pat_tb[NL80211_PKTPAT_MASK] ||
 			    !pat_tb[NL80211_PKTPAT_PATTERN])
@@ -10401,12 +10386,8 @@
 			    rem) {
 		u8 *mask_pat;
 
-<<<<<<< HEAD
 		nla_parse(pat_tb, MAX_NL80211_PKTPAT, nla_data(pat),
 			  nla_len(pat), nl80211_packet_pattern_policy);
-=======
-		nla_parse_nested(pat_tb, MAX_NL80211_PKTPAT, pat, NULL);
->>>>>>> 17a032b7
 		if (!pat_tb[NL80211_PKTPAT_MASK] ||
 		    !pat_tb[NL80211_PKTPAT_PATTERN])
 			return -EINVAL;
@@ -10936,16 +10917,10 @@
 	if (tb[NL80211_NAN_FUNC_SRF]) {
 		struct nlattr *srf_tb[NUM_NL80211_NAN_SRF_ATTR];
 
-<<<<<<< HEAD
 		err = nla_parse(srf_tb, NL80211_NAN_SRF_ATTR_MAX,
 				nla_data(tb[NL80211_NAN_FUNC_SRF]),
 				nla_len(tb[NL80211_NAN_FUNC_SRF]),
 				nl80211_nan_srf_policy);
-=======
-		err = nla_parse_nested(srf_tb, NL80211_NAN_SRF_ATTR_MAX,
-				       tb[NL80211_NAN_FUNC_SRF],
-				       nl80211_nan_srf_policy);
->>>>>>> 17a032b7
 		if (err)
 			goto out;
 
@@ -11478,33 +11453,17 @@
 	if (err)
 		return err;
 
-<<<<<<< HEAD
         if (!attrbuf[NL80211_ATTR_VENDOR_ID] ||
             !attrbuf[NL80211_ATTR_VENDOR_SUBCMD])
 		return -EINVAL;
-=======
-	if (!attrbuf[NL80211_ATTR_VENDOR_ID] ||
-	    !attrbuf[NL80211_ATTR_VENDOR_SUBCMD]) {
-		err = -EINVAL;
-		goto out_unlock;
-	}
->>>>>>> 17a032b7
 
 	*wdev = __cfg80211_wdev_from_attrs(sock_net(skb->sk), attrbuf);
 	if (IS_ERR(*wdev))
 		*wdev = NULL;
 
-<<<<<<< HEAD
         *rdev = __cfg80211_rdev_from_attrs(sock_net(skb->sk), attrbuf);
 	if (IS_ERR(*rdev))
 		return PTR_ERR(*rdev);
-=======
-	*rdev = __cfg80211_rdev_from_attrs(sock_net(skb->sk), attrbuf);
-	if (IS_ERR(*rdev)) {
-		err = PTR_ERR(*rdev);
-		goto out_unlock;
-	}
->>>>>>> 17a032b7
 
 	vid = nla_get_u32(attrbuf[NL80211_ATTR_VENDOR_ID]);
 	subcmd = nla_get_u32(attrbuf[NL80211_ATTR_VENDOR_SUBCMD]);
@@ -11579,7 +11538,6 @@
 		}
 
 		if (vcmd->flags & WIPHY_VENDOR_CMD_NEED_RUNNING) {
-<<<<<<< HEAD
 			if (wdev->netdev &&
 			    !netif_running(wdev->netdev)) {
 				err = -ENETDOWN;
@@ -11589,10 +11547,6 @@
 				err = -ENETDOWN;
 				goto out;
 			}
-=======
-			if (!wdev_running(wdev))
-				return -ENETDOWN;
->>>>>>> 17a032b7
 		}
 	}
 
