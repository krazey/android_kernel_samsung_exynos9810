--- conflicted
+++ resolved
@@ -234,13 +234,6 @@
 	else
 		err = netif_receive_skb(skb2);
 
-<<<<<<< HEAD
-		skb2->skb_iif = skb->dev->ifindex;
-		skb2->dev = dev;
-		err = dev_queue_xmit(skb2);
-	}
-=======
->>>>>>> d0b3fbb2
 	if (err) {
 out:
 		qstats_overlimit_inc(this_cpu_ptr(m->common.cpu_qstats));
